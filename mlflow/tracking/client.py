"""
Internal package providing a Python CRUD interface to MLflow experiments, runs, registered models,
and model versions. This is a lower level API than the :py:mod:`mlflow.tracking.fluent` module,
and is exposed in the :py:mod:`mlflow.tracking` module.
"""

import contextlib
import json
import logging
import os
import posixpath
import re
import sys
import tempfile
import time
import urllib
import uuid
import warnings
from typing import TYPE_CHECKING, Any, Optional, Sequence, Union

import yaml

import mlflow
from mlflow.entities import (
    DatasetInput,
    Experiment,
    FileInfo,
    LoggedModel,
    LoggedModelInput,
    LoggedModelOutput,
    LoggedModelStatus,
    Metric,
    Param,
    Run,
    RunTag,
    Span,
    SpanStatus,
    SpanType,
    Trace,
    TraceData,
    TraceInfo,
    ViewType,
)
from mlflow.entities.assessment import (
    Assessment,
    AssessmentError,
    Expectation,
    Feedback,
)
from mlflow.entities.assessment_source import AssessmentSource
from mlflow.entities.model_registry import ModelVersion, Prompt, RegisteredModel
from mlflow.entities.model_registry.model_version_stages import ALL_STAGES
from mlflow.entities.model_registry.prompt import (
    IS_PROMPT_TAG_KEY,
    PROMPT_ASSOCIATED_RUN_IDS_TAG_KEY,
    PROMPT_TEXT_TAG_KEY,
)
from mlflow.entities.span import NO_OP_SPAN_REQUEST_ID, NoOpSpan, create_mlflow_span
from mlflow.entities.trace_status import TraceStatus
from mlflow.environment_variables import MLFLOW_ENABLE_ASYNC_LOGGING
from mlflow.exceptions import MlflowException
from mlflow.prompt.registry_utils import has_prompt_tag, parse_prompt_uri, require_prompt_registry
from mlflow.protos.databricks_pb2 import (
    BAD_REQUEST,
    FEATURE_DISABLED,
    INVALID_PARAMETER_VALUE,
    RESOURCE_DOES_NOT_EXIST,
    ErrorCode,
)
from mlflow.store.artifact.utils.models import (
    get_model_name_and_version,
)
from mlflow.store.entities.paged_list import PagedList
from mlflow.store.model_registry import (
    SEARCH_MODEL_VERSION_MAX_RESULTS_DEFAULT,
    SEARCH_REGISTERED_MODEL_MAX_RESULTS_DEFAULT,
)
from mlflow.store.tracking import SEARCH_MAX_RESULTS_DEFAULT, SEARCH_TRACES_DEFAULT_MAX_RESULTS
from mlflow.tracing.constant import (
    TRACE_REQUEST_ID_PREFIX,
    SpanAttributeKey,
)
from mlflow.tracing.display import get_display_handler
from mlflow.tracing.trace_manager import InMemoryTraceManager
from mlflow.tracing.utils import exclude_immutable_tags, get_otel_attribute
from mlflow.tracking._model_registry import DEFAULT_AWAIT_MAX_SLEEP_SECONDS
from mlflow.tracking._model_registry import utils as registry_utils
from mlflow.tracking._model_registry.client import ModelRegistryClient
from mlflow.tracking._tracking_service import utils
from mlflow.tracking._tracking_service.client import TrackingServiceClient
from mlflow.tracking.artifact_utils import _upload_artifacts_to_databricks
from mlflow.tracking.multimedia import Image, compress_image_size, convert_to_pil_image
from mlflow.tracking.registry import UnsupportedModelRegistryStoreURIException
from mlflow.utils.annotations import deprecated, experimental
from mlflow.utils.async_logging.run_operations import RunOperations
from mlflow.utils.databricks_utils import (
    get_databricks_run_url,
)
from mlflow.utils.logging_utils import eprint
from mlflow.utils.mlflow_tags import (
    MLFLOW_LOGGED_ARTIFACTS,
    MLFLOW_LOGGED_IMAGES,
    MLFLOW_PARENT_RUN_ID,
)
from mlflow.utils.time import get_current_time_millis
from mlflow.utils.uri import is_databricks_unity_catalog_uri, is_databricks_uri
from mlflow.utils.validation import (
    _validate_model_alias_name,
    _validate_model_name,
    _validate_model_version,
    _validate_model_version_or_stage_exists,
)

if TYPE_CHECKING:
    import matplotlib
    import numpy
    import pandas
    import PIL
    import plotly


_logger = logging.getLogger(__name__)

_STAGES_DEPRECATION_WARNING = (
    "Model registry stages will be removed in a future major release. To learn more about the "
    "deprecation of model registry stages, see our migration guide here: https://mlflow.org/docs/"
    "latest/model-registry.html#migrating-from-stages"
)


class MlflowClient:
    """
    Client of an MLflow Tracking Server that creates and manages experiments and runs, and of an
    MLflow Registry Server that creates and manages registered models and model versions. It's a
    thin wrapper around TrackingServiceClient and RegistryClient so there is a unified API but we
    can keep the implementation of the tracking and registry clients independent from each other.
    """

    def __init__(self, tracking_uri: Optional[str] = None, registry_uri: Optional[str] = None):
        """
        Args:
            tracking_uri: Address of local or remote tracking server. If not provided, defaults
                to the service set by ``mlflow.tracking.set_tracking_uri``. See
                `Where Runs Get Recorded <../tracking.html#where-runs-get-recorded>`_
                for more info.
            registry_uri: Address of local or remote model registry server. If not provided,
                defaults to the service set by ``mlflow.tracking.set_registry_uri``. If
                no such service was set, defaults to the tracking uri of the client.
        """
        final_tracking_uri = utils._resolve_tracking_uri(tracking_uri)
        self._registry_uri = registry_utils._resolve_registry_uri(registry_uri, tracking_uri)
        self._tracking_client = TrackingServiceClient(final_tracking_uri)
        # `MlflowClient` also references a `ModelRegistryClient` instance that is provided by the
        # `MlflowClient._get_registry_client()` method. This `ModelRegistryClient` is not explicitly
        # defined as an instance variable in the `MlflowClient` constructor; an instance variable
        # is assigned lazily by `MlflowClient._get_registry_client()` and should not be referenced
        # outside of the `MlflowClient._get_registry_client()` method

    @property
    def tracking_uri(self):
        return self._tracking_client.tracking_uri

    def _get_registry_client(self):
        """Attempts to create a ModelRegistryClient if one does not already exist.

        Raises:
            MlflowException: If the ModelRegistryClient cannot be created. This may occur, for
            example, when the registry URI refers to an unsupported store type (e.g., the
            FileStore).

        Returns:
            A ModelRegistryClient instance.
        """
        # Attempt to fetch a `ModelRegistryClient` that is lazily instantiated and defined as
        # an instance variable on this `MlflowClient` instance. Because the instance variable
        # is undefined until the first invocation of _get_registry_client(), the `getattr()`
        # function is used to safely fetch the variable (if it is defined) or a NoneType
        # (if it is not defined)
        registry_client_attr = "_registry_client_lazy"
        registry_client = getattr(self, registry_client_attr, None)
        if registry_client is None:
            try:
                registry_client = ModelRegistryClient(self._registry_uri, self.tracking_uri)
                # Define an instance variable on this `MlflowClient` instance to reference the
                # `ModelRegistryClient` that was just constructed. `setattr()` is used to ensure
                # that the variable name is consistent with the variable name specified in the
                # preceding call to `getattr()`
                setattr(self, registry_client_attr, registry_client)
            except UnsupportedModelRegistryStoreURIException as exc:
                raise MlflowException(
                    "Model Registry features are not supported by the store with URI:"
                    f" '{self._registry_uri}'. Stores with the following URI schemes are supported:"
                    f" {exc.supported_uri_schemes}.",
                    FEATURE_DISABLED,
                )
        return registry_client

    # Tracking API

    def get_run(self, run_id: str) -> Run:
        """
        Fetch the run from backend store. The resulting :py:class:`Run <mlflow.entities.Run>`
        contains a collection of run metadata -- :py:class:`RunInfo <mlflow.entities.RunInfo>`,
        as well as a collection of run parameters, tags, and metrics --
        :py:class:`RunData <mlflow.entities.RunData>`. It also contains a collection of run
        inputs (experimental), including information about datasets used by the run --
        :py:class:`RunInputs <mlflow.entities.RunInputs>`. In the case where multiple metrics with
        the same key are logged for the run, the :py:class:`RunData <mlflow.entities.RunData>`
        contains the most recently logged value at the largest step for each metric.

        Args:
            run_id: Unique identifier for the run.

        Returns:
            A single :py:class:`mlflow.entities.Run` object, if the run exists. Otherwise,
            raises an exception.


        .. code-block:: python
            :caption: Example

            import mlflow
            from mlflow import MlflowClient

            with mlflow.start_run() as run:
                mlflow.log_param("p", 0)

            # The run has finished since we have exited the with block
            # Fetch the run
            client = MlflowClient()
            run = client.get_run(run.info.run_id)
            print(f"run_id: {run.info.run_id}")
            print(f"params: {run.data.params}")
            print(f"status: {run.info.status}")

        .. code-block:: text
            :caption: Output

            run_id: e36b42c587a1413ead7c3b6764120618
            params: {'p': '0'}
            status: FINISHED

        """
        return self._tracking_client.get_run(run_id)

    def get_parent_run(self, run_id: str) -> Optional[Run]:
        """Gets the parent run for the given run id if one exists.

        Args:
            run_id: Unique identifier for the child run.

        Returns:
            A single :py:class:`mlflow.entities.Run` object, if the parent run exists. Otherwise,
            returns None.

        .. code-block:: python
            :test:
            :caption: Example

            import mlflow
            from mlflow import MlflowClient

            # Create nested runs
            with mlflow.start_run():
                with mlflow.start_run(nested=True) as child_run:
                    child_run_id = child_run.info.run_id

            client = MlflowClient()
            parent_run = client.get_parent_run(child_run_id)

            print(f"child_run_id: {child_run_id}")
            print(f"parent_run_id: {parent_run.info.run_id}")

        .. code-block:: text
            :caption: Output

            child_run_id: 7d175204675e40328e46d9a6a5a7ee6a
            parent_run_id: 8979459433a24a52ab3be87a229a9cdf

        """
        child_run = self._tracking_client.get_run(run_id)
        parent_run_id = child_run.data.tags.get(MLFLOW_PARENT_RUN_ID)
        if parent_run_id is None:
            return None
        return self._tracking_client.get_run(parent_run_id)

    def get_metric_history(self, run_id: str, key: str) -> list[Metric]:
        """Return a list of metric objects corresponding to all values logged for a given metric.

        Args:
            run_id: Unique identifier for run.
            key: Metric name within the run.

        Returns:
            A list of :py:class:`mlflow.entities.Metric` entities if logged, else empty list.

        .. code-block:: python
            :caption: Example

            from mlflow import MlflowClient


            def print_metric_info(history):
                for m in history:
                    print(f"name: {m.key}")
                    print(f"value: {m.value}")
                    print(f"step: {m.step}")
                    print(f"timestamp: {m.timestamp}")
                    print("--")


            # Create a run under the default experiment (whose id is "0"). Since this is low-level
            # CRUD operation, the method will create a run. To end the run, you'll have
            # to explicitly end it.
            client = MlflowClient()
            experiment_id = "0"
            run = client.create_run(experiment_id)
            print(f"run_id: {run.info.run_id}")
            print("--")

            # Log couple of metrics, update their initial value, and fetch each
            # logged metrics' history.
            for k, v in [("m1", 1.5), ("m2", 2.5)]:
                client.log_metric(run.info.run_id, k, v, step=0)
                client.log_metric(run.info.run_id, k, v + 1, step=1)
                print_metric_info(client.get_metric_history(run.info.run_id, k))
            client.set_terminated(run.info.run_id)

        .. code-block:: text
            :caption: Output

            run_id: c360d15714994c388b504fe09ea3c234
            --
            name: m1
            value: 1.5
            step: 0
            timestamp: 1603423788607
            --
            name: m1
            value: 2.5
            step: 1
            timestamp: 1603423788608
            --
            name: m2
            value: 2.5
            step: 0
            timestamp: 1603423788609
            --
            name: m2
            value: 3.5
            step: 1
            timestamp: 1603423788610
            --
        """
        return self._tracking_client.get_metric_history(run_id, key)

    def create_run(
        self,
        experiment_id: str,
        start_time: Optional[int] = None,
        tags: Optional[dict[str, Any]] = None,
        run_name: Optional[str] = None,
    ) -> Run:
        """
        Create a :py:class:`mlflow.entities.Run` object that can be associated with
        metrics, parameters, artifacts, etc.
        Unlike :py:func:`mlflow.projects.run`, creates objects but does not run code.
        Unlike :py:func:`mlflow.start_run`, does not change the "active run" used by
        :py:func:`mlflow.log_param`.

        Args:
            experiment_id: The string ID of the experiment to create a run in.
            start_time: If not provided, use the current timestamp.
            tags: A dictionary of key-value pairs that are converted into
                :py:class:`mlflow.entities.RunTag` objects.
            run_name: The name of this run.

        Returns:
            :py:class:`mlflow.entities.Run` that was created.

        .. code-block:: python
            :caption: Example

            from mlflow import MlflowClient

            # Create a run with a tag under the default experiment (whose id is '0').
            tags = {"engineering": "ML Platform"}
            name = "platform-run-24"
            client = MlflowClient()
            experiment_id = "0"
            run = client.create_run(experiment_id, tags=tags, run_name=name)

            # Show newly created run metadata info
            print(f"Run tags: {run.data.tags}")
            print(f"Experiment id: {run.info.experiment_id}")
            print(f"Run id: {run.info.run_id}")
            print(f"Run name: {run.info.run_name}")
            print(f"lifecycle_stage: {run.info.lifecycle_stage}")
            print(f"status: {run.info.status}")

        .. code-block:: text
            :caption: Output

            Run tags: {'engineering': 'ML Platform'}
            Experiment id: 0
            Run id: 65fb9e2198764354bab398105f2e70c1
            Run name: platform-run-24
            lifecycle_stage: active
            status: RUNNING
        """
        return self._tracking_client.create_run(experiment_id, start_time, tags, run_name)

    ##### Prompt Registry #####

    @experimental
    @require_prompt_registry
    def register_prompt(
        self,
        name: str,
        template: str,
        description: Optional[str] = None,
        tags: Optional[dict[str, Any]] = None,
    ) -> Prompt:
        """
        Register a new :py:class:`Prompt <mlflow.entities.Prompt>` in the MLflow Prompt Registry.

        A :py:class:`Prompt <mlflow.entities.Prompt>` is a pair of name
        and template text at minimum. With MLflow Prompt Registry, you can create, manage,
        and version control prompts with the MLflow's robust model tracking framework.

        If there is no registered prompt with the given name, a new prompt will be created.
        Otherwise, a new version of the existing prompt will be created.

        Example:

        .. code-block:: python

            from mlflow import MlflowClient

            # Your prompt registry URI
            client = MlflowClient(registry_uri="sqlite:///prompt_registry.db")

            # Register a new prompt
            client.register_prompt(
                name="my_prompt",
                template="Respond to the user's message as a {style} AI.",
            )

            # Load the prompt from the registry
            prompt = client.load_prompt("my_prompt")

            # Use the prompt in your application
            import openai

            openai_client = openai.OpenAI()
            openai_client.chat.completion.create(
                model="gpt-4o-mini",
                messages=[
                    {"role": "system", "content": prompt.format(style="friendly")},
                    {"role": "user", "content": "Hello, how are you?"},
                ],
            )

            # Update the prompt with a new version
            prompt = client.register_prompt(
                name="my_prompt",
                template="Respond to the user's message as a {style} AI. {greeting}",
            )

        Args:
            name: The name of the prompt.
            template: The template text of the prompt. It can contain variables enclosed in
                single curly braces, e.g. {variable}, which will be replaced with actual values
                by the `format` method.
            description: The description of the prompt. Optional.
            tags: A dictionary of tags associated with the prompt. Optional.

        Returns:
            A :py:class:`Prompt <mlflow.entities.Prompt>` object that was created.
        """
        registry_client = self._get_registry_client()

        try:
            rm = registry_client.get_registered_model(name)

            # Check if the registered model is a prompt
            if not has_prompt_tag(rm._tags):
                raise MlflowException(
                    f"Model '{name}' exists with the same name. MLflow does not allow registering "
                    "a prompt with the same name as an existing model. Please choose a different "
                    "name for the prompt.",
                    INVALID_PARAMETER_VALUE,
                )

        except MlflowException as e:
            # Create a new prompt (model) entry
            if e.error_code == ErrorCode.Name(RESOURCE_DOES_NOT_EXIST):
                registry_client.create_registered_model(
                    name, description=description, tags={IS_PROMPT_TAG_KEY: "true"}
                )
            else:
                raise

        tags = tags or {}
        tags.update({IS_PROMPT_TAG_KEY: "true", PROMPT_TEXT_TAG_KEY: template})

        mv: ModelVersion = registry_client.create_model_version(
            name=name,
            description=description,
            source="dummy-source",  # Required field, but not used for prompts
            tags=tags,
        )
        return Prompt.from_model_version(mv)

    @experimental
    @require_prompt_registry
    def load_prompt(self, name_or_uri: str, version: Optional[int] = None) -> Prompt:
        """
        Load a :py:class:`Prompt <mlflow.entities.Prompt>` from the MLflow Prompt Registry.

        The prompt can be specified by name and version, or by URI.

        Example:

        .. code-block:: python

            from mlflow import MlflowClient

            client = MlflowClient(registry_uri="sqlite:///prompt_registry.db")

            # Load the latest version of the prompt by name
            prompt = client.load_prompt("my_prompt")

            # Load a specific version of the prompt by name and version
            prompt = client.load_prompt("my_prompt", version=1)

            # Load a specific version of the prompt by URI
            prompt = client.load_prompt("prompts:/my_prompt/1")

        Args:
            name_or_uri: The name of the prompt, or the URI in the format "prompts:/name/version".
            version: The version of the prompt. If not specified, the latest version will be loaded.
        """
        if name_or_uri.startswith("prompts:/"):
            name, version = parse_prompt_uri(name_or_uri)
        else:
            name = name_or_uri

        registry_client = self._get_registry_client()
        if version is None:
            version = registry_client.get_latest_versions(name, stages=ALL_STAGES)[0].version

        mv = registry_client.get_model_version(name, version)
        return Prompt.from_model_version(mv)

    @experimental
    @require_prompt_registry
    def delete_prompt(self, name: str, version: int):
        """
        Delete a :py:class:`Prompt <mlflow.entities.Prompt>` from the MLflow Prompt Registry.

        Args:
            name: The name of the prompt.
            version: The version of the prompt to delete.
        """
        registry_client = self._get_registry_client()

        mv = registry_client.get_model_version(name, version)
        if IS_PROMPT_TAG_KEY not in mv.tags:
            raise MlflowException(
                f"Model '{name}' with version {version} is not a prompt.",
                INVALID_PARAMETER_VALUE,
            )

        registry_client.delete_model_version(name, version)

        # If no more versions are left, delete the registered model
        if not registry_client.get_latest_versions(name, stages=ALL_STAGES):
            registry_client.delete_registered_model(name)

    # TODO: Use model_id in MLflow 3.0
    @experimental
    @require_prompt_registry
    def log_prompt(self, run_id: str, prompt_uri: str) -> None:
        """
        Associate a prompt registered within the MLflow Prompt Registry with an MLflow Run.

        Args:
            run_id: The ID of the run to log the prompt to.
            prompt_uri: The prompt URI in the format "prompts:/name/version".
        """
        prompt = self.load_prompt(prompt_uri)
        if run_id_tags := prompt._tags.get(PROMPT_ASSOCIATED_RUN_IDS_TAG_KEY):
            run_ids = run_id_tags.split(",")
            run_ids.append(run_id)
        else:
            run_ids = [run_id]

        name, version = parse_prompt_uri(prompt_uri)
        self.set_model_version_tag(
            name, version, PROMPT_ASSOCIATED_RUN_IDS_TAG_KEY, ",".join(run_ids)
        )

    # TODO: Use model_id in MLflow 3.0
    @experimental
    @require_prompt_registry
    def detach_prompt_from_run(self, run_id: str, prompt_uri: str) -> None:
        """
        Detach a prompt registered within the MLflow Prompt Registry from an MLflow Run.

        Args:
            run_id: The ID of the run to log the prompt to.
            prompt_uri: The prompt URI in the format "prompts:/name/version".
        """
        prompt = self.load_prompt(prompt_uri)
        run_id_tags = prompt._tags.get(PROMPT_ASSOCIATED_RUN_IDS_TAG_KEY)
        run_ids = run_id_tags.split(",") if run_id_tags else []

        if run_id not in run_ids:
            raise MlflowException(
                f"Run '{run_id}' is not associated with prompt '{prompt_uri}'.",
                INVALID_PARAMETER_VALUE,
            )

        run_ids.remove(run_id)

        name, version = parse_prompt_uri(prompt_uri)
        if run_ids:
            self.set_model_version_tag(
                name, version, PROMPT_ASSOCIATED_RUN_IDS_TAG_KEY, ",".join(run_ids)
            )
        else:
            self.delete_model_version_tag(name, version, PROMPT_ASSOCIATED_RUN_IDS_TAG_KEY)

    # TODO: Use model_id in MLflow 3.0
    @experimental
    @require_prompt_registry
    def list_logged_prompts(self, run_id: str) -> list[Prompt]:
        """
        List all prompts associated with an MLflow Run.

        Args:
            run_id: The ID of the run to list the prompts for.

        Returns:
            A list of :py:class:`Prompt <mlflow.entities.Prompt>` objects associated with the run.
        """
        mvs = self.search_model_versions(
            filter_string=(
                f"tags.`{PROMPT_ASSOCIATED_RUN_IDS_TAG_KEY}` LIKE '%{run_id}%' "
                f"AND tags.`{IS_PROMPT_TAG_KEY}` = 'true'"
            )
        )
        # NB: We don't support pagination here because the number of prompts associated
        # with a Run is expected to be small.
        return [Prompt.from_model_version(mv) for mv in mvs]

    ##### Tracing #####

    def _upload_trace_data(self, trace_info: TraceInfo, trace_data: TraceData) -> None:
        return self._tracking_client._upload_trace_data(trace_info, trace_data)

    def delete_traces(
        self,
        experiment_id: str,
        max_timestamp_millis: Optional[int] = None,
        max_traces: Optional[int] = None,
        request_ids: Optional[list[str]] = None,
    ) -> int:
        """
        Delete traces based on the specified criteria.

        - Either `max_timestamp_millis` or `request_ids` must be specified, but not both.
        - `max_traces` can't be specified if `request_ids` is specified.

        Args:
            experiment_id: ID of the associated experiment.
            max_timestamp_millis: The maximum timestamp in milliseconds since the UNIX epoch for
                deleting traces. Traces older than or equal to this timestamp will be deleted.
            max_traces: The maximum number of traces to delete. If max_traces is specified, and
                it is less than the number of traces that would be deleted based on the
                max_timestamp_millis, the oldest traces will be deleted first.
            request_ids: A set of request IDs to delete.

        Returns:
            The number of traces deleted.

        Example:

        .. code-block:: python
            :test:

            import mlflow
            import time

            client = mlflow.MlflowClient()

            # Delete all traces in the experiment
            client.delete_traces(
                experiment_id="0", max_timestamp_millis=time.time_ns() // 1_000_000
            )

            # Delete traces based on max_timestamp_millis and max_traces
            # Older traces will be deleted first.
            some_timestamp = time.time_ns() // 1_000_000
            client.delete_traces(
                experiment_id="0", max_timestamp_millis=some_timestamp, max_traces=2
            )

            # Delete traces based on request_ids
            client.delete_traces(experiment_id="0", request_ids=["id_1", "id_2"])
        """
        return self._tracking_client.delete_traces(
            experiment_id=experiment_id,
            max_timestamp_millis=max_timestamp_millis,
            max_traces=max_traces,
            request_ids=request_ids,
        )

    def get_trace(self, request_id: str, display=True) -> Trace:
        """
        Get the trace matching the specified ``request_id``.

        Args:
            request_id: String ID of the trace to fetch.
            display: If ``True``, display the trace on the notebook.

        Returns:
            The retrieved :py:class:`Trace <mlflow.entities.Trace>`.

        .. code-block:: python
            :caption: Example

            from mlflow import MlflowClient

            client = MlflowClient()
            request_id = "12345678"
            trace = client.get_trace(request_id)
        """
        if is_databricks_uri(str(self.tracking_uri)):
            try:
                uuid.UUID(request_id)
                # If the request ID is a UUID, it's an online trace.
                raise MlflowException.invalid_parameter_value(
                    "Traces from inference tables can only be loaded using SQL or "
                    "the search_traces() API."
                )
            except ValueError:
                pass

        trace = self._tracking_client.get_trace(request_id)
        if display:
            get_display_handler().display_traces([trace])
        return trace

    def search_traces(
        self,
        experiment_ids: list[str],
        filter_string: Optional[str] = None,
        max_results: int = SEARCH_TRACES_DEFAULT_MAX_RESULTS,
        order_by: Optional[list[str]] = None,
        page_token: Optional[str] = None,
        run_id: Optional[str] = None,
        model_id: Optional[str] = None,
    ) -> PagedList[Trace]:
        """
        Return traces that match the given list of search expressions within the experiments.

        Args:
            experiment_ids: List of experiment ids to scope the search.
            filter_string: A search filter string.
            max_results: Maximum number of traces desired.
            order_by: List of order_by clauses.
            page_token: Token specifying the next page of results. It should be obtained from
                a ``search_traces`` call.
            run_id: A run id to scope the search. When a trace is created under an active run,
                it will be associated with the run and you can filter on the run id to retrieve
                the trace.
            model_id: If specified, return traces associated with the model ID.

        Returns:
            A :py:class:`PagedList <mlflow.store.entities.PagedList>` of
            :py:class:`Trace <mlflow.entities.Trace>` objects that satisfy the search
            expressions. If the underlying tracking store supports pagination, the token for the
            next page may be obtained via the ``token`` attribute of the returned object; however,
            some store implementations may not support pagination and thus the returned token would
            not be meaningful in such cases.
        """
        traces = self._tracking_client.search_traces(
            experiment_ids=experiment_ids,
            filter_string=filter_string,
            max_results=max_results,
            order_by=order_by,
            page_token=page_token,
            run_id=run_id,
            model_id=model_id,
        )

        get_display_handler().display_traces(traces)
        return traces

    def start_trace(
        self,
        name: str,
        span_type: str = SpanType.UNKNOWN,
        inputs: Optional[Any] = None,
        attributes: Optional[dict[str, str]] = None,
        tags: Optional[dict[str, str]] = None,
        experiment_id: Optional[str] = None,
        start_time_ns: Optional[int] = None,
    ) -> Span:
        """
        Create a new trace object and start a root span under it.

        This is an imperative API to manually create a new span under a specific trace id and
        parent span, unlike the higher-level APIs like :py:func:`@mlflow.trace <mlflow.trace>`
        and :py:func:`with mlflow.start_span() <mlflow.start_span>`, which automatically manage
        the span lifecycle and parent-child relationship. You only need to call this method
        when using the :py:func:`start_span() <start_span>` method of MlflowClient to create
        spans.

        .. attention::

            A trace started with this method must be ended by calling
            ``MlflowClient().end_trace(request_id)``. Otherwise the trace will be not recorded.

        Args:
            name: The name of the trace (and the root span).
            span_type: The type of the span.
            inputs: Inputs to set on the root span of the trace.
            attributes: A dictionary of attributes to set on the root span of the trace.
            tags: A dictionary of tags to set on the trace.
            experiment_id: The ID of the experiment to create the trace in. If not provided,
                MLflow will look for valid experiment in the following order: activated using
                :py:func:`mlflow.set_experiment() <mlflow.set_experiment>`,
                ``MLFLOW_EXPERIMENT_NAME`` environment variable, ``MLFLOW_EXPERIMENT_ID``
                environment variable, or the default experiment as defined by the tracking server.
            start_time_ns: The start time of the trace in nanoseconds since the UNIX epoch.

        Returns:
            An :py:class:`Span <mlflow.entities.Span>` object
            representing the root span of the trace.

        Example:

        .. code-block:: python
            :test:

            from mlflow import MlflowClient

            client = MlflowClient()

            root_span = client.start_trace("my_trace")
            request_id = root_span.request_id

            # Create a child span
            child_span = client.start_span(
                "child_span", request_id=request_id, parent_id=root_span.span_id
            )
            # Do something...
            client.end_span(request_id=request_id, span_id=child_span.span_id)

            client.end_trace(request_id)
        """
        # Validate no active trace is set in the global context. If there is an active trace,
        # the span created by this method will be a child span under the active trace rather than
        # a root span of a new trace, which is not desired behavior.
        if span := mlflow.get_current_active_span():
            raise MlflowException(
                f"Another trace is already set in the global context with ID {span.request_id}. "
                "It appears that you have already started a trace using fluent APIs like "
                "`@mlflow.trace()` or `with mlflow.start_span()`. However, it is not allowed "
                "to call MlflowClient.start_trace() under an active trace created by fluent APIs "
                "because it may lead to unexpected behavior. To resolve this issue, consider the "
                "following options:\n"
                " - To create a child span under the active trace, use "
                "`with mlflow.start_span()` or `MlflowClient.start_span()` instead.\n"
                " - To start multiple traces in parallel, avoid using fluent APIs "
                "and create all traces using `MlflowClient.start_trace()`.",
                error_code=BAD_REQUEST,
            )

        try:
            # Create new trace and a root span
            # Once OTel span is created, SpanProcessor.on_start is invoked
            # TraceInfo is created and logged into backend store inside on_start method
            otel_span = mlflow.tracing.provider.start_detached_span(
                name, experiment_id=experiment_id, start_time_ns=start_time_ns
            )
            request_id = get_otel_attribute(otel_span, SpanAttributeKey.REQUEST_ID)
            mlflow_span = create_mlflow_span(otel_span, request_id, span_type)

            # # If the span is a no-op span i.e. tracing is disabled, do nothing
            if isinstance(mlflow_span, NoOpSpan):
                return mlflow_span

            if inputs is not None:
                mlflow_span.set_inputs(inputs)
            mlflow_span.set_attributes(attributes or {})

            trace_manager = InMemoryTraceManager.get_instance()
            tags = exclude_immutable_tags(tags or {})
            # Update trace tags for trace in in-memory trace manager
            with trace_manager.get_trace(request_id) as trace:
                trace.info.tags.update(tags)
            # Register new span in the in-memory trace manager
            trace_manager.register_span(mlflow_span)

            return mlflow_span
        except Exception as e:
            _logger.warning(
                f"Failed to start trace {name}: {e}. "
                "For full traceback, set logging level to debug.",
                exc_info=_logger.isEnabledFor(logging.DEBUG),
            )
            return NoOpSpan()

    def end_trace(
        self,
        request_id: str,
        outputs: Optional[Any] = None,
        attributes: Optional[dict[str, Any]] = None,
        status: Union[SpanStatus, str] = "OK",
        end_time_ns: Optional[int] = None,
    ):
        """
        End the trace with the given trace ID. This will end the root span of the trace and
        log the trace to the backend if configured.

        If any of children spans are not ended, they will be ended forcefully with the status
        ``TRACE_STATUS_UNSPECIFIED``. If the trace is already ended, this method will have
        no effect.

        Args:
            request_id: The ID of the trace to end.
            outputs: Outputs to set on the trace.
            attributes: A dictionary of attributes to set on the trace. If the trace already
                has attributes, the new attributes will be merged with the existing ones.
                If the same key already exists, the new value will overwrite the old one.
            status: The status of the trace. This can be a
                :py:class:`SpanStatus <mlflow.entities.SpanStatus>` object or a string
                representing the status code defined in
                :py:class:`SpanStatusCode <mlflow.entities.SpanStatusCode>`
                e.g. ``"OK"``, ``"ERROR"``. The default status is OK.
            end_time_ns: The end time of the trace in nanoseconds since the UNIX epoch.
        """
        # NB: If the specified request ID is of no-op span, this means something went wrong in
        #     the span start logic. We should simply ignore it as the upstream should already
        #     have logged the error.
        if request_id == NO_OP_SPAN_REQUEST_ID:
            return

        trace_manager = InMemoryTraceManager.get_instance()
        root_span_id = trace_manager.get_root_span_id(request_id)

        if root_span_id is None:
            trace = self.get_trace(request_id=request_id)
            if trace is None:
                raise MlflowException(
                    f"Trace with ID {request_id} not found.",
                    error_code=RESOURCE_DOES_NOT_EXIST,
                )
            elif trace.info.status in TraceStatus.end_statuses():
                raise MlflowException(
                    f"Trace with ID {request_id} already finished.",
                    error_code=INVALID_PARAMETER_VALUE,
                )

        self.end_span(request_id, root_span_id, outputs, attributes, status, end_time_ns)

    @experimental
    def _log_trace(self, trace: Trace) -> str:
        """
        Log the complete Trace object to the backend store.

        # NB: Since the backend API is used directly here, customization of request ID's
        # are not possible with this internal API. A backend-generated ID will be generated
        # directly with this invocation, instead of the one from the given trace object.

        Args:
            trace: The trace object to log.

        Returns:
            The request ID of the logged trace.
        """
        from mlflow.tracking.fluent import _get_experiment_id

        # If the trace is created outside MLflow experiment (e.g. model serving), it does
        # not have an experiment ID, but we need to log it to the tracking server.
        experiment_id = trace.info.experiment_id or _get_experiment_id()

        # Create trace info entry in the backend
        # Note that the backend generates a new request ID for the trace. Currently there is
        # no way to insert the trace with a specific request ID given by the user.
        new_info = self._tracking_client.start_trace(
            experiment_id=experiment_id,
            timestamp_ms=trace.info.timestamp_ms,
            request_metadata={},
            tags={},
        )
        self._tracking_client.end_trace(
            request_id=new_info.request_id,
            # Compute the end time of the original trace
            timestamp_ms=trace.info.timestamp_ms + trace.info.execution_time_ms,
            status=trace.info.status,
            request_metadata=trace.info.request_metadata,
            tags=trace.info.tags,
        )
        self._upload_trace_data(new_info, trace.data)
        return new_info.request_id

    def start_span(
        self,
        name: str,
        request_id: str,
        parent_id: str,
        span_type: str = SpanType.UNKNOWN,
        inputs: Optional[Any] = None,
        attributes: Optional[dict[str, Any]] = None,
        start_time_ns: Optional[int] = None,
    ) -> Span:
        """
        Create a new span and start it without attaching it to the global trace context.

        This is an imperative API to manually create a new span under a specific trace id
        and parent span, unlike the higher-level APIs like
        :py:func:`@mlflow.trace <mlflow.trace>` decorator and
        :py:func:`with mlflow.start_span() <mlflow.start_span>` context manager, which
        automatically manage the span lifecycle and parent-child relationship.

        This API is useful for the case where the automatic context management is not
        sufficient, such as callback-based instrumentation where span start and end are
        not in the same call stack, or multi-threaded applications where the context is
        not propagated automatically.

        This API requires a parent span ID to be provided explicitly. If you haven't
        started any span yet, use the :py:func:`start_trace() <start_trace>` method to
        start a new trace and a root span.

        .. warning::

            The span created with this method needs to be ended explicitly by calling
            the :py:func:`end_span() <end_span>` method. Otherwise the span will be
            recorded with the incorrect end time and status ``TRACE_STATUS_UNSPECIFIED``.

        .. tip::

            Instead of creating a root span with the :py:func:`start_trace() <start_trace>`
            method, you can also use this method within the context of a parent span created
            by the fluent APIs like :py:func:`@mlflow.trace <mlflow.trace>` and
            :py:func:`with mlflow.start_span() <mlflow.start_span>`, by passing its span
            ids the parent. This flexibility allows you to use the imperative APIs in
            conjunction with the fluent APIs like below:

            .. code-block:: python
                :test:

                import mlflow
                from mlflow import MlflowClient

                client = MlflowClient()

                with mlflow.start_span("parent_span") as parent_span:
                    child_span = client.start_span(
                        name="child_span",
                        request_id=parent_span.request_id,
                        parent_id=parent_span.span_id,
                    )

                    # Do something...

                    client.end_span(
                        request_id=parent_span.request_id,
                        span_id=child_span.span_id,
                    )

            However, **the opposite does not work**. You cannot use the fluent APIs within
            the span created by this MlflowClient API. This is because the fluent APIs
            fetches the current span from the managed context, which is not set by the MLflow
            Client APIs. Once you create a span with the MLflow Client APIs, all children
            spans must be created with the MLflow Client APIs. Please be cautious when using
            this mixed approach, as it can lead to unexpected behavior if not used properly.

        Args:
            name: The name of the span.
            request_id: The ID of the trace to attach the span to. This is synonym to
                trace_id` in OpenTelemetry.
            parent_id: The ID of the parent span. The parent span can be a span created by
                both fluent APIs like `with mlflow.start_span()`, and imperative APIs like this.
            span_type: The type of the span. Can be either a string or a
                :py:class:`SpanType <mlflow.entities.SpanType>` enum value.
            inputs: Inputs to set on the span.
            attributes: A dictionary of attributes to set on the span.
            start_time_ns: The start time of the span in nano seconds since the UNIX epoch.
                If not provided, the current time will be used.

        Returns:
            An :py:class:`mlflow.entities.Span` object representing the span.

        Example:

        .. code-block:: python
            :test:

            from mlflow import MlflowClient

            client = MlflowClient()

            span = client.start_trace("my_trace")

            x = 2

            # Create a child span
            child_span = client.start_span(
                "child_span",
                request_id=span.request_id,
                parent_id=span.span_id,
                inputs={"x": x},
            )

            y = x**2

            client.end_span(
                request_id=child_span.request_id,
                span_id=child_span.span_id,
                attributes={"factor": 2},
                outputs={"y": y},
            )

            client.end_trace(span.request_id)
        """
        # If parent span is no-op span, the child should also be no-op too
        if request_id == NO_OP_SPAN_REQUEST_ID:
            return NoOpSpan()

        if not parent_id:
            raise MlflowException(
                "start_span() must be called with an explicit parent_id."
                "If you haven't started any span yet, use MLflowClient().start_trace() "
                "to start a new trace and root span.",
                error_code=INVALID_PARAMETER_VALUE,
            )
        if not request_id:
            raise MlflowException(
                "Request ID must be provided to start a span.",
                error_code=INVALID_PARAMETER_VALUE,
            )

        trace_manager = InMemoryTraceManager.get_instance()
        if not (parent_span := trace_manager.get_span_from_id(request_id, parent_id)):
            raise MlflowException(
                f"Parent span with ID '{parent_id}' not found.",
                error_code=RESOURCE_DOES_NOT_EXIST,
            )

        try:
            otel_span = mlflow.tracing.provider.start_detached_span(
                name=name,
                parent=parent_span._span,
                start_time_ns=start_time_ns,
            )

            span = create_mlflow_span(otel_span, request_id, span_type)
            span.set_attributes(attributes or {})
            if inputs is not None:
                span.set_inputs(inputs)
            trace_manager.register_span(span)
            return span
        except Exception as e:
            _logger.warning(
                f"Failed to start span {name}: {e}. "
                "For full traceback, set logging level to debug.",
                exc_info=_logger.isEnabledFor(logging.DEBUG),
            )
            return NoOpSpan()

    def end_span(
        self,
        request_id: str,
        span_id: str,
        outputs: Optional[Any] = None,
        attributes: Optional[dict[str, Any]] = None,
        status: Union[SpanStatus, str] = "OK",
        end_time_ns: Optional[int] = None,
    ):
        """
        End the span with the given trace ID and span ID.

        Args:
            request_id: The ID of the trace to end.
            span_id: The ID of the span to end.
            outputs: Outputs to set on the span.
            attributes: A dictionary of attributes to set on the span. If the span already has
                attributes, the new attributes will be merged with the existing ones. If the same
                key already exists, the new value will overwrite the old one.
            status: The status of the span. This can be a
                :py:class:`SpanStatus <mlflow.entities.SpanStatus>` object or a string
                representing the status code defined in
                :py:class:`SpanStatusCode <mlflow.entities.SpanStatusCode>`
                e.g. ``"OK"``, ``"ERROR"``. The default status is OK.
            end_time_ns: The end time of the span in nano seconds since the UNIX epoch.
                If not provided, the current time will be used.
        """
        if request_id == NO_OP_SPAN_REQUEST_ID:
            return

        trace_manager = InMemoryTraceManager.get_instance()
        span = trace_manager.get_span_from_id(request_id, span_id)

        if span is None:
            raise MlflowException(
                f"Span with ID {span_id} is not found or already finished.",
                error_code=RESOURCE_DOES_NOT_EXIST,
            )

        span.set_attributes(attributes or {})
        if outputs is not None:
            span.set_outputs(outputs)
        span.set_status(status)

        try:
            span.end(end_time=end_time_ns)
        except Exception as e:
            _logger.warning(
                f"Failed to end span {span_id}: {e}. "
                "For full traceback, set logging level to debug.",
                exc_info=_logger.isEnabledFor(logging.DEBUG),
            )

    def _start_tracked_trace(
        self,
        experiment_id: str,
        timestamp_ms: int,
        request_metadata: Optional[dict[str, str]] = None,
        tags: Optional[dict[str, str]] = None,
    ) -> TraceInfo:
        """
        Start an initial TraceInfo object in the backend store.

        Args:
            experiment_id: String id of the experiment for this run.
            timestamp_ms: Start time of the trace, in milliseconds since the UNIX epoch.
            request_metadata: Metadata of the trace.
            tags: Tags of the trace.

        Returns:
            The created TraceInfo object.
        """
        # Some tags like mlflow.runName are immutable once logged in tracking server.
        return self._tracking_client.start_trace(
            experiment_id=experiment_id,
            timestamp_ms=timestamp_ms,
            request_metadata=request_metadata or {},
            tags=tags or {},
        )

    def _upload_ended_trace_info(
        self,
        trace_info: TraceInfo,
    ) -> TraceInfo:
        """
        Update the TraceInfo object in the backend store with the completed trace info.

        Args:
            trace_info: Updated TraceInfo object to be stored in the backend store.

        Returns:
            The updated TraceInfo object.
        """
        return self._tracking_client.end_trace(
            request_id=trace_info.request_id,
            timestamp_ms=trace_info.timestamp_ms + trace_info.execution_time_ms,
            status=trace_info.status,
            request_metadata=trace_info.request_metadata,
            tags=trace_info.tags or {},
        )

    def set_trace_tag(self, request_id: str, key: str, value: str):
        """
        Set a tag on the trace with the given trace ID.

        The trace can be an active one or the one that has already ended and recorded in the
        backend. Below is an example of setting a tag on an active trace. You can replace the
        ``request_id`` parameter to set a tag on an already ended trace.

        .. code-block:: python
            :test:

            from mlflow import MlflowClient

            client = MlflowClient()

            root_span = client.start_trace("my_trace")
            client.set_trace_tag(root_span.request_id, "key", "value")
            client.end_trace(root_span.request_id)

        Args:
            request_id: The ID of the trace to set the tag on.
            key: The string key of the tag. Must be at most 250 characters long, otherwise
                it will be truncated when stored.
            value: The string value of the tag. Must be at most 250 characters long, otherwise
                it will be truncated when stored.
        """
        if key.startswith("mlflow."):
            raise MlflowException(
                f"Tags starting with 'mlflow.' are reserved and cannot be set. "
                f"Attempted to set tag with key '{key}' on trace with ID '{request_id}'.",
                error_code=INVALID_PARAMETER_VALUE,
            )

        # Trying to set the tag on the active trace first
        with InMemoryTraceManager.get_instance().get_trace(request_id) as trace:
            if trace:
                trace.info.tags[key] = str(value)
                return

        # If the trace is not active, try to set the tag on the trace in the backend
        self._tracking_client.set_trace_tag(request_id, key, value)

    def delete_trace_tag(self, request_id: str, key: str) -> None:
        """
        Delete a tag on the trace with the given trace ID.

        The trace can be an active one or the one that has already ended and recorded in the
        backend. Below is an example of deleting a tag on an active trace. You can replace the
        ``request_id`` parameter to delete a tag on an already ended trace.

        .. code-block:: python
            :test:

            from mlflow import MlflowClient

            client = MlflowClient()

            root_span = client.start_trace("my_trace", tags={"key": "value"})
            client.delete_trace_tag(root_span.request_id, "key")
            client.end_trace(root_span.request_id)

        Args:
            request_id: The ID of the trace to delete the tag from.
            key: The string key of the tag. Must be at most 250 characters long, otherwise
                it will be truncated when stored.
        """
        # Trying to delete the tag on the active trace first
        with InMemoryTraceManager.get_instance().get_trace(request_id) as trace:
            if trace:
                if key in trace.info.tags:
                    trace.info.tags.pop(key)
                    return
                else:
                    raise MlflowException(
                        f"Tag with key {key} not found in trace with ID {request_id}.",
                        error_code=RESOURCE_DOES_NOT_EXIST,
                    )

        # If the trace is not active, try to delete the tag on the trace in the backend
        self._tracking_client.delete_trace_tag(request_id, key)

    def log_assessment(
        self,
        trace_id: str,
        name: str,
        source: AssessmentSource,
        expectation: Optional[Expectation] = None,
        feedback: Optional[Feedback] = None,
        error: Optional[AssessmentError] = None,
        rationale: Optional[str] = None,
        metadata: Optional[dict[str, Any]] = None,
        span_id: Optional[str] = None,
    ) -> Assessment:
        timestamp = int(time.time() * 1000)  # milliseconds

        assessment = Assessment(
            # assessment_id must be None when creating a new assessment
            trace_id=trace_id,
            name=name,
            source=source,
            create_time_ms=timestamp,
            last_update_time_ms=timestamp,
            expectation=expectation,
            feedback=feedback,
            error=error,
            rationale=rationale,
            metadata=metadata,
            span_id=span_id,
        )
        return self._tracking_client.create_assessment(assessment)

    def update_assessment(
        self,
        trace_id: str,
        assessment_id: str,
        name: Optional[str] = None,
        expectation: Optional[Expectation] = None,
        feedback: Optional[Feedback] = None,
        rationale: Optional[str] = None,
        metadata: Optional[dict[str, Any]] = None,
    ) -> Assessment:
        return self._tracking_client.update_assessment(
            trace_id=trace_id,
            assessment_id=assessment_id,
            name=name,
            expectation=expectation,
            feedback=feedback,
            rationale=rationale,
            metadata=metadata,
        )

    def delete_assessment(self, trace_id: str, assessment_id: str) -> None:
        return self._tracking_client.delete_assessment(trace_id, assessment_id)

    def search_experiments(
        self,
        view_type: int = ViewType.ACTIVE_ONLY,
        max_results: Optional[int] = SEARCH_MAX_RESULTS_DEFAULT,
        filter_string: Optional[str] = None,
        order_by: Optional[list[str]] = None,
        page_token=None,
    ) -> PagedList[Experiment]:
        """
        Search for experiments that match the specified search query.

        Args:
            view_type: One of enum values ``ACTIVE_ONLY``, ``DELETED_ONLY``, or ``ALL``
                defined in :py:class:`mlflow.entities.ViewType`.
            max_results: Maximum number of experiments desired. Certain server backend may apply
                its own limit.
            filter_string: Filter query string (e.g., ``"name = 'my_experiment'"``), defaults to
                searching for all experiments. The following identifiers, comparators, and logical
                operators are supported.

                Identifiers
                  - ``name``: Experiment name
                  - ``creation_time``: Experiment creation time
                  - ``last_update_time``: Experiment last update time
                  - ``tags.<tag_key>``: Experiment tag. If ``tag_key`` contains
                    spaces, it must be wrapped with backticks (e.g., ``"tags.`extra key`"``).

                Comparators for string attributes and tags
                  - ``=``: Equal to
                  - ``!=``: Not equal to
                  - ``LIKE``: Case-sensitive pattern match
                  - ``ILIKE``: Case-insensitive pattern match

                Comparators for numeric attributes
                  - ``=``: Equal to
                  - ``!=``: Not equal to
                  - ``<``: Less than
                  - ``<=``: Less than or equal to
                  - ``>``: Greater than
                  - ``>=``: Greater than or equal to

                Logical operators
                  - ``AND``: Combines two sub-queries and returns True if both of them are True.

            order_by: List of columns to order by. The ``order_by`` column can contain an optional
                ``DESC`` or ``ASC`` value (e.g., ``"name DESC"``). The default ordering is ``ASC``,
                so ``"name"`` is equivalent to ``"name ASC"``. If unspecified, defaults to
                ``["last_update_time DESC"]``, which lists experiments updated most recently first.
                The following fields are supported:

                - ``experiment_id``: Experiment ID
                - ``name``: Experiment name
                - ``creation_time``: Experiment creation time
                - ``last_update_time``: Experiment last update time

            page_token: Token specifying the next page of results. It should be obtained from
                a ``search_experiments`` call.

        Returns:
            A :py:class:`PagedList <mlflow.store.entities.PagedList>` of
            :py:class:`Experiment <mlflow.entities.Experiment>` objects. The pagination token
            for the next page can be obtained via the ``token`` attribute of the object.

        .. code-block:: python
            :caption: Example

            import mlflow


            def assert_experiment_names_equal(experiments, expected_names):
                actual_names = [e.name for e in experiments if e.name != "Default"]
                assert actual_names == expected_names, (actual_names, expected_names)


            mlflow.set_tracking_uri("sqlite:///:memory:")
            client = mlflow.MlflowClient()

            # Create experiments
            for name, tags in [
                ("a", None),
                ("b", None),
                ("ab", {"k": "v"}),
                ("bb", {"k": "V"}),
            ]:
                client.create_experiment(name, tags=tags)

            # Search for experiments with name "a"
            experiments = client.search_experiments(filter_string="name = 'a'")
            assert_experiment_names_equal(experiments, ["a"])

            # Search for experiments with name starting with "a"
            experiments = client.search_experiments(filter_string="name LIKE 'a%'")
            assert_experiment_names_equal(experiments, ["ab", "a"])

            # Search for experiments with tag key "k" and value ending with "v" or "V"
            experiments = client.search_experiments(filter_string="tags.k ILIKE '%v'")
            assert_experiment_names_equal(experiments, ["bb", "ab"])

            # Search for experiments with name ending with "b" and tag {"k": "v"}
            experiments = client.search_experiments(filter_string="name LIKE '%b' AND tags.k = 'v'")
            assert_experiment_names_equal(experiments, ["ab"])

            # Sort experiments by name in ascending order
            experiments = client.search_experiments(order_by=["name"])
            assert_experiment_names_equal(experiments, ["a", "ab", "b", "bb"])

            # Sort experiments by ID in descending order
            experiments = client.search_experiments(order_by=["experiment_id DESC"])
            assert_experiment_names_equal(experiments, ["bb", "ab", "b", "a"])
        """
        return self._tracking_client.search_experiments(
            view_type=view_type,
            max_results=max_results,
            filter_string=filter_string,
            order_by=order_by,
            page_token=page_token,
        )

    def get_experiment(self, experiment_id: str) -> Experiment:
        """Retrieve an experiment by experiment_id from the backend store

        Args:
            experiment_id: The experiment ID returned from ``create_experiment``.

        Returns:
            :py:class:`mlflow.entities.Experiment`

        .. code-block:: python
          :caption: Example

          from mlflow import MlflowClient

          client = MlflowClient()
          exp_id = client.create_experiment("Experiment")
          experiment = client.get_experiment(exp_id)

          # Show experiment info
          print(f"Name: {experiment.name}")
          print(f"Experiment ID: {experiment.experiment_id}")
          print(f"Artifact Location: {experiment.artifact_location}")
          print(f"Lifecycle_stage: {experiment.lifecycle_stage}")

        .. code-block:: text
          :caption: Output

          Name: Experiment
          Experiment ID: 1
          Artifact Location: file:///.../mlruns/1
          Lifecycle_stage: active
        """
        return self._tracking_client.get_experiment(experiment_id)

    def get_experiment_by_name(self, name: str) -> Optional[Experiment]:
        """Retrieve an experiment by experiment name from the backend store

        Args:
            name: The experiment name, which is case sensitive.

        Returns:
            An instance of :py:class:`mlflow.entities.Experiment`
            if an experiment with the specified name exists, otherwise None.

        .. code-block:: python
            :caption: Example

            from mlflow import MlflowClient

            # Case-sensitive name
            client = MlflowClient()
            experiment = client.get_experiment_by_name("Default")
            # Show experiment info
            print(f"Name: {experiment.name}")
            print(f"Experiment ID: {experiment.experiment_id}")
            print(f"Artifact Location: {experiment.artifact_location}")
            print(f"Lifecycle_stage: {experiment.lifecycle_stage}")

        .. code-block:: text
            :caption: Output

            Name: Default
            Experiment ID: 0
            Artifact Location: file:///.../mlruns/0
            Lifecycle_stage: active
        """
        return self._tracking_client.get_experiment_by_name(name)

    def create_experiment(
        self,
        name: str,
        artifact_location: Optional[str] = None,
        tags: Optional[dict[str, Any]] = None,
    ) -> str:
        """Create an experiment.

        Args:
            name: The experiment name, which must be a unique string.
            artifact_location: The location to store run artifacts. If not provided, the server
                picks anappropriate default.
            tags: A dictionary of key-value pairs that are converted into
                :py:class:`mlflow.entities.ExperimentTag` objects, set as
                experiment tags upon experiment creation.

        Returns:
            String as an integer ID of the created experiment.

        .. code-block:: python
            :caption: Example

            from pathlib import Path
            from mlflow import MlflowClient

            # Create an experiment with a name that is unique and case sensitive.
            client = MlflowClient()
            experiment_id = client.create_experiment(
                "Social NLP Experiments",
                artifact_location=Path.cwd().joinpath("mlruns").as_uri(),
                tags={"version": "v1", "priority": "P1"},
            )
            client.set_experiment_tag(experiment_id, "nlp.framework", "Spark NLP")

            # Fetch experiment metadata information
            experiment = client.get_experiment(experiment_id)
            print(f"Name: {experiment.name}")
            print(f"Experiment_id: {experiment.experiment_id}")
            print(f"Artifact Location: {experiment.artifact_location}")
            print(f"Tags: {experiment.tags}")
            print(f"Lifecycle_stage: {experiment.lifecycle_stage}")

        .. code-block:: text
            :caption: Output

            Name: Social NLP Experiments
            Experiment_id: 1
            Artifact Location: file:///.../mlruns
            Tags: {'version': 'v1', 'priority': 'P1', 'nlp.framework': 'Spark NLP'}
            Lifecycle_stage: active

        """
        return self._tracking_client.create_experiment(name, artifact_location, tags)

    def delete_experiment(self, experiment_id: str) -> None:
        """Delete an experiment from the backend store.

        This deletion is a soft-delete, not a permanent deletion. Experiment names can not be
        reused, unless the deleted experiment is permanently deleted by a database admin.

        Args:
            experiment_id: The experiment ID returned from ``create_experiment``.

        .. code-block:: python
            :caption: Example

            from mlflow import MlflowClient

            # Create an experiment with a name that is unique and case sensitive
            client = MlflowClient()
            experiment_id = client.create_experiment("New Experiment")
            client.delete_experiment(experiment_id)

            # Examine the deleted experiment details.
            experiment = client.get_experiment(experiment_id)
            print(f"Name: {experiment.name}")
            print(f"Artifact Location: {experiment.artifact_location}")
            print(f"Lifecycle_stage: {experiment.lifecycle_stage}")

        .. code-block:: text
            :caption: Output

            Name: New Experiment
            Artifact Location: file:///.../mlruns/1
            Lifecycle_stage: deleted

        """
        self._tracking_client.delete_experiment(experiment_id)

    def restore_experiment(self, experiment_id: str) -> None:
        """
        Restore a deleted experiment unless permanently deleted.

        Args:
            experiment_id: The experiment ID returned from ``create_experiment``.

        .. code-block:: python
            :caption: Example

            from mlflow import MlflowClient


            def print_experiment_info(experiment):
                print(f"Name: {experiment.name}")
                print(f"Experiment Id: {experiment.experiment_id}")
                print(f"Lifecycle_stage: {experiment.lifecycle_stage}")


            # Create and delete an experiment
            client = MlflowClient()
            experiment_id = client.create_experiment("New Experiment")
            client.delete_experiment(experiment_id)

            # Examine the deleted experiment details.
            experiment = client.get_experiment(experiment_id)
            print_experiment_info(experiment)
            print("--")

            # Restore the experiment and fetch its info
            client.restore_experiment(experiment_id)
            experiment = client.get_experiment(experiment_id)
            print_experiment_info(experiment)

        .. code-block:: text
            :caption: Output

            Name: New Experiment
            Experiment Id: 1
            Lifecycle_stage: deleted
            --
            Name: New Experiment
            Experiment Id: 1
            Lifecycle_stage: active

        """
        self._tracking_client.restore_experiment(experiment_id)

    def rename_experiment(self, experiment_id: str, new_name: str) -> None:
        """
        Update an experiment's name. The new name must be unique.

        Args:
            experiment_id: The experiment ID returned from ``create_experiment``.
            new_name: The new name for the experiment.

        .. code-block:: python
            :caption: Example

            from mlflow import MlflowClient


            def print_experiment_info(experiment):
                print(f"Name: {experiment.name}")
                print(f"Experiment_id: {experiment.experiment_id}")
                print(f"Lifecycle_stage: {experiment.lifecycle_stage}")


            # Create an experiment with a name that is unique and case sensitive
            client = MlflowClient()
            experiment_id = client.create_experiment("Social NLP Experiments")

            # Fetch experiment metadata information
            experiment = client.get_experiment(experiment_id)
            print_experiment_info(experiment)
            print("--")

            # Rename and fetch experiment metadata information
            client.rename_experiment(experiment_id, "Social Media NLP Experiments")
            experiment = client.get_experiment(experiment_id)
            print_experiment_info(experiment)

        .. code-block:: text
            :caption: Output

            Name: Social NLP Experiments
            Experiment_id: 1
            Lifecycle_stage: active
            --
            Name: Social Media NLP Experiments
            Experiment_id: 1
            Lifecycle_stage: active

        """
        self._tracking_client.rename_experiment(experiment_id, new_name)

    def log_metric(
        self,
        run_id: str,
        key: str,
        value: float,
        timestamp: Optional[int] = None,
        step: Optional[int] = None,
        synchronous: Optional[bool] = None,
        dataset_name: Optional[str] = None,
        dataset_digest: Optional[str] = None,
        model_id: Optional[str] = None,
    ) -> Optional[RunOperations]:
        """
        Log a metric against the run ID.

        Args:
            run_id: The run id to which the metric should be logged.
            key: Metric name. This string may only contain alphanumerics, underscores
                (_), dashes (-), periods (.), spaces ( ), and slashes (/).
                All backend stores will support keys up to length 250, but some may
                support larger keys.
            value: Metric value. Note that some special values such
                as +/- Infinity may be replaced by other values depending on the store. For
                example, the SQLAlchemy store replaces +/- Inf with max / min float values.
                All backend stores will support values up to length 5000, but some
                may support larger values.
            timestamp: Time when this metric was calculated. Defaults to the current system time.
            step: Integer training step (iteration) at which was the metric calculated.
                Defaults to 0.
            synchronous: *Experimental* If True, blocks until the metric is logged successfully.
                If False, logs the metric asynchronously and returns a future representing the
                logging operation. If None, read from environment variable
                `MLFLOW_ENABLE_ASYNC_LOGGING`, which defaults to False if not set.
            dataset_name: The name of the dataset associated with the metric. If specified,
                ``dataset_digest`` must also be provided.
            dataset_digest: The digest of the dataset associated with the metric. If specified,
                ``dataset_name`` must also be provided.
            model_id: The ID of the model associated with the metric.

        Returns:
            When `synchronous=True` or None, returns None. When `synchronous=False`, returns an
            :py:class:`mlflow.utils.async_logging.run_operations.RunOperations` instance that
            represents future for logging operation.

        .. code-block:: python
            :caption: Example

            from mlflow import MlflowClient


            def print_run_info(r):
                print(f"run_id: {r.info.run_id}")
                print(f"metrics: {r.data.metrics}")
                print(f"status: {r.info.status}")


            # Create a run under the default experiment (whose id is '0').
            # Since these are low-level CRUD operations, this method will create a run.
            # To end the run, you'll have to explicitly end it.
            client = MlflowClient()
            experiment_id = "0"
            run = client.create_run(experiment_id)
            print_run_info(run)
            print("--")

            # Log the metric. Unlike mlflow.log_metric this method
            # does not start a run if one does not exist. It will log
            # the metric for the run id in the backend store.
            client.log_metric(run.info.run_id, "m", 1.5)
            client.set_terminated(run.info.run_id)
            run = client.get_run(run.info.run_id)
            print_run_info(run)

            # To log metric in async fashion
            client.log_metric(run.info.run_id, "m", 1.5, synchronous=False)

        .. code-block:: text
            :caption: Output

            run_id: 95e79843cb2c463187043d9065185e24
            metrics: {}
            status: RUNNING
            --
            run_id: 95e79843cb2c463187043d9065185e24
            metrics: {'m': 1.5}
            status: FINISHED
        """
        synchronous = (
            synchronous if synchronous is not None else not MLFLOW_ENABLE_ASYNC_LOGGING.get()
        )
        return self._tracking_client.log_metric(
            run_id,
            key,
            value,
            timestamp,
            step,
            synchronous=synchronous,
            dataset_name=dataset_name,
            dataset_digest=dataset_digest,
            model_id=model_id,
        )

    def log_param(
        self, run_id: str, key: str, value: Any, synchronous: Optional[bool] = None
    ) -> Any:
        """
        Log a parameter (e.g. model hyperparameter) against the run ID.

        Args:
            run_id: The run id to which the param should be logged.
            key: Parameter name. This string may only contain alphanumerics, underscores
                (_), dashes (-), periods (.), spaces ( ), and slashes (/).
                All backend stores support keys up to length 250, but some may
                support larger keys.
            value: Parameter value, but will be string-ified if not.
                All built-in backend stores support values up to length 6000, but some
                may support larger values.
            synchronous: *Experimental* If True, blocks until the metric is logged successfully.
                If False, logs the metric asynchronously and returns a future representing the
                logging operation. If None, read from environment variable
                `MLFLOW_ENABLE_ASYNC_LOGGING`, which defaults to False if not set.

        Returns:
            When `synchronous=True` or None, returns parameter value. When `synchronous=False`,
            returns an :py:class:`mlflow.utils.async_logging.run_operations.RunOperations`
            instance that represents future for logging operation.

        .. code-block:: python
            :caption: Example

            from mlflow import MlflowClient


            def print_run_info(r):
                print(f"run_id: {r.info.run_id}")
                print(f"params: {r.data.params}")
                print(f"status: {r.info.status}")


            # Create a run under the default experiment (whose id is '0').
            # Since these are low-level CRUD operations, this method will create a run.
            # To end the run, you'll have to explicitly end it.
            client = MlflowClient()
            experiment_id = "0"
            run = client.create_run(experiment_id)
            print_run_info(run)
            print("--")
            # Log the parameter. Unlike mlflow.log_param this method
            # does not start a run if one does not exist. It will log
            # the parameter in the backend store
            p_value = client.log_param(run.info.run_id, "p", 1)
            assert p_value == 1
            client.set_terminated(run.info.run_id)
            run = client.get_run(run.info.run_id)
            print_run_info(run)

        .. code-block:: text
            :caption: Output

            run_id: e649e49c7b504be48ee3ae33c0e76c93
            params: {}
            status: RUNNING
            --
            run_id: e649e49c7b504be48ee3ae33c0e76c93
            params: {'p': '1'}
            status: FINISHED
        """
        synchronous = (
            synchronous if synchronous is not None else not MLFLOW_ENABLE_ASYNC_LOGGING.get()
        )
        if synchronous:
            self._tracking_client.log_param(run_id, key, value, synchronous=True)
            return value
        else:
            return self._tracking_client.log_param(run_id, key, value, synchronous=False)

    def set_experiment_tag(self, experiment_id: str, key: str, value: Any) -> None:
        """
        Set a tag on the experiment with the specified ID. Value is converted to a string.

        Args:
            experiment_id: String ID of the experiment.
            key: Name of the tag.
            value: Tag value (converted to a string).

        .. code-block:: python

            from mlflow import MlflowClient

            # Create an experiment and set its tag
            client = MlflowClient()
            experiment_id = client.create_experiment("Social Media NLP Experiments")
            client.set_experiment_tag(experiment_id, "nlp.framework", "Spark NLP")

            # Fetch experiment metadata information
            experiment = client.get_experiment(experiment_id)
            print(f"Name: {experiment.name}")
            print(f"Tags: {experiment.tags}")

        .. code-block:: text

            Name: Social Media NLP Experiments
            Tags: {'nlp.framework': 'Spark NLP'}

        """
        self._tracking_client.set_experiment_tag(experiment_id, key, value)

    def set_tag(
        self, run_id: str, key: str, value: Any, synchronous: Optional[bool] = None
    ) -> Optional[RunOperations]:
        """
        Set a tag on the run with the specified ID. Value is converted to a string.

        Args:
            run_id: String ID of the run.
            key: Tag name. This string may only contain alphanumerics, underscores (_), dashes (-),
                periods (.), spaces ( ), and slashes (/). All backend stores will support keys up to
                length 250, but some may support larger keys.
            value: Tag value, but will be string-ified if not. All backend stores will support
                values up to length 5000, but some may support larger values.
            synchronous: *Experimental* If True, blocks until the metric is logged successfully.
                If False, logs the metric asynchronously and returns a future representing the
                logging operation. If None, read from environment variable
                `MLFLOW_ENABLE_ASYNC_LOGGING`, which defaults to False if not set.

        Returns:
            When `synchronous=True` or None, returns None. When `synchronous=False`, returns an
            `mlflow.utils.async_logging.run_operations.RunOperations` instance that represents
            future for logging operation.

        .. code-block:: python
            :caption: Example

            from mlflow import MlflowClient


            def print_run_info(run):
                print(f"run_id: {run.info.run_id}")
                print(f"Tags: {run.data.tags}")


            # Create a run under the default experiment (whose id is '0').
            client = MlflowClient()
            experiment_id = "0"
            run = client.create_run(experiment_id)
            print_run_info(run)
            print("--")
            # Set a tag and fetch updated run info
            client.set_tag(run.info.run_id, "nlp.framework", "Spark NLP")
            run = client.get_run(run.info.run_id)
            print_run_info(run)

        .. code-block:: text
            :caption: Output

            run_id: 4f226eb5758145e9b28f78514b59a03b
            Tags: {}
            --
            run_id: 4f226eb5758145e9b28f78514b59a03b
            Tags: {'nlp.framework': 'Spark NLP'}
        """
        synchronous = (
            synchronous if synchronous is not None else not MLFLOW_ENABLE_ASYNC_LOGGING.get()
        )
        return self._tracking_client.set_tag(run_id, key, value, synchronous=synchronous)

    def delete_tag(self, run_id: str, key: str) -> None:
        """Delete a tag from a run. This is irreversible.

        Args:
            run_id: String ID of the run.
            key: Name of the tag.

        .. code-block:: python
            :caption: Example

            from mlflow import MlflowClient


            def print_run_info(run):
                print(f"run_id: {run.info.run_id}")
                print(f"Tags: {run.data.tags}")


            # Create a run under the default experiment (whose id is '0').
            client = MlflowClient()
            tags = {"t1": 1, "t2": 2}
            experiment_id = "0"
            run = client.create_run(experiment_id, tags=tags)
            print_run_info(run)
            print("--")

            # Delete tag and fetch updated info
            client.delete_tag(run.info.run_id, "t1")
            run = client.get_run(run.info.run_id)
            print_run_info(run)

        .. code-block:: text
            :caption: Output

            run_id: b7077267a59a45d78cd9be0de4bc41f5
            Tags: {'t2': '2', 't1': '1'}
            --
            run_id: b7077267a59a45d78cd9be0de4bc41f5
            Tags: {'t2': '2'}

        """
        self._tracking_client.delete_tag(run_id, key)

    def update_run(
        self, run_id: str, status: Optional[str] = None, name: Optional[str] = None
    ) -> None:
        """Update a run with the specified ID to a new status or name.

        Args:
            run_id: The ID of the Run to update.
            status: The new status of the run to set, if specified. At least one of ``status`` or
                ``name`` should be specified.
            name: The new name of the run to set, if specified. At least one of ``name`` or
                ``status`` should be specified.

        .. code-block:: python
            :caption: Example

            from mlflow import MlflowClient


            def print_run_info(run):
                print(f"run_id: {run.info.run_id}")
                print(f"run_name: {run.info.run_name}")
                print(f"status: {run.info.status}")


            # Create a run under the default experiment (whose id is '0').
            client = MlflowClient()
            experiment_id = "0"
            run = client.create_run(experiment_id)
            print_run_info(run)
            print("--")

            # Update run and fetch info
            client.update_run(run.info.run_id, "FINISHED", "new_name")
            run = client.get_run(run.info.run_id)
            print_run_info(run)

        .. code-block:: text
            :caption: Output

            run_id: 1cf6bf8bf6484dd8a598bd43be367b20
            run_name: judicious-hog-915
            status: RUNNING
            --
            run_id: 1cf6bf8bf6484dd8a598bd43be367b20
            run_name: new_name
            status: FINISHED

        """
        self._tracking_client.update_run(run_id, status, name)

    def log_batch(
        self,
        run_id: str,
        metrics: Sequence[Metric] = (),
        params: Sequence[Param] = (),
        tags: Sequence[RunTag] = (),
        synchronous: Optional[bool] = None,
    ) -> Optional[RunOperations]:
        """
        Log multiple metrics, params, and/or tags.

        Args:
            run_id: String ID of the run
            metrics: If provided, List of Metric(key, value, timestamp) instances.
            params: If provided, List of Param(key, value) instances.
            tags: If provided, List of RunTag(key, value) instances.
            synchronous: *Experimental* If True, blocks until the metric is logged successfully.
                If False, logs the metric asynchronously and returns a future representing the
                logging operation. If None, read from environment variable
                `MLFLOW_ENABLE_ASYNC_LOGGING`, which defaults to False if not set.

        Raises:
            mlflow.MlflowException: If any errors occur.

        Returns:
            When `synchronous=True` or None, returns None. When `synchronous=False`, returns an
            :py:class:`mlflow.utils.async_logging.run_operations.RunOperations` instance that
            represents future for logging operation.

        .. code-block:: python
            :caption: Example

            import time

            from mlflow import MlflowClient
            from mlflow.entities import Metric, Param, RunTag


            def print_run_info(r):
                print(f"run_id: {r.info.run_id}")
                print(f"params: {r.data.params}")
                print(f"metrics: {r.data.metrics}")
                print(f"tags: {r.data.tags}")
                print(f"status: {r.info.status}")


            # Create MLflow entities and a run under the default experiment (whose id is '0').
            timestamp = int(time.time() * 1000)
            metrics = [Metric("m", 1.5, timestamp, 1)]
            params = [Param("p", "p")]
            tags = [RunTag("t", "t")]
            experiment_id = "0"
            client = MlflowClient()
            run = client.create_run(experiment_id)

            # Log entities, terminate the run, and fetch run status
            client.log_batch(run.info.run_id, metrics=metrics, params=params, tags=tags)
            client.set_terminated(run.info.run_id)
            run = client.get_run(run.info.run_id)
            print_run_info(run)

            # To log metric in async fashion
            client.log_metric(run.info.run_id, "m", 1.5, synchronous=False)

        .. code-block:: text
            :caption: Output

            run_id: ef0247fa3205410595acc0f30f620871
            params: {'p': 'p'}
            metrics: {'m': 1.5}
            tags: {'t': 't'}
            status: FINISHED

        """
        synchronous = (
            synchronous if synchronous is not None else not MLFLOW_ENABLE_ASYNC_LOGGING.get()
        )

        # Stringify the values of the params
        params = [Param(key=param.key, value=str(param.value)) for param in params]

        return self._tracking_client.log_batch(
            run_id, metrics, params, tags, synchronous=synchronous
        )

    def log_inputs(
        self,
        run_id: str,
        datasets: Optional[Sequence[DatasetInput]] = None,
        models: Optional[Sequence[LoggedModelInput]] = None,
    ) -> None:
        """
        Log one or more dataset inputs to a run.

        Args:
            run_id: String ID of the run.
            datasets: List of :py:class:`mlflow.entities.DatasetInput` instances to log.
            models: List of :py:class:`mlflow.entities.LoggedModelInput` instances to log.

        Raises:
            mlflow.MlflowException: If any errors occur.
        """
        self._tracking_client.log_inputs(run_id, datasets, models)

    def log_outputs(self, run_id: str, models: list[LoggedModelOutput]):
        self._tracking_client.log_outputs(run_id, models)

    def log_artifact(self, run_id, local_path, artifact_path=None) -> None:
        """Write a local file or directory to the remote ``artifact_uri``.

        Args:
            run_id: String ID of run.
            local_path: Path to the file or directory to write.
            artifact_path: If provided, the directory in ``artifact_uri`` to write to.

        .. code-block:: python
            :caption: Example

            import tempfile
            from pathlib import Path

            from mlflow import MlflowClient

            # Create a run under the default experiment (whose id is '0').
            client = MlflowClient()
            experiment_id = "0"
            run = client.create_run(experiment_id)

            # log and fetch the artifact
            with tempfile.TemporaryDirectory() as tmp_dir:
                path = Path(tmp_dir, "features.txt")
                path.write_text(features)
                client.log_artifact(run.info.run_id, path)

            artifacts = client.list_artifacts(run.info.run_id)
            for artifact in artifacts:
                print(f"artifact: {artifact.path}")
                print(f"is_dir: {artifact.is_dir}")
            client.set_terminated(run.info.run_id)

        .. code-block:: text
            :caption: Output

            artifact: features.txt
            is_dir: False

        """
        if run_id.startswith(TRACE_REQUEST_ID_PREFIX):
            raise MlflowException(
                f"Invalid run id: {run_id}. `log_artifact` run id must map to a valid run."
            )
        self._tracking_client.log_artifact(run_id, local_path, artifact_path)

    def log_artifacts(
        self, run_id: str, local_dir: str, artifact_path: Optional[str] = None
    ) -> None:
        """Write a directory of files to the remote ``artifact_uri``.

        Args:
            run_id: String ID of run.
            local_dir: Path to the directory of files to write.
            artifact_path: If provided, the directory in ``artifact_uri`` to write to.

        .. code-block:: python
            :caption: Example

            import json
            import tempfile
            from pathlib import Path

            # Create some artifacts data to preserve
            features = "rooms, zipcode, median_price, school_rating, transport"
            data = {"state": "TX", "Available": 25, "Type": "Detached"}
            with tempfile.TemporaryDirectory() as tmp_dir:
                tmp_dir = Path(tmp_dir)
                with (tmp_dir / "data.json").open("w") as f:
                    json.dump(data, f, indent=2)
                with (tmp_dir / "features.json").open("w") as f:
                    f.write(features)

                # Create a run under the default experiment (whose id is '0'), and log
                # all files in "data" to root artifact_uri/states
                client = MlflowClient()
                experiment_id = "0"
                run = client.create_run(experiment_id)
                client.log_artifacts(run.info.run_id, tmp_dir, artifact_path="states")

            artifacts = client.list_artifacts(run.info.run_id)
            for artifact in artifacts:
                print(f"artifact: {artifact.path}")
                print(f"is_dir: {artifact.is_dir}")
            client.set_terminated(run.info.run_id)

        .. code-block:: text
            :caption: Output

            artifact: states
            is_dir: True

        """
        self._tracking_client.log_artifacts(run_id, local_dir, artifact_path)

    @contextlib.contextmanager
    def _log_artifact_helper(self, run_id, artifact_file):
        """Yields a temporary path to store a file, and then calls `log_artifact` against that path.

        Args:
            run_id: String ID of the run.
            artifact_file: The run-relative artifact file path in posixpath format.

        Returns:
            Temporary path to store a file.

        """
        norm_path = posixpath.normpath(artifact_file)
        filename = posixpath.basename(norm_path)
        artifact_dir = posixpath.dirname(norm_path)
        artifact_dir = None if artifact_dir == "" else artifact_dir
        with tempfile.TemporaryDirectory() as tmp_dir:
            tmp_path = os.path.join(tmp_dir, filename)
            yield tmp_path
            self.log_artifact(run_id, tmp_path, artifact_dir)

    def _log_artifact_async_helper(self, run_id, artifact_file, artifact):
        """Log artifact asynchronously.

        Args:
            run_id: The unique identifier for the run. This ID is used to associate the
                artifact with a specific run.
            artifact_file: The file path of the artifact relative to the run's directory.
                The path should be in POSIX format, using forward slashes (/) as directory
                separators.
            artifact: The artifact to be logged.
        """
        norm_path = posixpath.normpath(artifact_file)
        filename = posixpath.basename(norm_path)
        artifact_dir = posixpath.dirname(norm_path)
        artifact_dir = None if artifact_dir == "" else artifact_dir
        self._tracking_client._log_artifact_async(run_id, filename, artifact_dir, artifact)

    def log_text(self, run_id: str, text: str, artifact_file: str) -> None:
        """Log text as an artifact.

        Args:
            run_id: String ID of the run.
            text: String containing text to log.
            artifact_file: The run-relative artifact file path in posixpath format to which
                the text is saved (e.g. "dir/file.txt").

        .. code-block:: python
            :caption: Example

            from mlflow import MlflowClient

            client = MlflowClient()
            run = client.create_run(experiment_id="0")

            # Log text to a file under the run's root artifact directory
            client.log_text(run.info.run_id, "text1", "file1.txt")

            # Log text in a subdirectory of the run's root artifact directory
            client.log_text(run.info.run_id, "text2", "dir/file2.txt")

            # Log HTML text
            client.log_text(run.info.run_id, "<h1>header</h1>", "index.html")

        """
        with self._log_artifact_helper(run_id, artifact_file) as tmp_path:
            with open(tmp_path, "w", encoding="utf-8") as f:
                f.write(text)

    def log_dict(self, run_id: str, dictionary: dict[str, Any], artifact_file: str) -> None:
        """Log a JSON/YAML-serializable object (e.g. `dict`) as an artifact. The serialization
        format (JSON or YAML) is automatically inferred from the extension of `artifact_file`.
        If the file extension doesn't exist or match any of [".json", ".yml", ".yaml"],
        JSON format is used, and we stringify objects that can't be JSON-serialized.

        Args:
            run_id: String ID of the run.
            dictionary: Dictionary to log.
            artifact_file: The run-relative artifact file path in posixpath format to which
                the dictionary is saved (e.g. "dir/data.json").

        .. code-block:: python
            :caption: Example

            from mlflow import MlflowClient

            client = MlflowClient()
            run = client.create_run(experiment_id="0")
            run_id = run.info.run_id

            dictionary = {"k": "v"}

            # Log a dictionary as a JSON file under the run's root artifact directory
            client.log_dict(run_id, dictionary, "data.json")

            # Log a dictionary as a YAML file in a subdirectory of the run's root artifact directory
            client.log_dict(run_id, dictionary, "dir/data.yml")

            # If the file extension doesn't exist or match any of [".json", ".yaml", ".yml"],
            # JSON format is used.
            mlflow.log_dict(run_id, dictionary, "data")
            mlflow.log_dict(run_id, dictionary, "data.txt")

        """
        extension = os.path.splitext(artifact_file)[1]

        with self._log_artifact_helper(run_id, artifact_file) as tmp_path:
            with open(tmp_path, "w") as f:
                # Specify `indent` to prettify the output
                if extension in [".yml", ".yaml"]:
                    yaml.dump(dictionary, f, indent=2, default_flow_style=False)
                else:
                    # Stringify objects that can't be JSON-serialized
                    json.dump(dictionary, f, indent=2, default=str)

    def log_figure(
        self,
        run_id: str,
        figure: Union["matplotlib.figure.Figure", "plotly.graph_objects.Figure"],
        artifact_file: str,
        *,
        save_kwargs: Optional[dict[str, Any]] = None,
    ) -> None:
        """Log a figure as an artifact. The following figure objects are supported:

        - `matplotlib.figure.Figure`_
        - `plotly.graph_objects.Figure`_

        .. _matplotlib.figure.Figure:
            https://matplotlib.org/api/_as_gen/matplotlib.figure.Figure.html

        .. _plotly.graph_objects.Figure:
            https://plotly.com/python-api-reference/generated/plotly.graph_objects.Figure.html

        Args:
            run_id: String ID of the run.
            figure: Figure to log.
            artifact_file: The run-relative artifact file path in posixpath format to which
                the figure is saved (e.g. "dir/file.png").
            save_kwargs: Additional keyword arguments passed to the method that saves the figure.

        .. code-block:: python
            :caption: Matplotlib Example

            import mlflow
            import matplotlib.pyplot as plt

            fig, ax = plt.subplots()
            ax.plot([0, 1], [2, 3])

            run = client.create_run(experiment_id="0")
            client.log_figure(run.info.run_id, fig, "figure.png")

        .. code-block:: python
            :caption: Plotly Example

            import mlflow
            from plotly import graph_objects as go

            fig = go.Figure(go.Scatter(x=[0, 1], y=[2, 3]))

            run = client.create_run(experiment_id="0")
            client.log_figure(run.info.run_id, fig, "figure.html")

        """

        def _is_matplotlib_figure(fig):
            import matplotlib.figure

            return isinstance(fig, matplotlib.figure.Figure)

        def _is_plotly_figure(fig):
            import plotly

            return isinstance(fig, plotly.graph_objects.Figure)

        save_kwargs = save_kwargs or {}
        with self._log_artifact_helper(run_id, artifact_file) as tmp_path:
            # `is_matplotlib_figure` is executed only when `matplotlib` is found in `sys.modules`.
            # This allows logging a `plotly` figure in an environment where `matplotlib` is not
            # installed.
            if "matplotlib" in sys.modules and _is_matplotlib_figure(figure):
                figure.savefig(tmp_path, **save_kwargs)
            elif "plotly" in sys.modules and _is_plotly_figure(figure):
                file_extension = os.path.splitext(artifact_file)[1]
                if file_extension == ".html":
                    save_kwargs.setdefault("include_plotlyjs", "cdn")
                    save_kwargs.setdefault("auto_open", False)
                    figure.write_html(tmp_path, **save_kwargs)
                elif file_extension in [".png", ".jpeg", ".webp", ".svg", ".pdf"]:
                    figure.write_image(tmp_path, **save_kwargs)
                else:
                    raise TypeError(
                        f"Unsupported file extension for plotly figure: '{file_extension}'"
                    )
            else:
                raise TypeError(f"Unsupported figure object type: '{type(figure)}'")

    def log_image(
        self,
        run_id: str,
        image: Union["numpy.ndarray", "PIL.Image.Image", "mlflow.Image"],
        artifact_file: Optional[str] = None,
        key: Optional[str] = None,
        step: Optional[int] = None,
        timestamp: Optional[int] = None,
        synchronous: Optional[bool] = None,
    ) -> None:
        """
        Logs an image in MLflow, supporting two use cases:

        1. Time-stepped image logging:
            Ideal for tracking changes or progressions through iterative processes (e.g.,
            during model training phases).

            - Usage: :code:`log_image(image, key=key, step=step, timestamp=timestamp)`

        2. Artifact file image logging:
            Best suited for static image logging where the image is saved directly as a file
            artifact.

            - Usage: :code:`log_image(image, artifact_file)`

        The following image formats are supported:
            - `numpy.ndarray`_
            - `PIL.Image.Image`_

            .. _numpy.ndarray:
                https://numpy.org/doc/stable/reference/generated/numpy.ndarray.html

            .. _PIL.Image.Image:
                https://pillow.readthedocs.io/en/stable/reference/Image.html#PIL.Image.Image

            - :class:`mlflow.Image`: An MLflow wrapper around PIL image for convenient image
              logging.

        Numpy array support
            - data types:

                - bool (useful for logging image masks)
                - integer [0, 255]
                - unsigned integer [0, 255]
                - float [0.0, 1.0]

                .. warning::

                    - Out-of-range integer values will raise ValueError.
                    - Out-of-range float values will auto-scale with min/max and warn.

            - shape (H: height, W: width):

                - H x W (Grayscale)
                - H x W x 1 (Grayscale)
                - H x W x 3 (an RGB channel order is assumed)
                - H x W x 4 (an RGBA channel order is assumed)

        Args:
            run_id: String ID of run.
            image: The image object to be logged.
            artifact_file: Specifies the path, in POSIX format, where the image
                will be stored as an artifact relative to the run's root directory (for
                example, "dir/image.png"). This parameter is kept for backward compatibility
                and should not be used together with `key`, `step`, or `timestamp`.
            key: Image name for time-stepped image logging. This string may only contain
                alphanumerics, underscores (_), dashes (-), periods (.), spaces ( ), and
                slashes (/).
            step: Integer training step (iteration) at which the image was saved.
                Defaults to 0.
            timestamp: Time when this image was saved. Defaults to the current system time.
            synchronous: *Experimental* If True, blocks until the metric is logged successfully.
                If False, logs the metric asynchronously and returns a future representing the
                logging operation. If None, read from environment variable
                `MLFLOW_ENABLE_ASYNC_LOGGING`, which defaults to False if not set.

        .. code-block:: python
            :caption: Time-stepped image logging numpy example

            import mlflow
            import numpy as np

            image = np.random.randint(0, 256, size=(100, 100, 3), dtype=np.uint8)
            with mlflow.start_run() as run:
                client = mlflow.MlflowClient()
                client.log_image(run.info.run_id, image, key="dogs", step=3)

        .. code-block:: python
            :caption: Time-stepped image logging pillow example

            import mlflow
            from PIL import Image

            image = Image.new("RGB", (100, 100))
            with mlflow.start_run() as run:
                client = mlflow.MlflowClient()
                client.log_image(run.info.run_id, image, key="dogs", step=3)

        .. code-block:: python
            :caption: Time-stepped image logging with mlflow.Image example

            import mlflow
            from PIL import Image

            # Saving an image to retrieve later.
            Image.new("RGB", (100, 100)).save("image.png")

            image = mlflow.Image("image.png")
            with mlflow.start_run() as run:
                client = mlflow.MlflowClient()
                client.log_image(run.info.run_id, image, key="dogs", step=3)

        .. code-block:: python
            :caption: Legacy artifact file image logging numpy example

            import mlflow
            import numpy as np

            image = np.random.randint(0, 256, size=(100, 100, 3), dtype=np.uint8)
            with mlflow.start_run() as run:
                client = mlflow.MlflowClient()
                client.log_image(run.info.run_id, image, "image.png")

        .. code-block:: python
            :caption: Legacy artifact file image logging pillow example

            import mlflow
            from PIL import Image

            image = Image.new("RGB", (100, 100))
            with mlflow.start_run() as run:
                client = mlflow.MlflowClient()
                client.log_image(run.info.run_id, image, "image.png")
        """
        synchronous = (
            synchronous if synchronous is not None else not MLFLOW_ENABLE_ASYNC_LOGGING.get()
        )
        if artifact_file is not None and any(arg is not None for arg in [key, step, timestamp]):
            raise TypeError(
                "The `artifact_file` parameter cannot be used in conjunction with `key`, "
                "`step`, or `timestamp` parameters. Please ensure that `artifact_file` is "
                "specified alone, without any of these conflicting parameters."
            )
        elif artifact_file is None and key is None:
            raise TypeError(
                "Invalid arguments: Please specify exactly one of `artifact_file` or `key`. Use "
                "`key` to log dynamic image charts or `artifact_file` for saving static images. "
            )

        import numpy as np

        # Convert image type to PIL if its a numpy array
        if isinstance(image, np.ndarray):
            image = convert_to_pil_image(image)
        elif isinstance(image, Image):
            image = image.to_pil()
        else:
            # Import PIL and check if the image is a PIL image
            import PIL.Image

            if not isinstance(image, PIL.Image.Image):
                raise TypeError(
                    f"Unsupported image object type: {type(image)}. "
                    "`image` must be one of numpy.ndarray, "
                    "PIL.Image.Image, and mlflow.Image."
                )

        if artifact_file is not None:
            with self._log_artifact_helper(run_id, artifact_file) as tmp_path:
                image.save(tmp_path)

        elif key is not None:
            # Check image key for invalid characters
            if not re.match(r"^[a-zA-Z0-9_\-./ ]+$", key):
                raise ValueError(
                    "The `key` parameter may only contain alphanumerics, underscores (_), "
                    "dashes (-), periods (.), spaces ( ), and slashes (/)."
                    f"The provided key `{key}` contains invalid characters."
                )

            step = step or 0
            timestamp = timestamp or get_current_time_millis()

            # Sanitize key to use in filename (replace / with # to avoid subdirectories)
            sanitized_key = re.sub(r"/", "#", key)
            filename_uuid = uuid.uuid4()
            # TODO: reconsider the separator used here since % has special meaning in URL encoding.
            # See https://github.com/mlflow/mlflow/issues/14136 for more details.
            uncompressed_filename = (
                f"images/{sanitized_key}%step%{step}%timestamp%{timestamp}%{filename_uuid}"
            )
            compressed_filename = f"{uncompressed_filename}%compressed"

            # Save full-resolution image
            image_filepath = f"{uncompressed_filename}.png"
            compressed_image_filepath = f"{compressed_filename}.webp"

            # Need to make a resize copy before running thread for thread safety
            # If further optimization is needed, we can move this resize to async queue.
            compressed_image = compress_image_size(image)

            if synchronous:
                with self._log_artifact_helper(run_id, image_filepath) as tmp_path:
                    image.save(tmp_path)
            else:
                self._log_artifact_async_helper(run_id, image_filepath, image)

            if synchronous:
                with self._log_artifact_helper(run_id, compressed_image_filepath) as tmp_path:
                    compressed_image.save(tmp_path)
            else:
                self._log_artifact_async_helper(run_id, compressed_image_filepath, compressed_image)

            # Log tag indicating that the run includes logged image
            self.set_tag(run_id, MLFLOW_LOGGED_IMAGES, True, synchronous)

    def _check_artifact_file_string(self, artifact_file: str):
        """Check if the artifact_file contains any forbidden characters.

        Args:
            artifact_file: The run-relative artifact file path in posixpath format to which
                the table is saved (e.g. "dir/file.json").
        """
        characters_to_check = ['"', "'", ",", ":", "[", "]", "{", "}"]
        for char in characters_to_check:
            if char in artifact_file:
                raise ValueError(f"The artifact_file contains forbidden character: {char}")

    def _read_from_file(self, artifact_path):
        import pandas as pd

        if artifact_path.endswith(".json"):
            return pd.read_json(artifact_path, orient="split")
        if artifact_path.endswith(".parquet"):
            return pd.read_parquet(artifact_path)
        raise ValueError(f"Unsupported file type in {artifact_path}. Expected .json or .parquet")

    @experimental
    def log_table(
        self,
        run_id: str,
        data: Union[dict[str, Any], "pandas.DataFrame"],
        artifact_file: str,
    ) -> None:
        """
        Log a table to MLflow Tracking as a JSON artifact. If the artifact_file already exists
        in the run, the data would be appended to the existing artifact_file.

        Args:
            run_id: String ID of the run.
            data: Dictionary or pandas.DataFrame to log.
            artifact_file: The run-relative artifact file path in posixpath format to which
                the table is saved (e.g. "dir/file.json").

        .. code-block:: python
            :test:
            :caption: Dictionary Example

            import mlflow
            from mlflow import MlflowClient

            table_dict = {
                "inputs": ["What is MLflow?", "What is Databricks?"],
                "outputs": ["MLflow is ...", "Databricks is ..."],
                "toxicity": [0.0, 0.0],
            }
            with mlflow.start_run() as run:
                client = MlflowClient()
                client.log_table(
                    run.info.run_id, data=table_dict, artifact_file="qabot_eval_results.json"
                )

        .. code-block:: python
            :test:
            :caption: Pandas DF Example

            import mlflow
            import pandas as pd
            from mlflow import MlflowClient

            table_dict = {
                "inputs": ["What is MLflow?", "What is Databricks?"],
                "outputs": ["MLflow is ...", "Databricks is ..."],
                "toxicity": [0.0, 0.0],
            }
            df = pd.DataFrame.from_dict(table_dict)
            with mlflow.start_run() as run:
                client = MlflowClient()
                client.log_table(run.info.run_id, data=df, artifact_file="qabot_eval_results.json")

        .. code-block:: python
            :test:
            :caption: Image Column Example

            import mlflow
            import pandas as pd
            from mlflow import MlflowClient

            image = mlflow.Image([[1, 2, 3]])
            table_dict = {
                "inputs": ["Show me a dog", "Show me a cat"],
                "outputs": [image, image],
            }
            df = pd.DataFrame.from_dict(table_dict)
            with mlflow.start_run() as run:
                client = MlflowClient()
                client.log_table(run.info.run_id, data=df, artifact_file="image_gen.json")
        """
        import pandas as pd

        self._check_artifact_file_string(artifact_file)
        if not artifact_file.endswith((".json", ".parquet")):
            raise ValueError(
                f"Invalid artifact file path '{artifact_file}'. Please ensure the file you are "
                "trying to log as a table has a file name with either '.json' "
                "or '.parquet' extension."
            )

        if not isinstance(data, (pd.DataFrame, dict)):
            raise MlflowException.invalid_parameter_value(
                "data must be a pandas.DataFrame or a dictionary"
            )

        if isinstance(data, dict):
            try:
                data = pd.DataFrame(data)
            # catch error `If using all scalar values, you must pass an index`
            # for data like {"inputs": "What is MLflow?"}
            except ValueError:
                data = pd.DataFrame([data])

        # Check if the column is a `PIL.Image.Image` or `mlflow.Image` object
        # and save filepath
        if len(data.select_dtypes(include=["object"]).columns) > 0:

            def process_image(image):
                # remove extension from artifact_file
                table_name, _ = os.path.splitext(artifact_file)
                # save image to path
                filepath = posixpath.join("table_images", table_name, str(uuid.uuid4()))
                image_filepath = filepath + ".png"
                compressed_image_filepath = filepath + ".webp"
                with self._log_artifact_helper(run_id, image_filepath) as artifact_path:
                    image.save(artifact_path)

                # save compressed image to path
                compressed_image = compress_image_size(image)

                with self._log_artifact_helper(run_id, compressed_image_filepath) as artifact_path:
                    compressed_image.save(artifact_path)

                # return a dictionary object indicating its an image path
                return {
                    "type": "image",
                    "filepath": image_filepath,
                    "compressed_filepath": compressed_image_filepath,
                }

            def check_is_image_object(obj):
                return (
                    hasattr(obj, "save")
                    and callable(getattr(obj, "save"))
                    and hasattr(obj, "resize")
                    and callable(getattr(obj, "resize"))
                    and hasattr(obj, "size")
                )

            for column in data.columns:
                isImage = data[column].map(lambda x: check_is_image_object(x))
                if any(isImage) and not all(isImage):
                    raise ValueError(
                        f"Column `{column}` contains a mix of images and non-images. "
                        "Please ensure that all elements in the column are of the same type."
                    )
                elif all(isImage):
                    # Save files to artifact storage
                    data[column] = data[column].map(lambda x: process_image(x))

        def write_to_file(data, artifact_path):
            if artifact_path.endswith(".json"):
                data.to_json(artifact_path, orient="split", index=False, date_format="iso")
            elif artifact_path.endswith(".parquet"):
                data.to_parquet(artifact_path, index=False)

        norm_path = posixpath.normpath(artifact_file)
        artifact_dir = posixpath.dirname(norm_path)
        artifact_dir = None if artifact_dir == "" else artifact_dir
        artifacts = [f.path for f in self.list_artifacts(run_id, path=artifact_dir)]
        if artifact_file in artifacts:
            with tempfile.TemporaryDirectory() as tmpdir:
                downloaded_artifact_path = mlflow.artifacts.download_artifacts(
                    run_id=run_id, artifact_path=artifact_file, dst_path=tmpdir
                )
                existing_predictions = self._read_from_file(downloaded_artifact_path)
            data = pd.concat([existing_predictions, data], ignore_index=True)
            _logger.debug(
                "Appending new table to already existing artifact "
                f"{artifact_file} for run {run_id}."
            )

        with self._log_artifact_helper(run_id, artifact_file) as artifact_path:
            try:
                write_to_file(data, artifact_path)
            except Exception as e:
                raise MlflowException(
                    f"Failed to save {data} as table as the data is not JSON serializable. "
                    f"Error: {e}"
                )

        run = self.get_run(run_id)

        # Get the current value of the tag
        current_tag_value = json.loads(run.data.tags.get(MLFLOW_LOGGED_ARTIFACTS, "[]"))
        tag_value = {"path": artifact_file, "type": "table"}

        # Append the new tag value to the list if one doesn't exists
        if tag_value not in current_tag_value:
            current_tag_value.append(tag_value)
            # Set the tag with the updated list
            self.set_tag(run_id, MLFLOW_LOGGED_ARTIFACTS, json.dumps(current_tag_value))

    @experimental
    def load_table(
        self,
        experiment_id: str,
        artifact_file: str,
        run_ids: Optional[list[str]] = None,
        extra_columns: Optional[list[str]] = None,
    ) -> "pandas.DataFrame":
        """
        Load a table from MLflow Tracking as a pandas.DataFrame. The table is loaded from the
        specified artifact_file in the specified run_ids. The extra_columns are columns that
        are not in the table but are augmented with run information and added to the DataFrame.

        Args:
            experiment_id: The experiment ID to load the table from.
            artifact_file: The run-relative artifact file path in posixpath format to which
                table to load (e.g. "dir/file.json").
            run_ids: Optional list of run_ids to load the table from. If no run_ids are
                specified, the table is loaded from all runs in the current experiment.
            extra_columns: Optional list of extra columns to add to the returned DataFrame
                For example, if extra_columns=["run_id"], then the returned DataFrame
                will have a column named run_id.

        Returns:
            pandas.DataFrame containing the loaded table if the artifact exists
            or else throw a MlflowException.

         .. code-block:: python
            :test:
            :caption: Example with passing run_ids

            import mlflow
            import pandas as pd
            from mlflow import MlflowClient

            table_dict = {
                "inputs": ["What is MLflow?", "What is Databricks?"],
                "outputs": ["MLflow is ...", "Databricks is ..."],
                "toxicity": [0.0, 0.0],
            }
            df = pd.DataFrame.from_dict(table_dict)
            client = MlflowClient()
            run = client.create_run(experiment_id="0")
            client.log_table(run.info.run_id, data=df, artifact_file="qabot_eval_results.json")
            loaded_table = client.load_table(
                experiment_id="0",
                artifact_file="qabot_eval_results.json",
                run_ids=[
                    run.info.run_id,
                ],
                # Append a column containing the associated run ID for each row
                extra_columns=["run_id"],
            )

        .. code-block:: python
            :test:
            :caption: Example with passing no run_ids

            # Loads the table with the specified name for all runs in the given
            # experiment and joins them together
            import mlflow
            import pandas as pd
            from mlflow import MlflowClient

            table_dict = {
                "inputs": ["What is MLflow?", "What is Databricks?"],
                "outputs": ["MLflow is ...", "Databricks is ..."],
                "toxicity": [0.0, 0.0],
            }
            df = pd.DataFrame.from_dict(table_dict)
            client = MlflowClient()
            run = client.create_run(experiment_id="0")
            client.log_table(run.info.run_id, data=df, artifact_file="qabot_eval_results.json")
            loaded_table = client.load_table(
                experiment_id="0",
                artifact_file="qabot_eval_results.json",
                # Append the run ID and the parent run ID to the table
                extra_columns=["run_id"],
            )
        """
        import pandas as pd

        self._check_artifact_file_string(artifact_file)
        subset_tag_value = f'"path"%:%"{artifact_file}",%"type"%:%"table"'

        # Build the filter string
        filter_string = f"tags.{MLFLOW_LOGGED_ARTIFACTS} LIKE '%{subset_tag_value}%'"
        if run_ids:
            list_run_ids = ",".join(map(repr, run_ids))
            filter_string += f" and attributes.run_id IN ({list_run_ids})"

        runs = mlflow.search_runs(experiment_ids=[experiment_id], filter_string=filter_string)
        if run_ids and len(run_ids) != len(runs):
            _logger.warning(
                "Not all runs have the specified table artifact. Some runs will be skipped."
            )

        # TODO: Add parallelism support here
        def get_artifact_data(run):
            run_id = run.run_id
            norm_path = posixpath.normpath(artifact_file)
            artifact_dir = posixpath.dirname(norm_path)
            artifact_dir = None if artifact_dir == "" else artifact_dir
            existing_predictions = pd.DataFrame()

            artifacts = [
                f.path for f in self.list_artifacts(run_id, path=artifact_dir) if not f.is_dir
            ]
            if artifact_file in artifacts:
                with tempfile.TemporaryDirectory() as tmpdir:
                    downloaded_artifact_path = mlflow.artifacts.download_artifacts(
                        run_id=run_id,
                        artifact_path=artifact_file,
                        dst_path=tmpdir,
                    )
                    existing_predictions = self._read_from_file(downloaded_artifact_path)
                    if extra_columns is not None:
                        for column in extra_columns:
                            if column in existing_predictions:
                                column_name = f"{column}_"
                                _logger.warning(
                                    f"Column name {column} already exists in the table. "
                                    "Resolving the conflict, by appending an underscore "
                                    "to the column name."
                                )
                            else:
                                column_name = column
                            existing_predictions[column_name] = run[column]

            else:
                raise MlflowException(
                    f"Artifact {artifact_file} not found for run {run_id}.", RESOURCE_DOES_NOT_EXIST
                )

            return existing_predictions

        if not runs.empty:
            return pd.concat(
                [get_artifact_data(run) for _, run in runs.iterrows()], ignore_index=True
            )
        else:
            raise MlflowException(
                "No runs found with the corresponding table artifact.", RESOURCE_DOES_NOT_EXIST
            )

    def _record_logged_model(self, run_id, mlflow_model):
        """Record logged model info with the tracking server.

        Args:
            run_id: run_id under which the model has been logged.
            mlflow_model: Model info to be recorded.
        """
        self._tracking_client._record_logged_model(run_id, mlflow_model)

    def list_artifacts(self, run_id: str, path=None) -> list[FileInfo]:
        """List the artifacts for a run.

        Args:
            run_id: The run to list artifacts from.
            path: The run's relative artifact path to list from. By default it is set to None
                or the root artifact path.

        Returns:
            List of :py:class:`mlflow.entities.FileInfo`

        .. code-block:: python
            :caption: Example

            from mlflow import MlflowClient


            def print_artifact_info(artifact):
                print(f"artifact: {artifact.path}")
                print(f"is_dir: {artifact.is_dir}")
                print(f"size: {artifact.file_size}")


            features = "rooms zipcode, median_price, school_rating, transport"
            labels = "price"

            # Create a run under the default experiment (whose id is '0').
            client = MlflowClient()
            experiment_id = "0"
            run = client.create_run(experiment_id)

            # Create some artifacts and log under the above run
            for file, content in [("features", features), ("labels", labels)]:
                with open(f"{file}.txt", "w") as f:
                    f.write(content)
                client.log_artifact(run.info.run_id, f"{file}.txt")

            # Fetch the logged artifacts
            artifacts = client.list_artifacts(run.info.run_id)
            for artifact in artifacts:
                print_artifact_info(artifact)
            client.set_terminated(run.info.run_id)

        .. code-block:: text
            :caption: Output

            artifact: features.txt
            is_dir: False
            size: 53
            artifact: labels.txt
            is_dir: False
            size: 5

        """
        return self._tracking_client.list_artifacts(run_id, path)

    def list_logged_model_artifacts(
        self, model_id: str, path: Optional[str] = None
    ) -> list[FileInfo]:
        return self._tracking_client.list_logged_model_artifacts(model_id, path)

    def download_artifacts(self, run_id: str, path: str, dst_path: Optional[str] = None) -> str:
        """
        Download an artifact file or directory from a run to a local directory if applicable,
        and return a local path for it.

        Args:
            run_id: The run to download artifacts from.
            path: Relative source path to the desired artifact.
            dst_path: Absolute path of the local filesystem destination directory to which to
                download the specified artifacts. This directory must already exist.
                If unspecified, the artifacts will either be downloaded to a new
                uniquely-named directory on the local filesystem or will be returned
                directly in the case of the LocalArtifactRepository.

        Returns:
            Local path of desired artifact.

        .. code-block:: python
            :caption: Example

            import os
            import mlflow
            from mlflow import MlflowClient

            features = "rooms, zipcode, median_price, school_rating, transport"
            with open("features.txt", "w") as f:
                f.write(features)

            # Log artifacts
            with mlflow.start_run() as run:
                mlflow.log_artifact("features.txt", artifact_path="features")

            # Download artifacts
            client = MlflowClient()
            local_dir = "/tmp/artifact_downloads"
            if not os.path.exists(local_dir):
                os.mkdir(local_dir)
            local_path = client.download_artifacts(run.info.run_id, "features", local_dir)
            print(f"Artifacts downloaded in: {local_path}")
            print(f"Artifacts: {os.listdir(local_path)}")

        .. code-block:: text
            :caption: Output

            Artifacts downloaded in: /tmp/artifact_downloads/features
            Artifacts: ['features.txt']
        """
        return self._tracking_client.download_artifacts(run_id, path, dst_path)

    def set_terminated(
        self, run_id: str, status: Optional[str] = None, end_time: Optional[int] = None
    ) -> None:
        """Set a run's status to terminated.

        Args:
            run_id: The ID of the run to terminate.
            status: A string value of :py:class:`mlflow.entities.RunStatus`. Defaults to "FINISHED".
            end_time: If not provided, defaults to the current time.

        .. code-block:: python

            from mlflow import MlflowClient


            def print_run_info(r):
                print(f"run_id: {r.info.run_id}")
                print(f"status: {r.info.status}")


            # Create a run under the default experiment (whose id is '0').
            # Since this is low-level CRUD operation, this method will create a run.
            # To end the run, you'll have to explicitly terminate it.
            client = MlflowClient()
            experiment_id = "0"
            run = client.create_run(experiment_id)
            print_run_info(run)
            print("--")

            # Terminate the run and fetch updated status. By default,
            # the status is set to "FINISHED". Other values you can
            # set are "KILLED", "FAILED", "RUNNING", or "SCHEDULED".
            client.set_terminated(run.info.run_id, status="KILLED")
            run = client.get_run(run.info.run_id)
            print_run_info(run)

        .. code-block:: text

            run_id: 575fb62af83f469e84806aee24945973
            status: RUNNING
            --
            run_id: 575fb62af83f469e84806aee24945973
            status: KILLED

        """
        self._tracking_client.set_terminated(run_id, status, end_time)

    def delete_run(self, run_id: str) -> None:
        """Deletes a run with the given ID.

        Args:
            run_id: The unique run id to delete.

        .. code-block:: python
            :caption: Example

            from mlflow import MlflowClient

            # Create a run under the default experiment (whose id is '0').
            client = MlflowClient()
            experiment_id = "0"
            run = client.create_run(experiment_id)
            run_id = run.info.run_id
            print(f"run_id: {run_id}; lifecycle_stage: {run.info.lifecycle_stage}")
            print("--")
            client.delete_run(run_id)
            del_run = client.get_run(run_id)
            print(f"run_id: {run_id}; lifecycle_stage: {del_run.info.lifecycle_stage}")

        .. code-block:: text
            :caption: Output

            run_id: a61c7a1851324f7094e8d5014c58c8c8; lifecycle_stage: active
            run_id: a61c7a1851324f7094e8d5014c58c8c8; lifecycle_stage: deleted

        """
        self._tracking_client.delete_run(run_id)

    def restore_run(self, run_id: str) -> None:
        """Restores a deleted run with the given ID.

        Args:
            run_id: The unique run id to restore.

        .. code-block:: python
            :caption: Example

            from mlflow import MlflowClient

            # Create a run under the default experiment (whose id is '0').
            client = MlflowClient()
            experiment_id = "0"
            run = client.create_run(experiment_id)
            run_id = run.info.run_id
            print(f"run_id: {run_id}; lifecycle_stage: {run.info.lifecycle_stage}")
            client.delete_run(run_id)
            del_run = client.get_run(run_id)
            print(f"run_id: {run_id}; lifecycle_stage: {del_run.info.lifecycle_stage}")
            client.restore_run(run_id)
            rest_run = client.get_run(run_id)
            print(f"run_id: {run_id}; lifecycle_stage: {rest_run.info.lifecycle_stage}")

        .. code-block:: text
            :caption: Output

            run_id: 7bc59754d7e74534a7917d62f2873ac0; lifecycle_stage: active
            run_id: 7bc59754d7e74534a7917d62f2873ac0; lifecycle_stage: deleted
            run_id: 7bc59754d7e74534a7917d62f2873ac0; lifecycle_stage: active

        """
        self._tracking_client.restore_run(run_id)

    def search_runs(
        self,
        experiment_ids: list[str],
        filter_string: str = "",
        run_view_type: int = ViewType.ACTIVE_ONLY,
        max_results: int = SEARCH_MAX_RESULTS_DEFAULT,
        order_by: Optional[list[str]] = None,
        page_token: Optional[str] = None,
    ) -> PagedList[Run]:
        """
        Search for Runs that fit the specified criteria.

        Args:
            experiment_ids: List of experiment IDs, or a single int or string id.
            filter_string: Filter query string, defaults to searching all runs.
            run_view_type: one of enum values ACTIVE_ONLY, DELETED_ONLY, or ALL runs
                defined in :py:class:`mlflow.entities.ViewType`.
            max_results: Maximum number of runs desired.
            order_by: List of columns to order by (e.g., "metrics.rmse"). The ``order_by`` column
                can contain an optional ``DESC`` or ``ASC`` value. The default is ``ASC``.
                The default ordering is to sort by ``start_time DESC``, then ``run_id``.
            page_token: Token specifying the next page of results. It should be obtained from
                a ``search_runs`` call.

        Returns:
            A :py:class:`PagedList <mlflow.store.entities.PagedList>` of
            :py:class:`Run <mlflow.entities.Run>` objects that satisfy the search expressions.
            If the underlying tracking store supports pagination, the token for the next page may
            be obtained via the ``token`` attribute of the returned object.

        .. code-block:: python
            :caption: Example

            import mlflow
            from mlflow import MlflowClient
            from mlflow.entities import ViewType


            def print_run_info(runs):
                for r in runs:
                    print(f"run_id: {r.info.run_id}")
                    print(f"lifecycle_stage: {r.info.lifecycle_stage}")
                    print(f"metrics: {r.data.metrics}")
                    # Exclude mlflow system tags
                    tags = {k: v for k, v in r.data.tags.items() if not k.startswith("mlflow.")}
                    print(f"tags: {tags}")


            # Create an experiment and log two runs with metrics and tags under the experiment
            experiment_id = mlflow.create_experiment("Social NLP Experiments")
            with mlflow.start_run(experiment_id=experiment_id) as run:
                mlflow.log_metric("m", 1.55)
                mlflow.set_tag("s.release", "1.1.0-RC")
            with mlflow.start_run(experiment_id=experiment_id):
                mlflow.log_metric("m", 2.50)
                mlflow.set_tag("s.release", "1.2.0-GA")
            # Search all runs under experiment id and order them by
            # descending value of the metric 'm'
            client = MlflowClient()
            runs = client.search_runs(experiment_id, order_by=["metrics.m DESC"])
            print_run_info(runs)
            print("--")
            # Delete the first run
            client.delete_run(run_id=run.info.run_id)
            # Search only deleted runs under the experiment id and use a case insensitive pattern
            # in the filter_string for the tag.
            filter_string = "tags.s.release ILIKE '%rc%'"
            runs = client.search_runs(
                experiment_id, run_view_type=ViewType.DELETED_ONLY, filter_string=filter_string
            )
            print_run_info(runs)

        .. code-block:: text
            :caption: Output

            run_id: 0efb2a68833d4ee7860a964fad31cb3f
            lifecycle_stage: active
            metrics: {'m': 2.5}
            tags: {'s.release': '1.2.0-GA'}
            run_id: 7ab027fd72ee4527a5ec5eafebb923b8
            lifecycle_stage: active
            metrics: {'m': 1.55}
            tags: {'s.release': '1.1.0-RC'}
            --
            run_id: 7ab027fd72ee4527a5ec5eafebb923b8
            lifecycle_stage: deleted
            metrics: {'m': 1.55}
            tags: {'s.release': '1.1.0-RC'}
        """
        return self._tracking_client.search_runs(
            experiment_ids, filter_string, run_view_type, max_results, order_by, page_token
        )

    # Registry API

    # Registered Model Methods

    def create_registered_model(
        self,
        name: str,
        tags: Optional[dict[str, Any]] = None,
        description: Optional[str] = None,
        deployment_job_id: Optional[str] = None,
    ) -> RegisteredModel:
        """
        Create a new registered model in backend store.

        Args:
            name: Name of the new model. This is expected to be unique in the backend store.
            tags: A dictionary of key-value pairs that are converted into
                :py:class:`mlflow.entities.model_registry.RegisteredModelTag` objects.
            description: Description of the model.
            deployment_job_id: Optional deployment job ID.

        Returns:
            A single object of :py:class:`mlflow.entities.model_registry.RegisteredModel`
            created by backend.

        .. code-block:: python
            :caption: Example

            import mlflow
            from mlflow import MlflowClient


            def print_registered_model_info(rm):
                print(f"name: {rm.name}")
                print(f"tags: {rm.tags}")
                print(f"description: {rm.description}")


            name = "SocialMediaTextAnalyzer"
            tags = {"nlp.framework": "Spark NLP"}
            desc = "This sentiment analysis model classifies the tone-happy, sad, angry."

            mlflow.set_tracking_uri("sqlite:///mlruns.db")
            client = MlflowClient()
            client.create_registered_model(name, tags, desc)
            print_registered_model_info(client.get_registered_model(name))

        .. code-block:: text
            :caption: Output

            name: SocialMediaTextAnalyzer
            tags: {'nlp.framework': 'Spark NLP'}
            description: This sentiment analysis model classifies the tone-happy, sad, angry.

        """
<<<<<<< HEAD
        return self._get_registry_client().create_registered_model(
            name, tags, description, deployment_job_id
        )
=======
        if has_prompt_tag(tags):
            raise MlflowException.invalid_parameter_value("Prompts cannot be registered as models.")

        return self._get_registry_client().create_registered_model(name, tags, description)
>>>>>>> 45c2902b

    def rename_registered_model(self, name: str, new_name: str) -> RegisteredModel:
        """Update registered model name.

        Args:
            name: Name of the registered model to update.
            new_name: New proposed name for the registered model.

        Returns:
            A single updated :py:class:`mlflow.entities.model_registry.RegisteredModel` object.

        .. code-block:: python
            :caption: Example

            import mlflow
            from mlflow import MlflowClient


            def print_registered_model_info(rm):
                print(f"name: {rm.name}")
                print(f"tags: {rm.tags}")
                print(f"description: {rm.description}")


            name = "SocialTextAnalyzer"
            tags = {"nlp.framework": "Spark NLP"}
            desc = "This sentiment analysis model classifies the tone-happy, sad, angry."

            # create a new registered model name
            mlflow.set_tracking_uri("sqlite:///mlruns.db")
            client = MlflowClient()
            client.create_registered_model(name, tags, desc)
            print_registered_model_info(client.get_registered_model(name))
            print("--")

            # rename the model
            new_name = "SocialMediaTextAnalyzer"
            client.rename_registered_model(name, new_name)
            print_registered_model_info(client.get_registered_model(new_name))

        .. code-block:: text
            :caption: Output

            name: SocialTextAnalyzer
            tags: {'nlp.framework': 'Spark NLP'}
            description: This sentiment analysis model classifies the tone-happy, sad, angry.
            --
            name: SocialMediaTextAnalyzer
            tags: {'nlp.framework': 'Spark NLP'}
            description: This sentiment analysis model classifies the tone-happy, sad, angry.
        """
        self._get_registry_client().rename_registered_model(name, new_name)

    def update_registered_model(
        self, name: str, description: Optional[str] = None, deployment_job_id: Optional[str] = None
    ) -> RegisteredModel:
        """
        Updates metadata for RegisteredModel entity. Input field ``description`` should be non-None.
        Backend raises exception if a registered model with given name does not exist.

        Args:
            name: Name of the registered model to update.
            description: (Optional) New description.
            deployment_job_id: Optional deployment job ID.

        Returns:
            A single updated :py:class:`mlflow.entities.model_registry.RegisteredModel` object.

        .. code-block:: python
            :caption: Example

            def print_registered_model_info(rm):
                print(f"name: {rm.name}")
                print(f"tags: {rm.tags}")
                print(f"description: {rm.description}")


            name = "SocialMediaTextAnalyzer"
            tags = {"nlp.framework": "Spark NLP"}
            desc = "This sentiment analysis model classifies the tone-happy, sad, angry."

            mlflow.set_tracking_uri("sqlite:///mlruns.db")
            client = MlflowClient()
            client.create_registered_model(name, tags, desc)
            print_registered_model_info(client.get_registered_model(name))
            print("--")

            # Update the model's description
            desc = "This sentiment analysis model classifies tweets' tone: happy, sad, angry."
            client.update_registered_model(name, desc)
            print_registered_model_info(client.get_registered_model(name))

        .. code-block:: text
            :caption: Output

            name: SocialMediaTextAnalyzer
            tags: {'nlp.framework': 'Spark NLP'}
            description: This sentiment analysis model classifies the tone-happy, sad, angry.
            --
            name: SocialMediaTextAnalyzer
            tags: {'nlp.framework': 'Spark NLP'}
            description: This sentiment analysis model classifies tweets' tone: happy, sad, angry.
        """
        return self._get_registry_client().update_registered_model(
            name=name, description=description, deployment_job_id=deployment_job_id
        )

    def delete_registered_model(self, name: str):
        """
        Delete registered model.
        Backend raises exception if a registered model with given name does not exist.

        Args:
            name: Name of the registered model to delete.

        .. code-block:: python
            :caption: Example

            import mlflow
            from mlflow import MlflowClient


            def print_registered_models_info(r_models):
                print("--")
                for rm in r_models:
                    print(f"name: {rm.name}")
                    print(f"tags: {rm.tags}")
                    print(f"description: {rm.description}")


            mlflow.set_tracking_uri("sqlite:///mlruns.db")
            client = MlflowClient()

            # Register a couple of models with respective names, tags, and descriptions
            for name, tags, desc in [
                ("name1", {"t1": "t1"}, "description1"),
                ("name2", {"t2": "t2"}, "description2"),
            ]:
                client.create_registered_model(name, tags, desc)

            # Fetch all registered models
            print_registered_models_info(client.search_registered_models())

            # Delete one registered model and fetch again
            client.delete_registered_model("name1")
            print_registered_models_info(client.search_registered_models())

        .. code-block:: text
            :caption: Output

            --
            name: name1
            tags: {'t1': 't1'}
            description: description1
            name: name2
            tags: {'t2': 't2'}
            description: description2
            --
            name: name2
            tags: {'t2': 't2'}
            description: description2
        """
        self._get_registry_client().delete_registered_model(name)

    def search_registered_models(
        self,
        filter_string: Optional[str] = None,
        max_results: int = SEARCH_REGISTERED_MODEL_MAX_RESULTS_DEFAULT,
        order_by: Optional[list[str]] = None,
        page_token: Optional[str] = None,
    ) -> PagedList[RegisteredModel]:
        """
        Search for registered models in backend that satisfy the filter criteria.

        Args:
            filter_string: Filter query string (e.g., "name = 'a_model_name' and tag.key =
                'value1'"), defaults to searching for all registered models. The following
                identifiers, comparators, and logical operators are supported.

                Identifiers
                  - ``name``: registered model name.
                  - ``tags.<tag_key>``: registered model tag. If ``tag_key`` contains spaces, it
                    must be wrapped with backticks (e.g., "tags.`extra key`").

                Comparators
                  - ``=``: Equal to.
                  - ``!=``: Not equal to.
                  - ``LIKE``: Case-sensitive pattern match.
                  - ``ILIKE``: Case-insensitive pattern match.

                Logical operators
                  - ``AND``: Combines two sub-queries and returns True if both of them are True.

            max_results: Maximum number of registered models desired.
            order_by: List of column names with ASC|DESC annotation, to be used for ordering
                matching search results.
            page_token: Token specifying the next page of results. It should be obtained from
                a ``search_registered_models`` call.

        Returns:
            A PagedList of :py:class:`mlflow.entities.model_registry.RegisteredModel` objects
            that satisfy the search expressions. The pagination token for the next page can be
            obtained via the ``token`` attribute of the object.

        .. code-block:: python
            :caption: Example

            import mlflow
            from mlflow import MlflowClient

            client = MlflowClient()

            # Get search results filtered by the registered model name
            model_name = "CordobaWeatherForecastModel"
            filter_string = f"name='{model_name}'"
            results = client.search_registered_models(filter_string=filter_string)
            print("-" * 80)
            for res in results:
                for mv in res.latest_versions:
                    print(f"name={mv.name}; run_id={mv.run_id}; version={mv.version}")

            # Get search results filtered by the registered model name that matches
            # prefix pattern
            filter_string = "name LIKE 'Boston%'"
            results = client.search_registered_models(filter_string=filter_string)
            print("-" * 80)
            for res in results:
                for mv in res.latest_versions:
                    print(f"name={mv.name}; run_id={mv.run_id}; version={mv.version}")

            # Get all registered models and order them by ascending order of the names
            results = client.search_registered_models(order_by=["name ASC"])
            print("-" * 80)
            for res in results:
                for mv in res.latest_versions:
                    print(f"name={mv.name}; run_id={mv.run_id}; version={mv.version}")

        .. code-block:: text
            :caption: Output

            ------------------------------------------------------------------------------------
            name=CordobaWeatherForecastModel; run_id=eaef868ee3d14d10b4299c4c81ba8814; version=1
            name=CordobaWeatherForecastModel; run_id=e14afa2f47a040728060c1699968fd43; version=2
            ------------------------------------------------------------------------------------
            name=BostonWeatherForecastModel; run_id=ddc51b9407a54b2bb795c8d680e63ff6; version=1
            name=BostonWeatherForecastModel; run_id=48ac94350fba40639a993e1b3d4c185d; version=2
            -----------------------------------------------------------------------------------
            name=AzureWeatherForecastModel; run_id=5fcec6c4f1c947fc9295fef3fa21e52d; version=1
            name=AzureWeatherForecastModel; run_id=8198cb997692417abcdeb62e99052260; version=3
            name=BostonWeatherForecastModel; run_id=ddc51b9407a54b2bb795c8d680e63ff6; version=1
            name=BostonWeatherForecastModel; run_id=48ac94350fba40639a993e1b3d4c185d; version=2
            name=CordobaWeatherForecastModel; run_id=eaef868ee3d14d10b4299c4c81ba8814; version=1
            name=CordobaWeatherForecastModel; run_id=e14afa2f47a040728060c1699968fd43; version=2

        """
        return self._get_registry_client().search_registered_models(
            filter_string, max_results, order_by, page_token
        )

    def get_registered_model(self, name: str) -> RegisteredModel:
        """Get a registered model.

        Args:
            name: Name of the registered model to get.

        Returns:
            A single :py:class:`mlflow.entities.model_registry.RegisteredModel` object.

        .. code-block:: python
            :caption: Example

            import mlflow
            from mlflow import MlflowClient


            def print_model_info(rm):
                print("--")
                print(f"name: {rm.name}")
                print(f"tags: {rm.tags}")
                print(f"description: {rm.description}")


            name = "SocialMediaTextAnalyzer"
            tags = {"nlp.framework": "Spark NLP"}
            desc = "This sentiment analysis model classifies the tone-happy, sad, angry."
            mlflow.set_tracking_uri("sqlite:///mlruns.db")
            client = MlflowClient()
            # Create and fetch the registered model
            client.create_registered_model(name, tags, desc)
            model = client.get_registered_model(name)
            print_model_info(model)

        .. code-block:: text
            :caption: Output

            --
            name: SocialMediaTextAnalyzer
            tags: {'nlp.framework': 'Spark NLP'}
            description: This sentiment analysis model classifies the tone-happy, sad, angry.
        """
        return self._get_registry_client().get_registered_model(name)

    @deprecated(since="2.9.0", impact=_STAGES_DEPRECATION_WARNING)
    def get_latest_versions(
        self, name: str, stages: Optional[list[str]] = None
    ) -> list[ModelVersion]:
        """
        Latest version models for each requests stage. If no ``stages`` provided, returns the
        latest version for each stage.

        Args:
            name: Name of the registered model from which to get the latest versions.
            stages: List of desired stages. If input list is None, return latest versions for
                for ALL_STAGES.

        Returns:
            List of :py:class:`mlflow.entities.model_registry.ModelVersion` objects.

        .. code-block:: python
            :caption: Example

            import mlflow.sklearn
            from mlflow import MlflowClient
            from mlflow.models import infer_signature
            from sklearn.datasets import make_regression
            from sklearn.ensemble import RandomForestRegressor


            def print_models_info(mv):
                for m in mv:
                    print(f"name: {m.name}")
                    print(f"latest version: {m.version}")
                    print(f"run_id: {m.run_id}")
                    print(f"current_stage: {m.current_stage}")


            mlflow.set_tracking_uri("sqlite:///mlruns.db")
            X, y = make_regression(n_features=4, n_informative=2, random_state=0, shuffle=False)
            # Create two runs Log MLflow entities
            with mlflow.start_run() as run1:
                params = {"n_estimators": 3, "random_state": 42}
                rfr = RandomForestRegressor(**params).fit(X, y)
                signature = infer_signature(X, rfr.predict(X))
                mlflow.log_params(params)
                mlflow.sklearn.log_model(rfr, artifact_path="sklearn-model", signature=signature)
            with mlflow.start_run() as run2:
                params = {"n_estimators": 6, "random_state": 42}
                rfr = RandomForestRegressor(**params).fit(X, y)
                signature = infer_signature(X, rfr.predict(X))
                mlflow.log_params(params)
                mlflow.sklearn.log_model(rfr, artifact_path="sklearn-model", signature=signature)
            # Register model name in the model registry
            name = "RandomForestRegression"
            client = MlflowClient()
            client.create_registered_model(name)
            # Create a two versions of the rfr model under the registered model name
            for run_id in [run1.info.run_id, run2.info.run_id]:
                model_uri = f"runs:/{run_id}/sklearn-model"
                mv = client.create_model_version(name, model_uri, run_id)
                print(f"model version {mv.version} created")
            # Fetch latest version; this will be version 2
            print("--")
            print_models_info(client.get_latest_versions(name, stages=["None"]))

        .. code-block:: text
            :caption: Output

            model version 1 created
            model version 2 created
            --
            name: RandomForestRegression
            latest version: 2
            run_id: 31165664be034dc698c52a4bdeb71663
            current_stage: None
        """
        return self._get_registry_client().get_latest_versions(name, stages)

    def set_registered_model_tag(self, name, key, value) -> None:
        """Set a tag for the registered model.

        Args:
            name: Registered model name.
            key: Tag key to log.
            value: Tag value log.

        .. code-block:: Python
            :caption: Example

            import mlflow
            from mlflow import MlflowClient


            def print_model_info(rm):
                print("--")
                print("name: {}".format(rm.name))
                print("tags: {}".format(rm.tags))


            name = "SocialMediaTextAnalyzer"
            tags = {"nlp.framework1": "Spark NLP"}
            mlflow.set_tracking_uri("sqlite:///mlruns.db")
            client = MlflowClient()

            # Create registered model, set an additional tag, and fetch
            # update model info
            client.create_registered_model(name, tags, desc)
            model = client.get_registered_model(name)
            print_model_info(model)
            client.set_registered_model_tag(name, "nlp.framework2", "VADER")
            model = client.get_registered_model(name)
            print_model_info(model)

        .. code-block:: text
            :caption: Output

            --
            name: SocialMediaTextAnalyzer
            tags: {'nlp.framework1': 'Spark NLP'}
            --
            name: SocialMediaTextAnalyzer
            tags: {'nlp.framework1': 'Spark NLP', 'nlp.framework2': 'VADER'}
        """
        self._get_registry_client().set_registered_model_tag(name, key, value)

    def delete_registered_model_tag(self, name: str, key: str) -> None:
        """Delete a tag associated with the registered model.

        Args:
            name: Registered model name.
            key: Registered model tag key.

        .. code-block:: python
            :caption: Example

            import mlflow
            from mlflow import MlflowClient


            def print_registered_models_info(r_models):
                print("--")
                for rm in r_models:
                    print(f"name: {rm.name}")
                    print(f"tags: {rm.tags}")


            mlflow.set_tracking_uri("sqlite:///mlruns.db")
            client = MlflowClient()

            # Register a couple of models with respective names and tags
            for name, tags in [("name1", {"t1": "t1"}), ("name2", {"t2": "t2"})]:
                client.create_registered_model(name, tags)

            # Fetch all registered models
            print_registered_models_info(client.search_registered_models())
            # Delete a tag from model `name2`
            client.delete_registered_model_tag("name2", "t2")
            print_registered_models_info(client.search_registered_models())

        .. code-block:: text
            :caption: Output

            --
            name: name1
            tags: {'t1': 't1'}
            name: name2
            tags: {'t2': 't2'}
            --
            name: name1
            tags: {'t1': 't1'}
            name: name2
            tags: {}
        """
        self._get_registry_client().delete_registered_model_tag(name, key)

    # Model Version Methods

    def _create_model_version(
        self,
        name: str,
        source: str,
        run_id: Optional[str] = None,
        tags: Optional[dict[str, Any]] = None,
        run_link: Optional[str] = None,
        description: Optional[str] = None,
        await_creation_for: int = DEFAULT_AWAIT_MAX_SLEEP_SECONDS,
        local_model_path: Optional[str] = None,
        model_id: Optional[str] = None,
    ) -> ModelVersion:
        if has_prompt_tag(tags):
            raise MlflowException.invalid_parameter_value("Prompts cannot be registered as models.")

        tracking_uri = self._tracking_client.tracking_uri
        if (
            not run_link
            and is_databricks_uri(tracking_uri)
            and tracking_uri != self._registry_uri
            and not is_databricks_unity_catalog_uri(self._registry_uri)
        ):
            if not run_id:
                eprint(
                    "Warning: no run_link will be recorded with the model version "
                    "because no run_id was given"
                )
            else:
                run_link = get_databricks_run_url(tracking_uri, run_id)
        new_source = source
        if is_databricks_uri(self._registry_uri):
            if tracking_uri != self._registry_uri:
                # Print out some info for user since the copy may take a while for large models.
                eprint(
                    "=== Copying model files from the source location to the model"
                    + " registry workspace ==="
                )
                new_source = _upload_artifacts_to_databricks(
                    source, run_id, tracking_uri, self._registry_uri
                )
                # NOTE: we can't easily delete the target temp location due to the async nature
                # of the model version creation - printing to let the user know.
                eprint(
                    f"=== Source model files were copied to {new_source}"
                    + " in the model registry workspace. You may want to delete the files once the"
                    + " model version is in 'READY' status. You can also find this location in the"
                    + " `source` field of the created model version. ==="
                )
            elif model_id is not None:
                logged_model = self.get_logged_model(model_id)
                # models:/<model_id> source is not supported by WSMR
                new_source = logged_model.artifact_location

        return self._get_registry_client().create_model_version(
            name=name,
            source=new_source,
            run_id=run_id,
            tags=tags,
            run_link=run_link,
            description=description,
            await_creation_for=await_creation_for,
            local_model_path=local_model_path,
            model_id=model_id,
        )

    def create_model_version(
        self,
        name: str,
        source: str,
        run_id: Optional[str] = None,
        tags: Optional[dict[str, Any]] = None,
        run_link: Optional[str] = None,
        description: Optional[str] = None,
        await_creation_for: int = DEFAULT_AWAIT_MAX_SLEEP_SECONDS,
        model_id: Optional[str] = None,
    ) -> ModelVersion:
        """
        Create a new model version from given source.

        Args:
            name: Name for the containing registered model.
            source: URI indicating the location of the model artifacts. The artifact URI can be
                run relative (e.g. ``runs:/<run_id>/<model_artifact_path>``), a model
                registry URI (e.g. ``models:/<model_name>/<version>``), or other URIs
                supported by the model registry backend (e.g. `"s3://my_bucket/my/model"`).
            run_id: Run ID from MLflow tracking server that generated the model.
            tags: A dictionary of key-value pairs that are converted into
                :py:class:`mlflow.entities.model_registry.ModelVersionTag` objects.
            run_link: Link to the run from an MLflow tracking server that generated this model.
            description: Description of the version.
            await_creation_for: Number of seconds to wait for the model version to finish being
                created and is in ``READY`` status. By default, the function
                waits for five minutes. Specify 0 or None to skip waiting.
            model_id: The ID of the model (from an Experiment) that is being promoted to a
                      registered model version, if applicable.

        Returns:
            Single :py:class:`mlflow.entities.model_registry.ModelVersion` object created by
            backend.

        .. code-block:: python
            :caption: Example

            import mlflow.sklearn
            from mlflow.store.artifact.runs_artifact_repo import RunsArtifactRepository
            from mlflow import MlflowClient
            from mlflow.models import infer_signature
            from sklearn.datasets import make_regression
            from sklearn.ensemble import RandomForestRegressor

            mlflow.set_tracking_uri("sqlite:///mlruns.db")
            params = {"n_estimators": 3, "random_state": 42}
            name = "RandomForestRegression"
            X, y = make_regression(n_features=4, n_informative=2, random_state=0, shuffle=False)
            rfr = RandomForestRegressor(**params).fit(X, y)
            signature = infer_signature(X, rfr.predict(X))

            # Log MLflow entities
            with mlflow.start_run() as run:
                mlflow.log_params(params)
                mlflow.sklearn.log_model(rfr, artifact_path="sklearn-model", signature=signature)

            # Register model name in the model registry
            client = MlflowClient()
            client.create_registered_model(name)

            # Create a new version of the rfr model under the registered model name
            desc = "A new version of the model"
            runs_uri = f"runs:/{run.info.run_id}/sklearn-model"
            model_src = RunsArtifactRepository.get_underlying_uri(runs_uri)
            mv = client.create_model_version(name, model_src, run.info.run_id, description=desc)
            print(f"Name: {mv.name}")
            print(f"Version: {mv.version}")
            print(f"Description: {mv.description}")
            print(f"Status: {mv.status}")
            print(f"Stage: {mv.current_stage}")

        .. code-block:: text
            :caption: Output

            Name: RandomForestRegression
            Version: 1
            Description: A new version of the model
            Status: READY
            Stage: None
        """
        return self._create_model_version(
            name=name,
            source=source,
            run_id=run_id,
            tags=tags,
            run_link=run_link,
            description=description,
            await_creation_for=await_creation_for,
            model_id=model_id,
        )

    def copy_model_version(self, src_model_uri, dst_name) -> ModelVersion:
        """
        Copy a model version from one registered model to another as a new model version.

        Args:
            src_model_uri: The model URI of the model version to copy. This must be a model
                registry URI with a `"models:/"` scheme (e.g., `"models:/iris_model@champion"`).
            dst_name: The name of the registered model to copy the model version to. If a
                registered model with this name does not exist, it will be created.

        Returns:
            Single :py:class:`mlflow.entities.model_registry.ModelVersion` object representing
            the copied model version.

        .. code-block:: python
            :caption: Example

            import mlflow.sklearn
            from mlflow import MlflowClient
            from mlflow.models import infer_signature
            from sklearn.datasets import make_regression
            from sklearn.ensemble import RandomForestRegressor


            def print_model_version_info(mv):
                print(f"Name: {mv.name}")
                print(f"Version: {mv.version}")
                print(f"Source: {mv.source}")


            mlflow.set_tracking_uri("sqlite:///mlruns.db")
            X, y = make_regression(n_features=4, n_informative=2, random_state=0, shuffle=False)

            # Log a model
            with mlflow.start_run() as run:
                params = {"n_estimators": 3, "random_state": 42}
                rfr = RandomForestRegressor(**params).fit(X, y)
                signature = infer_signature(X, rfr.predict(X))
                mlflow.log_params(params)
                mlflow.sklearn.log_model(rfr, artifact_path="sklearn-model", signature=signature)

            # Create source model version
            client = MlflowClient()
            src_name = "RandomForestRegression-staging"
            client.create_registered_model(src_name)
            src_uri = f"runs:/{run.info.run_id}/sklearn-model"
            mv_src = client.create_model_version(src_name, src_uri, run.info.run_id)
            print_model_version_info(mv_src)
            print("--")

            # Copy the source model version into a new registered model
            dst_name = "RandomForestRegression-production"
            src_model_uri = f"models:/{mv_src.name}/{mv_src.version}"
            mv_copy = client.copy_model_version(src_model_uri, dst_name)
            print_model_version_info(mv_copy)

        .. code-block:: text
            :caption: Output

            Name: RandomForestRegression-staging
            Version: 1
            Source: runs:/53e08bb38f0c487fa36c5872515ed998/sklearn-model
            --
            Name: RandomForestRegression-production
            Version: 1
            Source: models:/RandomForestRegression-staging/1
        """
        if urllib.parse.urlparse(src_model_uri).scheme != "models":
            raise MlflowException(
                f"Unsupported source model URI: '{src_model_uri}'. The `copy_model_version` API "
                "only copies models stored in the 'models:/' scheme."
            )
        client = self._get_registry_client()
        try:
            src_name, src_version = get_model_name_and_version(client, src_model_uri)
            src_mv = client.get_model_version(src_name, src_version)
        except MlflowException as e:
            raise MlflowException(
                f"Failed to fetch model version from source model URI: '{src_model_uri}'. "
                f"Error: {e}"
            ) from e
        return client.copy_model_version(src_mv=src_mv, dst_name=dst_name)

    def update_model_version(
        self, name: str, version: str, description: Optional[str] = None
    ) -> ModelVersion:
        """
        Update metadata associated with a model version in backend.

        Args:
            name: Name of the containing registered model.
            version: Version number of the model version.
            description: New description.

        Returns:
            A single :py:class:`mlflow.entities.model_registry.ModelVersion` object.

         .. code-block:: python
            :caption: Example

            import mlflow.sklearn
            from mlflow import MlflowClient
            from mlflow.models import infer_signature
            from sklearn.datasets import make_regression
            from sklearn.ensemble import RandomForestRegressor


            def print_model_version_info(mv):
                print(f"Name: {mv.name}")
                print(f"Version: {mv.version}")
                print(f"Description: {mv.description}")


            mlflow.set_tracking_uri("sqlite:///mlruns.db")
            params = {"n_estimators": 3, "random_state": 42}
            name = "RandomForestRegression"
            X, y = make_regression(n_features=4, n_informative=2, random_state=0, shuffle=False)
            rfr = RandomForestRegressor(**params).fit(X, y)
            signature = infer_signature(X, rfr.predict(X))

            # Log MLflow entities
            with mlflow.start_run() as run:
                mlflow.log_params(params)
                mlflow.sklearn.log_model(rfr, artifact_path="sklearn-model", signature=signature)

            # Register model name in the model registry
            client = MlflowClient()
            client.create_registered_model(name)
            # Create a new version of the rfr model under the registered model name
            model_uri = f"runs:/{run.info.run_id}/sklearn-model"
            mv = client.create_model_version(name, model_uri, run.info.run_id)
            print_model_version_info(mv)
            print("--")
            # Update model version's description
            desc = "A new version of the model using ensemble trees"
            mv = client.update_model_version(name, mv.version, desc)
            print_model_version_info(mv)

        .. code-block:: text
            :caption: Output

            Name: RandomForestRegression
            Version: 1
            Description: None
            --
            Name: RandomForestRegression
            Version: 1
            Description: A new version of the model using ensemble trees
        """
        if description is None:
            raise MlflowException("Attempting to update model version with no new field values.")

        return self._get_registry_client().update_model_version(
            name=name, version=version, description=description
        )

    @deprecated(since="2.9.0", impact=_STAGES_DEPRECATION_WARNING)
    def transition_model_version_stage(
        self, name: str, version: str, stage: str, archive_existing_versions: bool = False
    ) -> ModelVersion:
        """
        Update model version stage.

        Args:
            name: Registered model name.
            version: Registered model version.
            stage: New desired stage for this model version.
            archive_existing_versions: If this flag is set to ``True``, all existing model
                versions in the stage will be automatically moved to the "archived" stage. Only
                valid when ``stage`` is ``"staging"`` or ``"production"`` otherwise an error will be
                raised.

        Returns:
            A single :py:class:`mlflow.entities.model_registry.ModelVersion` object.

         .. code-block:: python
            :caption: Example

            import mlflow.sklearn
            from mlflow import MlflowClient
            from mlflow.models import infer_signature
            from sklearn.datasets import make_regression
            from sklearn.ensemble import RandomForestRegressor


            def print_model_version_info(mv):
                print(f"Name: {mv.name}")
                print(f"Version: {mv.version}")
                print(f"Description: {mv.description}")
                print(f"Stage: {mv.current_stage}")


            mlflow.set_tracking_uri("sqlite:///mlruns.db")
            params = {"n_estimators": 3, "random_state": 42}
            name = "RandomForestRegression"
            desc = "A new version of the model using ensemble trees"
            X, y = make_regression(n_features=4, n_informative=2, random_state=0, shuffle=False)
            rfr = RandomForestRegressor(**params).fit(X, y)
            signature = infer_signature(X, rfr.predict(X))

            # Log MLflow entities
            with mlflow.start_run() as run:
                mlflow.log_params(params)
                mlflow.sklearn.log_model(rfr, artifact_path="sklearn-model", signature=signature)

            # Register model name in the model registry
            client = MlflowClient()
            client.create_registered_model(name)

            # Create a new version of the rfr model under the registered model name
            model_uri = f"runs:/{run.info.run_id}/sklearn-model"
            mv = client.create_model_version(name, model_uri, run.info.run_id, description=desc)
            print_model_version_info(mv)
            print("--")
            # transition model version from None -> staging
            mv = client.transition_model_version_stage(name, mv.version, "staging")
            print_model_version_info(mv)

        .. code-block:: text
            :caption: Output

            Name: RandomForestRegression
            Version: 1
            Description: A new version of the model using ensemble trees
            Stage: None
            --
            Name: RandomForestRegression
            Version: 1
            Description: A new version of the model using ensemble trees
            Stage: Staging
        """
        return self._get_registry_client().transition_model_version_stage(
            name, version, stage, archive_existing_versions
        )

    def delete_model_version(self, name: str, version: str) -> None:
        """
        Delete model version in backend.

        Args:
            name: Name of the containing registered model.
            version: Version number of the model version.

        .. code-block:: python
            :caption: Example

            import mlflow.sklearn
            from mlflow import MlflowClient
            from mlflow.models import infer_signature
            from sklearn.datasets import make_regression
            from sklearn.ensemble import RandomForestRegressor


            def print_models_info(mv):
                for m in mv:
                    print(f"name: {m.name}")
                    print(f"latest version: {m.version}")
                    print(f"run_id: {m.run_id}")
                    print(f"current_stage: {m.current_stage}")


            mlflow.set_tracking_uri("sqlite:///mlruns.db")
            X, y = make_regression(n_features=4, n_informative=2, random_state=0, shuffle=False)

            # Create two runs and log MLflow entities
            with mlflow.start_run() as run1:
                params = {"n_estimators": 3, "random_state": 42}
                rfr = RandomForestRegressor(**params).fit(X, y)
                signature = infer_signature(X, rfr.predict(X))
                mlflow.log_params(params)
                mlflow.sklearn.log_model(rfr, artifact_path="sklearn-model", signature=signature)

            with mlflow.start_run() as run2:
                params = {"n_estimators": 6, "random_state": 42}
                rfr = RandomForestRegressor(**params).fit(X, y)
                signature = infer_signature(X, rfr.predict(X))
                mlflow.log_params(params)
                mlflow.sklearn.log_model(rfr, artifact_path="sklearn-model", signature=signature)

            # Register model name in the model registry
            name = "RandomForestRegression"
            client = MlflowClient()
            client.create_registered_model(name)

            # Create a two versions of the rfr model under the registered model name
            for run_id in [run1.info.run_id, run2.info.run_id]:
                model_uri = f"runs:/{run_id}/sklearn-model"
                mv = client.create_model_version(name, model_uri, run_id)
                print(f"model version {mv.version} created")

            print("--")

            # Fetch latest version; this will be version 2
            models = client.get_latest_versions(name, stages=["None"])
            print_models_info(models)
            print("--")

            # Delete the latest model version 2
            print(f"Deleting model version {mv.version}")
            client.delete_model_version(name, mv.version)
            models = client.get_latest_versions(name, stages=["None"])
            print_models_info(models)

        .. code-block:: text
            :caption: Output

            model version 1 created
            model version 2 created
            --
            name: RandomForestRegression
            latest version: 2
            run_id: 9881172ef10f4cb08df3ed452c0c362b
            current_stage: None
            --
            Deleting model version 2
            name: RandomForestRegression
            latest version: 1
            run_id: 9165d4f8aa0a4d069550824bdc55caaf
            current_stage: None
        """
        self._get_registry_client().delete_model_version(name, version)

    def get_model_version(self, name: str, version: str) -> ModelVersion:
        """
        Converts the docstring args and returns to google style.

        Args:
            name: Name of the containing registered model.
            version: Version number as an integer of the model version.

        Returns:
            A single :py:class:`mlflow.entities.model_registry.ModelVersion` object.

        .. code-block:: python
            :caption: Example

            import mlflow.sklearn
            from mlflow import MlflowClient
            from mlflow.models import infer_signature
            from sklearn.datasets import make_regression
            from sklearn.ensemble import RandomForestRegressor

            X, y = make_regression(n_features=4, n_informative=2, random_state=0, shuffle=False)

            # Create two runs Log MLflow entities
            with mlflow.start_run() as run1:
                params = {"n_estimators": 3, "random_state": 42}
                rfr = RandomForestRegressor(**params).fit(X, y)
                signature = infer_signature(X, rfr.predict(X))
                mlflow.log_params(params)
                mlflow.sklearn.log_model(rfr, artifact_path="sklearn-model", signature=signature)

            with mlflow.start_run() as run2:
                params = {"n_estimators": 6, "random_state": 42}
                rfr = RandomForestRegressor(**params).fit(X, y)
                signature = infer_signature(X, rfr.predict(X))
                mlflow.log_params(params)
                mlflow.sklearn.log_model(rfr, artifact_path="sklearn-model", signature=signature)

            # Register model name in the model registry
            name = "RandomForestRegression"
            client = MlflowClient()
            client.create_registered_model(name)

            # Create a two versions of the rfr model under the registered model name
            for run_id in [run1.info.run_id, run2.info.run_id]:
                model_uri = f"runs:/{run_id}/sklearn-model"
                mv = client.create_model_version(name, model_uri, run_id)
                print(f"model version {mv.version} created")
            print("--")

            # Fetch the last version; this will be version 2
            mv = client.get_model_version(name, mv.version)
            print(f"Name: {mv.name}")
            print(f"Version: {mv.version}")

        .. code-block:: text
            :caption: Output

            model version 1 created
            model version 2 created
            --
            Name: RandomForestRegression
            Version: 2

        """
        return self._get_registry_client().get_model_version(name, version)

    def get_model_version_download_uri(self, name: str, version: str) -> str:
        """
        Get the download location in Model Registry for this model version.

        Args:
            name: Name of the containing registered model.
            version: Version number as an integer of the model version.

        Returns:
            A single URI location that allows reads for downloading.

        .. code-block:: python

            import mlflow.sklearn
            from mlflow import MlflowClient
            from mlflow.models import infer_signature
            from sklearn.datasets import make_regression
            from sklearn.ensemble import RandomForestRegressor

            mlflow.set_tracking_uri("sqlite:///mlruns.db")
            params = {"n_estimators": 3, "random_state": 42}
            name = "RandomForestRegression"
            X, y = make_regression(n_features=4, n_informative=2, random_state=0, shuffle=False)
            rfr = RandomForestRegressor(**params).fit(X, y)
            signature = infer_signature(X, rfr.predict(X))

            # Log MLflow entities
            with mlflow.start_run() as run:
                mlflow.log_params(params)
                mlflow.sklearn.log_model(rfr, artifact_path="sklearn-model", signature=signature)

            # Register model name in the model registry
            client = MlflowClient()
            client.create_registered_model(name)

            # Create a new version of the rfr model under the registered model name
            model_uri = f"runs:/{run.info.run_id}/sklearn-model"
            mv = client.create_model_version(name, model_uri, run.info.run_id)
            artifact_uri = client.get_model_version_download_uri(name, mv.version)
            print(f"Download URI: {artifact_uri}")

        .. code-block:: text

            Download URI: runs:/027d7bbe81924c5a82b3e4ce979fcab7/sklearn-model
        """
        return self._get_registry_client().get_model_version_download_uri(name, version)

    def search_model_versions(
        self,
        filter_string: Optional[str] = None,
        max_results: int = SEARCH_MODEL_VERSION_MAX_RESULTS_DEFAULT,
        order_by: Optional[list[str]] = None,
        page_token: Optional[str] = None,
    ) -> PagedList[ModelVersion]:
        """
        Search for model versions in backend that satisfy the filter criteria.

        .. warning:
            The model version search results may not have aliases populated for performance reasons.

        Args:
            filter_string: Filter query string
                (e.g., ``"name = 'a_model_name' and tag.key = 'value1'"``),
                defaults to searching for all model versions. The following identifiers,
                comparators, and logical operators are supported.

                Identifiers
                  - ``name``: model name.
                  - ``source_path``: model version source path.
                  - ``run_id``: The id of the mlflow run that generates the model version.
                  - ``tags.<tag_key>``: model version tag. If ``tag_key`` contains spaces, it must
                    be wrapped with backticks (e.g., ``"tags.`extra key`"``).

                Comparators
                  - ``=``: Equal to.
                  - ``!=``: Not equal to.
                  - ``LIKE``: Case-sensitive pattern match.
                  - ``ILIKE``: Case-insensitive pattern match.
                  - ``IN``: In a value list. Only ``run_id`` identifier supports ``IN`` comparator.

                Logical operators
                  - ``AND``: Combines two sub-queries and returns True if both of them are True.

            max_results: Maximum number of model versions desired.
            order_by: List of column names with ASC|DESC annotation, to be used for ordering
                matching search results.
            page_token: Token specifying the next page of results. It should be obtained from
                a ``search_model_versions`` call.

        Returns:
            A PagedList of :py:class:`mlflow.entities.model_registry.ModelVersion`
            objects that satisfy the search expressions. The pagination token for the next
            page can be obtained via the ``token`` attribute of the object.

        .. code-block:: python
            :caption: Example

            import mlflow
            from mlflow import MlflowClient

            client = MlflowClient()

            # Get all versions of the model filtered by name
            model_name = "CordobaWeatherForecastModel"
            filter_string = f"name='{model_name}'"
            results = client.search_model_versions(filter_string)
            print("-" * 80)
            for res in results:
                print(f"name={res.name}; run_id={res.run_id}; version={res.version}")

            # Get the version of the model filtered by run_id
            run_id = "e14afa2f47a040728060c1699968fd43"
            filter_string = f"run_id='{run_id}'"
            results = client.search_model_versions(filter_string)
            print("-" * 80)
            for res in results:
                print(f"name={res.name}; run_id={res.run_id}; version={res.version}")

        .. code-block:: text
            :caption: Output

            ------------------------------------------------------------------------------------
            name=CordobaWeatherForecastModel; run_id=eaef868ee3d14d10b4299c4c81ba8814; version=1
            name=CordobaWeatherForecastModel; run_id=e14afa2f47a040728060c1699968fd43; version=2
            ------------------------------------------------------------------------------------
            name=CordobaWeatherForecastModel; run_id=e14afa2f47a040728060c1699968fd43; version=2
        """
        return self._get_registry_client().search_model_versions(
            filter_string, max_results, order_by, page_token
        )

    @deprecated(since="2.9.0", impact=_STAGES_DEPRECATION_WARNING)
    def get_model_version_stages(self, name: str, version: str) -> list[str]:
        """
        This is a docstring. Here is info.

        Returns:
            A list of valid stages.

        .. code-block:: python
            :caption: Example

            import mlflow.sklearn
            from mlflow import MlflowClient
            from mlflow.models import infer_signature
            from sklearn.datasets import make_regression
            from sklearn.ensemble import RandomForestRegressor

            mlflow.set_tracking_uri("sqlite:///mlruns.db")
            params = {"n_estimators": 3, "random_state": 42}
            name = "RandomForestRegression"
            X, y = make_regression(n_features=4, n_informative=2, random_state=0, shuffle=False)
            rfr = RandomForestRegressor(**params).fit(X, y)
            signature = infer_signature(X, rfr.predict(X))

            # Log MLflow entities
            with mlflow.start_run() as run:
                mlflow.log_params(params)
                mlflow.sklearn.log_model(rfr, artifact_path="sklearn-model", signature=signature)

            # Register model name in the model registry
            client = MlflowClient()
            client.create_registered_model(name)

            # Create a new version of the rfr model under the registered model name
            # fetch valid stages
            model_uri = f"runs:/{run.info.run_id}/models/sklearn-model"
            mv = client.create_model_version(name, model_uri, run.info.run_id)
            stages = client.get_model_version_stages(name, mv.version)
            print(f"Model list of valid stages: {stages}")

        .. code-block:: text
            :caption: Output

            Model list of valid stages: ['None', 'Staging', 'Production', 'Archived']

        """
        return ALL_STAGES

    def set_model_version_tag(
        self,
        name: str,
        version: Optional[str] = None,
        key: Optional[str] = None,
        value: Any = None,
        stage: Optional[str] = None,
    ) -> None:
        """Set a tag for the model version.
        When stage is set, tag will be set for latest model version of the stage.
        Setting both version and stage parameter will result in error.

        Args:
            name: Registered model name.
            version: Registered model version.
            key: Tag key to log. key is required.
            value: Tag value to log. value is required.
            stage: Registered model stage.

        .. code-block:: python
            :caption: Example

            import mlflow.sklearn
            from mlflow import MlflowClient
            from mlflow.models import infer_signature
            from sklearn.datasets import make_regression
            from sklearn.ensemble import RandomForestRegressor


            def print_model_version_info(mv):
                print(f"Name: {mv.name}")
                print(f"Version: {mv.version}")
                print(f"Tags: {mv.tags}")


            mlflow.set_tracking_uri("sqlite:///mlruns.db")
            params = {"n_estimators": 3, "random_state": 42}
            name = "RandomForestRegression"
            X, y = make_regression(n_features=4, n_informative=2, random_state=0, shuffle=False)
            rfr = RandomForestRegressor(**params).fit(X, y)
            signature = infer_signature(X, rfr.predict(X))

            # Log MLflow entities
            with mlflow.start_run() as run:
                mlflow.log_params(params)
                mlflow.sklearn.log_model(rfr, artifact_path="sklearn-model", signature=signature)

            # Register model name in the model registry
            client = MlflowClient()
            client.create_registered_model(name)

            # Create a new version of the rfr model under the registered model name
            # and set a tag
            model_uri = f"runs:/{run.info.run_id}/sklearn-model"
            mv = client.create_model_version(name, model_uri, run.info.run_id)
            print_model_version_info(mv)
            print("--")

            # Tag using model version
            client.set_model_version_tag(name, mv.version, "t", "1")

            # Tag using model stage
            client.set_model_version_tag(name, key="t1", value="1", stage=mv.current_stage)
            mv = client.get_model_version(name, mv.version)
            print_model_version_info(mv)

        .. code-block:: text
            :caption: Output

            Name: RandomForestRegression
            Version: 1
            Tags: {}
            --
            Name: RandomForestRegression
            Version: 1
            Tags: {'t': '1', 't1': '1'}
        """
        _validate_model_version_or_stage_exists(version, stage)
        if stage:
            warnings.warn(
                "The `stage` parameter of the `set_model_version_tag` API is deprecated. "
                + _STAGES_DEPRECATION_WARNING,
                category=FutureWarning,
                stacklevel=2,
            )
            latest_versions = self.get_latest_versions(name, stages=[stage])
            if not latest_versions:
                raise MlflowException(f"Could not find any model version for {stage} stage")
            version = latest_versions[0].version

        self._get_registry_client().set_model_version_tag(name, version, key, value)

    def delete_model_version_tag(
        self,
        name: str,
        version: Optional[str] = None,
        key: Optional[str] = None,
        stage: Optional[str] = None,
    ) -> None:
        """Delete a tag associated with the model version.

        When stage is set, tag will be deleted for latest model version of the stage.
        Setting both version and stage parameter will result in error.

        Args:
            name: Registered model name.
            version: Registered model version.
            key: Tag key. key is required.
            stage: Registered model stage.

        .. code-block:: python
            :caption: Example

            import mlflow.sklearn
            from mlflow import MlflowClient
            from mlflow.models import infer_signature
            from sklearn.datasets import make_regression
            from sklearn.ensemble import RandomForestRegressor


            def print_model_version_info(mv):
                print(f"Name: {mv.name}")
                print(f"Version: {mv.version}")
                print(f"Tags: {mv.tags}")


            mlflow.set_tracking_uri("sqlite:///mlruns.db")
            params = {"n_estimators": 3, "random_state": 42}
            name = "RandomForestRegression"
            X, y = make_regression(n_features=4, n_informative=2, random_state=0, shuffle=False)
            rfr = RandomForestRegressor(**params).fit(X, y)
            signature = infer_signature(X, rfr.predict(X))

            # Log MLflow entities
            with mlflow.start_run() as run:
                mlflow.log_params(params)
                mlflow.sklearn.log_model(rfr, artifact_path="sklearn-model", signature=signature)
            # Register model name in the model registry
            client = MlflowClient()
            client.create_registered_model(name)

            # Create a new version of the rfr model under the registered model name
            # and delete a tag
            model_uri = f"runs:/{run.info.run_id}/sklearn-model"
            tags = {"t": "1", "t1": "2"}
            mv = client.create_model_version(name, model_uri, run.info.run_id, tags=tags)
            print_model_version_info(mv)
            print("--")
            # using version to delete tag
            client.delete_model_version_tag(name, mv.version, "t")

            # using stage to delete tag
            client.delete_model_version_tag(name, key="t1", stage=mv.current_stage)
            mv = client.get_model_version(name, mv.version)
            print_model_version_info(mv)

        .. code-block:: text
            :caption: Output

            Name: RandomForestRegression
            Version: 1
            Tags: {'t': '1', 't1': '2'}
            --
            Name: RandomForestRegression
            Version: 1
            Tags: {}
        """
        _validate_model_version_or_stage_exists(version, stage)
        if stage:
            warnings.warn(
                "The `stage` parameter of the `delete_model_version_tag` API is deprecated. "
                + _STAGES_DEPRECATION_WARNING,
                category=FutureWarning,
                stacklevel=2,
            )
            latest_versions = self.get_latest_versions(name, stages=[stage])
            if not latest_versions:
                raise MlflowException(f"Could not find any model version for {stage} stage")
            version = latest_versions[0].version
        self._get_registry_client().delete_model_version_tag(name, version, key)

    def set_registered_model_alias(self, name: str, alias: str, version: str) -> None:
        """
        Set a registered model alias pointing to a model version.

        Args:
            name: Registered model name.
            alias: Name of the alias. Note that aliases of the format ``v<number>``, such as
                ``v9`` and ``v42``, are reserved and cannot be set.
            version: Registered model version number.

        .. code-block:: Python
            :caption: Example

            import mlflow
            from mlflow import MlflowClient
            from mlflow.models import infer_signature
            from sklearn.datasets import make_regression
            from sklearn.ensemble import RandomForestRegressor


            def print_model_info(rm):
                print("--Model--")
                print("name: {}".format(rm.name))
                print("aliases: {}".format(rm.aliases))


            def print_model_version_info(mv):
                print("--Model Version--")
                print("Name: {}".format(mv.name))
                print("Version: {}".format(mv.version))
                print("Aliases: {}".format(mv.aliases))


            mlflow.set_tracking_uri("sqlite:///mlruns.db")
            params = {"n_estimators": 3, "random_state": 42}
            name = "RandomForestRegression"
            X, y = make_regression(n_features=4, n_informative=2, random_state=0, shuffle=False)
            rfr = RandomForestRegressor(**params).fit(X, y)
            signature = infer_signature(X, rfr.predict(X))

            # Log MLflow entities
            with mlflow.start_run() as run:
                mlflow.log_params(params)
                mlflow.sklearn.log_model(rfr, artifact_path="sklearn-model", signature=signature)

            # Register model name in the model registry
            client = MlflowClient()
            client.create_registered_model(name)
            model = client.get_registered_model(name)
            print_model_info(model)

            # Create a new version of the rfr model under the registered model name
            model_uri = "runs:/{}/sklearn-model".format(run.info.run_id)
            mv = client.create_model_version(name, model_uri, run.info.run_id)
            print_model_version_info(mv)

            # Set registered model alias
            client.set_registered_model_alias(name, "test-alias", mv.version)
            print()
            print_model_info(model)
            print_model_version_info(mv)

        .. code-block:: text
            :caption: Output

            --Model--
            name: RandomForestRegression
            aliases: {}

            --Model Version--
            Name: RandomForestRegression
            Version: 1
            Aliases: []

            --Model--
            name: RandomForestRegression
            aliases: {"test-alias": "1"}

            --Model Version--
            Name: RandomForestRegression
            Version: 1
            Aliases: ["test-alias"]
        """
        _validate_model_name(name)
        _validate_model_alias_name(alias)
        _validate_model_version(version)
        self._get_registry_client().set_registered_model_alias(name, alias, version)

    def delete_registered_model_alias(self, name: str, alias: str) -> None:
        """Delete an alias associated with a registered model.

        Args:
            name: Registered model name.
            alias: Name of the alias.

        .. code-block:: Python
            :caption: Example

            import mlflow
            from mlflow import MlflowClient
            from mlflow.models import infer_signature
            from sklearn.datasets import make_regression
            from sklearn.ensemble import RandomForestRegressor


            def print_model_info(rm):
                print("--Model--")
                print("name: {}".format(rm.name))
                print("aliases: {}".format(rm.aliases))


            def print_model_version_info(mv):
                print("--Model Version--")
                print("Name: {}".format(mv.name))
                print("Version: {}".format(mv.version))
                print("Aliases: {}".format(mv.aliases))


            mlflow.set_tracking_uri("sqlite:///mlruns.db")
            params = {"n_estimators": 3, "random_state": 42}
            name = "RandomForestRegression"
            X, y = make_regression(n_features=4, n_informative=2, random_state=0, shuffle=False)
            rfr = RandomForestRegressor(**params).fit(X, y)
            signature = infer_signature(X, rfr.predict(X))

            # Log MLflow entities
            with mlflow.start_run() as run:
                mlflow.log_params(params)
                mlflow.sklearn.log_model(rfr, artifact_path="sklearn-model", signature=signature)

            # Register model name in the model registry
            client = MlflowClient()
            client.create_registered_model(name)
            model = client.get_registered_model(name)
            print_model_info(model)

            # Create a new version of the rfr model under the registered model name
            model_uri = "runs:/{}/sklearn-model".format(run.info.run_id)
            mv = client.create_model_version(name, model_uri, run.info.run_id)
            print_model_version_info(mv)

            # Set registered model alias
            client.set_registered_model_alias(name, "test-alias", mv.version)
            print()
            print_model_info(model)
            print_model_version_info(mv)

            # Delete registered model alias
            client.delete_registered_model_alias(name, "test-alias")
            print()
            print_model_info(model)
            print_model_version_info(mv)

        .. code-block:: text
            :caption: Output

            --Model--
            name: RandomForestRegression
            aliases: {}
            --Model Version--
            Name: RandomForestRegression
            Version: 1
            Aliases: []

            --Model--
            name: RandomForestRegression
            aliases: {"test-alias": "1"}
            --Model Version--
            Name: RandomForestRegression
            Version: 1
            Aliases: ["test-alias"]

            --Model--
            name: RandomForestRegression
            aliases: {}
            --Model Version--
            Name: RandomForestRegression
            Version: 1
            Aliases: []
        """
        _validate_model_name(name)
        _validate_model_alias_name(alias)
        self._get_registry_client().delete_registered_model_alias(name, alias)

    def get_model_version_by_alias(self, name: str, alias: str) -> ModelVersion:
        """Get the model version instance by name and alias.

        Args:
            name: Registered model name.
            alias: Name of the alias.

        Returns:
            A single :py:class:`mlflow.entities.model_registry.ModelVersion` object.

         .. code-block:: Python
            :caption: Example

            import mlflow
            from mlflow import MlflowClient
            from mlflow.models import infer_signature
            from sklearn.datasets import make_regression
            from sklearn.ensemble import RandomForestRegressor


            def print_model_info(rm):
                print("--Model--")
                print("name: {}".format(rm.name))
                print("aliases: {}".format(rm.aliases))


            def print_model_version_info(mv):
                print("--Model Version--")
                print("Name: {}".format(mv.name))
                print("Version: {}".format(mv.version))
                print("Aliases: {}".format(mv.aliases))


            mlflow.set_tracking_uri("sqlite:///mlruns.db")
            params = {"n_estimators": 3, "random_state": 42}
            name = "RandomForestRegression"
            X, y = make_regression(n_features=4, n_informative=2, random_state=0, shuffle=False)
            rfr = RandomForestRegressor(**params).fit(X, y)
            signature = infer_signature(X, rfr.predict(X))
            # Log MLflow entities
            with mlflow.start_run() as run:
                mlflow.log_params(params)
                mlflow.sklearn.log_model(rfr, artifact_path="sklearn-model", signature=signature)
            # Register model name in the model registry
            client = MlflowClient()
            client.create_registered_model(name)
            model = client.get_registered_model(name)
            print_model_info(model)
            # Create a new version of the rfr model under the registered model name
            model_uri = "runs:/{}/sklearn-model".format(run.info.run_id)
            mv = client.create_model_version(name, model_uri, run.info.run_id)
            print_model_version_info(mv)
            # Set registered model alias
            client.set_registered_model_alias(name, "test-alias", mv.version)
            print()
            print_model_info(model)
            print_model_version_info(mv)
            # Get model version by alias
            alias_mv = client.get_model_version_by_alias(name, "test-alias")
            print()
            print_model_version_info(alias_mv)

        .. code-block:: text
            :caption: Output

            --Model--
            name: RandomForestRegression
            aliases: {}
            --Model Version--
            Name: RandomForestRegression
            Version: 1
            Aliases: []
            --Model--
            name: RandomForestRegression
            aliases: {"test-alias": "1"}
            --Model Version--
            Name: RandomForestRegression
            Version: 1
            Aliases: ["test-alias"]
            --Model Version--
            Name: RandomForestRegression
            Version: 1
            Aliases: ["test-alias"]
        """
        _validate_model_name(name)
        return self._get_registry_client().get_model_version_by_alias(name, alias)

    @experimental
    def create_logged_model(
        self,
        experiment_id: str,
        name: Optional[str] = None,
        source_run_id: Optional[str] = None,
        tags: Optional[dict[str, str]] = None,
        params: Optional[dict[str, str]] = None,
        model_type: Optional[str] = None,
    ) -> LoggedModel:
        """
        Create a new logged model.

        Args:
            experiment_id: ID of the experiment to which the model belongs.
            name: Name of the model. If not specified, a random name will be generated.
            source_run_id: ID of the run that produced the model.
            tags: Tags to set on the model.
            params: Parameters to set on the model.
            model_type: Type of the model.

        Returns:
            The created model.
        """
        return self._tracking_client.create_logged_model(
            experiment_id, name, source_run_id, tags, params, model_type
        )

    @experimental
    def finalize_logged_model(self, model_id: str, status: LoggedModelStatus) -> LoggedModel:
        """
        Finalize a model by updating its status.

        Args:
            model_id: ID of the model to finalize.
            status: Final status to set on the model.

        Returns:
            The updated model.
        """
        return self._tracking_client.finalize_logged_model(model_id, status)

    @experimental
    def get_logged_model(self, model_id: str) -> LoggedModel:
        """
        Fetch the logged model with the specified ID.

        Args:
            model_id: ID of the model to fetch.

        Returns:
            The fetched model.
        """
        return self._tracking_client.get_logged_model(model_id)

    @experimental
    def set_logged_model_tags(self, model_id: str, tags: dict[str, Any]) -> None:
        """
        Set tags on the specified logged model.

        Args:
            model_id: ID of the model.
            tags: Tags to set on the model.

        Returns:
            None
        """
        self._tracking_client.set_logged_model_tags(model_id, tags)

    @experimental
    def delete_logged_model_tag(self, model_id: str, key: str) -> None:
        """
        Delete a tag from the specified logged model.

        Args:
            model_id: ID of the model.
            key: Tag key to delete.

        """
        return self._tracking_client.delete_logged_model_tag(model_id, key)

    def log_model_artifacts(self, model_id: str, local_dir: str) -> None:
        return self._tracking_client.log_model_artifacts(model_id, local_dir)

    @experimental
    def search_logged_models(
        self,
        experiment_ids: list[str],
        filter_string: Optional[str] = None,
        max_results: Optional[int] = None,
        order_by: Optional[list[dict[str, Any]]] = None,
        page_token: Optional[str] = None,
    ) -> PagedList[LoggedModel]:
        """
        Search for logged models that match the specified search criteria.

        Args:
            experiment_ids: List of experiment ids to scope the search.
            filter_string: A search filter string.
            max_results: Maximum number of logged models desired.
            order_by: List of dictionaries to specify the ordering of the search results.
                The following fields are supported:

                field_name (str):
                    Required. Name of the field to order by, e.g. "metrics.accuracy".
                ascending (bool):
                    Optional. Whether the order is ascending or not.
                dataset_name (str):
                    Optional. If ``field_name`` refers to a metric, this field
                    specifies the name of the dataset associated with the metric. Only metrics
                    associated with the specified dataset name will be considered for ordering.
                    This field may only be set if ``field_name`` refers to a metric.
                dataset_digest (str):
                    Optional. If ``field_name`` refers to a metric, this field
                    specifies the digest of the dataset associated with the metric. Only metrics
                    associated with the specified dataset name and digest will be considered for
                    ordering. This field may only be set if ``dataset_name`` is also set.
            page_token: Token specifying the next page of results.

        Returns:
            A :py:class:`PagedList <mlflow.store.entities.PagedList>` of
            :py:class:`LoggedModel <mlflow.entities.LoggedModel>` objects.
        """
        return self._tracking_client.search_logged_models(
            experiment_ids, filter_string, max_results, order_by, page_token
        )<|MERGE_RESOLUTION|>--- conflicted
+++ resolved
@@ -3484,16 +3484,12 @@
             description: This sentiment analysis model classifies the tone-happy, sad, angry.
 
         """
-<<<<<<< HEAD
+        if has_prompt_tag(tags):
+            raise MlflowException.invalid_parameter_value("Prompts cannot be registered as models.")
+
         return self._get_registry_client().create_registered_model(
             name, tags, description, deployment_job_id
         )
-=======
-        if has_prompt_tag(tags):
-            raise MlflowException.invalid_parameter_value("Prompts cannot be registered as models.")
-
-        return self._get_registry_client().create_registered_model(name, tags, description)
->>>>>>> 45c2902b
 
     def rename_registered_model(self, name: str, new_name: str) -> RegisteredModel:
         """Update registered model name.
