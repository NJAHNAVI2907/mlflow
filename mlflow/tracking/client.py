--- conflicted
+++ resolved
@@ -3678,13 +3678,7 @@
             tags: {'nlp.framework': 'Spark NLP'}
             description: This sentiment analysis model classifies tweets' tone: happy, sad, angry.
         """
-<<<<<<< HEAD
-=======
-        if description is None:
-            raise MlflowException("Attempting to update registered model with no new field values.")
-
         self._raise_if_prompt(name)
->>>>>>> 3fb7d387
         return self._get_registry_client().update_registered_model(
             name=name, description=description, deployment_job_id=deployment_job_id
         )
@@ -5261,8 +5255,20 @@
             Aliases: ["test-alias"]
         """
         _validate_model_name(name)
-<<<<<<< HEAD
-        return self._get_registry_client().get_model_version_by_alias(name, alias)
+        mv = self._get_registry_client().get_model_version_by_alias(name, alias)
+
+        if has_prompt_tag(mv._tags):
+            raise _model_not_found(name)
+
+        return mv
+
+    def _raise_if_prompt(self, name: str) -> None:
+        """
+        Validate if the given name is registered as a Prompt rather than a Registered Model.
+        """
+        rm = self.get_registered_model(name)
+        if has_prompt_tag(rm._tags):
+            raise _model_not_found(name)
 
     @experimental
     def create_logged_model(
@@ -5389,20 +5395,4 @@
         """
         return self._tracking_client.search_logged_models(
             experiment_ids, filter_string, max_results, order_by, page_token
-        )
-=======
-        mv = self._get_registry_client().get_model_version_by_alias(name, alias)
-
-        if has_prompt_tag(mv._tags):
-            raise _model_not_found(name)
-
-        return mv
-
-    def _raise_if_prompt(self, name: str) -> None:
-        """
-        Validate if the given name is registered as a Prompt rather than a Registered Model.
-        """
-        rm = self.get_registered_model(name)
-        if has_prompt_tag(rm._tags):
-            raise _model_not_found(name)
->>>>>>> 3fb7d387
+        )