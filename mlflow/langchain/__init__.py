--- conflicted
+++ resolved
@@ -445,17 +445,13 @@
     run_id=None,
     model_config=None,
     streamable=None,
-<<<<<<< HEAD
-    resources=None,
+    resources: Optional[Union[list[Resource], str]] =None,
     name: Optional[str] = None,
     params: Optional[dict[str, Any]] = None,
     tags: Optional[dict[str, Any]] = None,
     model_type: Optional[str] = None,
     step: int = 0,
     model_id: Optional[str] = None,
-=======
-    resources: Optional[Union[list[Resource], str]] = None,
->>>>>>> 3eb016f1
 ):
     """
     Log a LangChain model as an MLflow artifact for the current run.
