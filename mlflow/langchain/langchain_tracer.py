--- conflicted
+++ resolved
@@ -20,13 +20,10 @@
 from mlflow.entities import Document as MlflowDocument
 from mlflow.entities import LiveSpan, SpanEvent, SpanStatus, SpanStatusCode, SpanType
 from mlflow.exceptions import MlflowException
+from mlflow.tracing.constant import SpanAttributeKey
 from mlflow.pyfunc.context import Context, maybe_set_prediction_context
-<<<<<<< HEAD
-from mlflow.tracing.constant import SpanAttributeKey
-=======
 from mlflow.tracing.provider import detach_span_from_context, set_span_in_context
 from mlflow.tracing.utils.token import SpanWithToken
->>>>>>> 3eb016f1
 from mlflow.utils.autologging_utils import ExceptionSafeAbstractClass
 
 _logger = logging.getLogger(__name__)
@@ -54,14 +51,10 @@
 
     def __init__(
         self,
-<<<<<<< HEAD
         parent_span: Optional[LiveSpan] = None,
         prediction_context: Optional[Context] = None,
         model_id: Optional[str] = None,
-=======
-        prediction_context: Optional[Context] = None,
         set_span_in_context: bool = True,
->>>>>>> 3eb016f1
     ):
         # NB: The tracer can handle multiple traces in parallel under multi-threading scenarios.
         # DO NOT use instance variables to manage the state of single trace.
@@ -70,11 +63,8 @@
         # run_id: (LiveSpan, OTel token)
         self._run_span_mapping: dict[str, SpanWithToken] = {}
         self._prediction_context = prediction_context
-<<<<<<< HEAD
         self._model_id = model_id
-=======
         self._set_span_in_context = set_span_in_context
->>>>>>> 3eb016f1
 
     def _get_span_by_run_id(self, run_id: UUID) -> Optional[LiveSpan]:
         if span_with_token := self._run_span_mapping.get(str(run_id), None):
