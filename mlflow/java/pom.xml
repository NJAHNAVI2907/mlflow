--- conflicted
+++ resolved
@@ -3,11 +3,7 @@
   <modelVersion>4.0.0</modelVersion>
   <groupId>org.mlflow</groupId>
   <artifactId>mlflow-parent</artifactId>
-<<<<<<< HEAD
-  <version>2.18.0</version>
-=======
   <version>2.20.2-SNAPSHOT</version>
->>>>>>> 80297fa1
   <packaging>pom</packaging>
   <name>MLflow Parent POM</name>
   <url>http://mlflow.org</url>
@@ -63,11 +59,7 @@
   </distributionManagement>
 
   <properties>
-<<<<<<< HEAD
-    <mlflow-version>2.18.0</mlflow-version>
-=======
     <mlflow-version>2.20.2-SNAPSHOT</mlflow-version>
->>>>>>> 80297fa1
     <maven.compiler.source>1.8</maven.compiler.source>
     <maven.compiler.target>1.8</maven.compiler.target>
     <scala.version>2.11.12</scala.version>
