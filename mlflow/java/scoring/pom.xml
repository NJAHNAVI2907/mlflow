<?xml version="1.0" encoding="UTF-8"?>
<project xmlns="http://maven.apache.org/POM/4.0.0" xmlns:xsi="http://www.w3.org/2001/XMLSchema-instance" xsi:schemaLocation="http://maven.apache.org/POM/4.0.0 http://maven.apache.org/xsd/maven-4.0.0.xsd">
  <modelVersion>4.0.0</modelVersion>

  <parent>
    <groupId>org.mlflow</groupId>
    <artifactId>mlflow-parent</artifactId>
<<<<<<< HEAD
    <version>2.20.3</version>
=======
    <version>2.21.1-SNAPSHOT</version>
>>>>>>> a037de3d
    <relativePath>../pom.xml</relativePath>
  </parent>

  <artifactId>mlflow-scoring</artifactId>
  <packaging>jar</packaging>
  <name>MLflow scoring server</name>
  <url>http://mlflow.org</url>
  <dependencies>
    <dependency>
      <groupId>junit</groupId>
      <artifactId>junit</artifactId>
      <scope>test</scope>
    </dependency>
    <dependency>
      <groupId>com.fasterxml.jackson.dataformat</groupId>
      <artifactId>jackson-dataformat-yaml</artifactId>
      <version>2.10.0</version>
    </dependency>
    <dependency>
      <groupId>com.fasterxml.jackson.core</groupId>
      <artifactId>jackson-databind</artifactId>
      <version>2.10.0</version>
    </dependency>
    <dependency>
      <groupId>com.fasterxml.jackson.core</groupId>
      <artifactId>jackson-annotations</artifactId>
      <version>2.10.0</version>
    </dependency>
    <dependency>
      <groupId>ml.combust.mleap</groupId>
      <artifactId>mleap-spark_2.11</artifactId>
    </dependency>
    <dependency>
      <groupId>ml.combust.mleap</groupId>
      <artifactId>mleap-runtime_2.11</artifactId>
    </dependency>
    <dependency>
      <groupId>org.apache.maven.plugins</groupId>
      <artifactId>maven-surefire-plugin</artifactId>
      <scope>test</scope>
    </dependency>
    <dependency>
      <groupId>org.eclipse.jetty</groupId>
      <artifactId>jetty-server</artifactId>
    </dependency>
    <dependency>
      <groupId>org.eclipse.jetty</groupId>
      <artifactId>jetty-servlet</artifactId>
    </dependency>
    <dependency>
      <groupId>org.eclipse.jetty</groupId>
      <artifactId>jetty-util</artifactId>
    </dependency>
    <dependency>
      <groupId>org.slf4j</groupId>
      <artifactId>slf4j-jdk14</artifactId>
    </dependency>
    <dependency>
      <groupId>org.apache.httpcomponents</groupId>
      <artifactId>httpclient</artifactId>
    </dependency>
    <dependency>
      <groupId>commons-io</groupId>
      <artifactId>commons-io</artifactId>
    </dependency>
  </dependencies>
  <build>
    <plugins>
      <plugin>
        <groupId>org.apache.maven.plugins</groupId>
        <artifactId>maven-checkstyle-plugin</artifactId>
      </plugin>
      <plugin>
        <groupId>org.apache.maven.plugins</groupId>
        <artifactId>maven-shade-plugin</artifactId>
        <version>1.5</version>
        <executions>
          <execution>
            <phase>package</phase>
            <goals>
              <goal>shade</goal>
            </goals>
            <configuration>
              <shadedArtifactAttached>true</shadedArtifactAttached>
              <shadedClassifierName>with-dependencies</shadedClassifierName>
              <artifactSet>
                <includes>
                  <include>*:*</include>
                </includes>
              </artifactSet>
              <transformers>
                <transformer implementation="org.apache.maven.plugins.shade.resource.AppendingTransformer">
                  <resource>reference.conf</resource>
                </transformer>
              </transformers>
            </configuration>
          </execution>
        </executions>
      </plugin>
      <plugin>
        <groupId>org.apache.maven.plugins</groupId>
        <artifactId>maven-source-plugin</artifactId>
      </plugin>
      <plugin>
        <groupId>org.apache.maven.plugins</groupId>
        <artifactId>maven-javadoc-plugin</artifactId>
        <configuration>
          <sourcepath>${project.basedir}/src/main/java</sourcepath>
        </configuration>
      </plugin>
      <plugin>
        <groupId>net.alchim31.maven</groupId>
        <artifactId>scala-maven-plugin</artifactId>
        <executions>
          <execution>
            <id>scala-compile-first</id>
            <phase>process-resources</phase>
            <goals>
              <goal>add-source</goal>
              <goal>compile</goal>
            </goals>
          </execution>
        </executions>
        <configuration>
          <scalaCompatVersion>${scala.version}</scalaCompatVersion>
        </configuration>
      </plugin>
    </plugins>
  </build>
  <profiles>
    <profile>
      <id>do-sign</id>
    </profile>
  </profiles>
</project><|MERGE_RESOLUTION|>--- conflicted
+++ resolved
@@ -5,11 +5,7 @@
   <parent>
     <groupId>org.mlflow</groupId>
     <artifactId>mlflow-parent</artifactId>
-<<<<<<< HEAD
-    <version>2.20.3</version>
-=======
     <version>2.21.1-SNAPSHOT</version>
->>>>>>> a037de3d
     <relativePath>../pom.xml</relativePath>
   </parent>
 
