# This file was auto-generated by update_ml_package_versions.py.
# Please do not edit it manually.

_ML_PACKAGE_VERSIONS = {
    "sklearn": {
        "package_info": {
            "pip_release": "scikit-learn"
        },
        "models": {
            "minimum": "0.24.1",
            "maximum": "1.6.1"
        },
        "autologging": {
            "minimum": "0.24.1",
            "maximum": "1.6.1"
        }
    },
    "pytorch": {
        "package_info": {
            "pip_release": "torch",
            "module_name": "torch"
        },
        "models": {
            "minimum": "1.9.0",
            "maximum": "2.6.0"
        },
        "autologging": {
            "minimum": "1.9.0",
            "maximum": "2.6.0"
        }
    },
    "pytorch-lightning": {
        "package_info": {
            "pip_release": "pytorch-lightning",
            "module_name": "lightning"
        },
        "autologging": {
            "minimum": "1.9.0",
            "maximum": "2.5.1"
        }
    },
    "keras": {
        "package_info": {
            "pip_release": "keras"
        },
        "models": {
            "minimum": "3.0.2",
            "maximum": "3.9.2"
        },
        "autologging": {
            "minimum": "3.0.2",
            "maximum": "3.9.2"
        }
    },
    "tensorflow": {
        "package_info": {
            "pip_release": "tensorflow"
        },
        "models": {
            "minimum": "2.7.4",
            "maximum": "2.19.0"
        },
        "autologging": {
            "minimum": "2.7.4",
            "maximum": "2.19.0"
        }
    },
    "xgboost": {
        "package_info": {
            "pip_release": "xgboost"
        },
        "models": {
            "minimum": "1.4.2",
            "maximum": "3.0.0"
        },
        "autologging": {
            "minimum": "1.4.2",
            "maximum": "3.0.0"
        }
    },
    "lightgbm": {
        "package_info": {
            "pip_release": "lightgbm"
        },
        "models": {
            "minimum": "3.3.5",
            "maximum": "4.6.0"
        },
        "autologging": {
            "minimum": "3.3.5",
            "maximum": "4.6.0"
        }
    },
    "catboost": {
        "package_info": {
            "pip_release": "catboost"
        },
        "models": {
            "minimum": "1.0.0",
            "maximum": "1.2.8"
        }
    },
<<<<<<< HEAD
=======
    "fastai": {
        "package_info": {
            "pip_release": "fastai"
        },
        "models": {
            "minimum": "2.4.1",
            "maximum": "2.8.1"
        },
        "autologging": {
            "minimum": "2.4.1",
            "maximum": "2.8.1"
        }
    },
>>>>>>> 95ea228b
    "onnx": {
        "package_info": {
            "pip_release": "onnx"
        },
        "models": {
            "minimum": "1.13.1",
            "maximum": "1.17.0"
        }
    },
    "spacy": {
        "package_info": {
            "pip_release": "spacy"
        },
        "models": {
            "minimum": "3.4.4",
            "maximum": "3.8.5"
        }
    },
    "statsmodels": {
        "package_info": {
            "pip_release": "statsmodels"
        },
        "models": {
            "minimum": "0.12.2",
            "maximum": "0.14.4"
        },
        "autologging": {
            "minimum": "0.12.2",
            "maximum": "0.14.4"
        }
    },
    "spark": {
        "package_info": {
            "pip_release": "pyspark",
            "module_name": "pyspark"
        },
        "models": {
            "minimum": "3.1.2",
            "maximum": "3.5.5"
        },
        "autologging": {
            "minimum": "3.1.2",
            "maximum": "3.5.5"
        }
    },
    "prophet": {
        "package_info": {
            "pip_release": "prophet"
        },
        "models": {
            "minimum": "1.1.1",
            "maximum": "1.1.6"
        }
    },
    "pmdarima": {
        "package_info": {
            "pip_release": "pmdarima"
        },
        "models": {
            "minimum": "1.8.1",
            "maximum": "2.0.4"
        }
    },
    "diviner": {
        "package_info": {
            "pip_release": "diviner"
        },
        "models": {
            "minimum": "0.1.0",
            "maximum": "0.1.1"
        }
    },
    "h2o": {
        "package_info": {
            "pip_release": "h2o"
        },
        "models": {
            "minimum": "3.40.0.1",
            "maximum": "3.46.0.6"
        }
    },
    "shap": {
        "package_info": {
            "pip_release": "shap"
        },
        "models": {
            "minimum": "0.42.1",
            "maximum": "0.47.2"
        }
    },
    "paddle": {
        "package_info": {
            "pip_release": "paddlepaddle"
        },
        "models": {
            "minimum": "2.5.2",
            "maximum": "3.0.0"
        },
        "autologging": {
            "minimum": "2.5.2",
            "maximum": "3.0.0"
        }
    },
    "transformers": {
        "package_info": {
            "pip_release": "transformers"
        },
        "models": {
            "minimum": "4.35.2",
            "maximum": "4.51.3"
        },
        "autologging": {
            "minimum": "4.35.2",
            "maximum": "4.51.3"
        }
    },
    "openai": {
        "package_info": {
            "pip_release": "openai"
        },
        "models": {
            "minimum": "1.0.1",
            "maximum": "1.75.0"
        },
        "autologging": {
            "minimum": "1.17.0",
            "maximum": "1.75.0"
        }
    },
    "dspy": {
        "package_info": {
            "pip_release": "dspy"
        },
        "models": {
            "minimum": "2.5.17",
            "maximum": "2.6.18"
        },
        "autologging": {
            "minimum": "2.5.17",
            "maximum": "2.6.18"
        }
    },
    "langchain": {
        "package_info": {
            "pip_release": "langchain"
        },
        "models": {
            "minimum": "0.0.354",
            "maximum": "0.3.24"
        },
        "autologging": {
            "minimum": "0.1.0",
            "maximum": "0.3.24"
        }
    },
    "langgraph": {
        "package_info": {
            "pip_release": "langgraph"
        },
        "models": {
            "minimum": "0.2.0",
            "maximum": "0.3.31"
        },
        "autologging": {
            "minimum": "0.2.0",
            "maximum": "0.3.31"
        }
    },
    "llama_index": {
        "package_info": {
            "pip_release": "llama-index",
            "module_name": "llama_index.core"
        },
        "models": {
            "minimum": "0.10.44",
            "maximum": "0.12.32"
        },
        "autologging": {
            "minimum": "0.10.44",
            "maximum": "0.12.32"
        }
    },
    "autogen": {
        "package_info": {
            "pip_release": "autogen-agentchat"
        },
        "autologging": {
            "minimum": "0.2.36",
            "maximum": "0.5.4"
        }
    },
    "gemini": {
        "package_info": {
            "pip_release": "google-genai",
            "module_name": "google.genai"
        },
        "autologging": {
            "minimum": "1.0.0",
            "maximum": "1.11.0"
        }
    },
    "anthropic": {
        "package_info": {
            "pip_release": "anthropic"
        },
        "autologging": {
            "minimum": "0.30.0",
            "maximum": "0.50.0"
        }
    },
    "crewai": {
        "package_info": {
            "pip_release": "crewai",
            "module_name": "crewai"
        },
        "autologging": {
            "minimum": "0.80.0",
            "maximum": "0.114.0"
        }
    },
    "mistral": {
        "package_info": {
            "pip_release": "mistralai",
            "module_name": "mistralai"
        },
        "autologging": {
            "minimum": "1.0.0",
            "maximum": "1.7.0"
        }
    },
    "sentence_transformers": {
        "package_info": {
            "pip_release": "sentence-transformers"
        },
        "models": {
            "minimum": "2.2.2",
            "maximum": "4.1.0"
        }
    },
    "johnsnowlabs": {
        "package_info": {
            "pip_release": "johnsnowlabs"
        },
        "models": {
            "minimum": "4.4.6",
            "maximum": "5.5.5"
        }
    },
    "promptflow": {
        "package_info": {
            "pip_release": "promptflow"
        },
        "models": {
            "minimum": "1.3.0",
            "maximum": "1.17.2"
        }
    },
    "litellm": {
        "package_info": {
            "pip_release": "litellm"
        },
        "autologging": {
            "minimum": "1.52.9",
            "maximum": "1.67.1"
        }
    },
    "groq": {
        "package_info": {
            "pip_release": "groq"
        },
        "autologging": {
            "minimum": "0.13.0",
            "maximum": "0.23.0"
        }
    },
    "bedrock": {
        "package_info": {
            "pip_release": "boto3",
            "module_name": "boto3"
        },
        "autologging": {
            "minimum": "1.33.0",
            "maximum": "1.38.0"
        }
    }
}

# A mapping of flavor name to the module name to be imported for autologging.
# This is used for checking version compatibility in autologging.
# DO NOT EDIT MANUALLY
FLAVOR_TO_MODULE_NAME = {
    "sklearn": "sklearn",
    "pytorch": "torch",
    "pytorch-lightning": "lightning",
    "keras": "keras",
    "tensorflow": "tensorflow",
    "xgboost": "xgboost",
    "lightgbm": "lightgbm",
    "statsmodels": "statsmodels",
    "spark": "pyspark",
    "paddle": "paddle",
    "transformers": "transformers",
    "openai": "openai",
    "dspy": "dspy",
    "langchain": "langchain",
    "llama_index": "llama_index.core",
    "autogen": "autogen",
    "gemini": "google.genai",
    "anthropic": "anthropic",
    "crewai": "crewai",
    "mistral": "mistralai",
    "litellm": "litellm",
    "groq": "groq",
    "bedrock": "boto3",
    "pyspark.ml": "pyspark"
}<|MERGE_RESOLUTION|>--- conflicted
+++ resolved
@@ -100,22 +100,6 @@
             "maximum": "1.2.8"
         }
     },
-<<<<<<< HEAD
-=======
-    "fastai": {
-        "package_info": {
-            "pip_release": "fastai"
-        },
-        "models": {
-            "minimum": "2.4.1",
-            "maximum": "2.8.1"
-        },
-        "autologging": {
-            "minimum": "2.4.1",
-            "maximum": "2.8.1"
-        }
-    },
->>>>>>> 95ea228b
     "onnx": {
         "package_info": {
             "pip_release": "onnx"
