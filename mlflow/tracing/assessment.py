--- conflicted
+++ resolved
@@ -250,15 +250,10 @@
 def log_feedback(
     *,
     trace_id: str,
-<<<<<<< HEAD
-    name: str = DEFAULT_FEEDBACK_NAME,
-=======
     name: str,
     source: Optional[AssessmentSource] = None,
->>>>>>> 73479302
     value: Optional[FeedbackValueType] = None,
-    source: Optional[AssessmentSource] = None,
-    error: Optional[Union[Exception, AssessmentError]] = None,
+    error: Optional[AssessmentError] = None,
     rationale: Optional[str] = None,
     metadata: Optional[dict[str, Any]] = None,
     span_id: Optional[str] = None,
@@ -272,15 +267,10 @@
 
     Args:
         trace_id: The ID of the trace.
-<<<<<<< HEAD
-        name: The name of the feedback assessment e.g., "faithfulness". Defaults to
-            "feedback" if not provided.
-=======
         name: The name of the feedback assessment e.g., "faithfulness"
         source: The source of the feedback assessment. Must be either an instance of
                 :py:class:`~mlflow.entities.AssessmentSource` or a string that is a valid value in the
                 AssessmentSourceType enum. If not provided, defaults to CODE source type.
->>>>>>> 73479302
         value: The value of the feedback. Must be one of the following types:
             - float
             - int
@@ -302,10 +292,6 @@
 
     Returns:
         :py:class:`~mlflow.entities.Assessment`: The created feedback assessment.
-<<<<<<< HEAD
-    """
-    assessment = Feedback(
-=======
 
     Example:
 
@@ -381,7 +367,6 @@
 
     return TracingClient().log_assessment(
         trace_id=trace_id,
->>>>>>> 73479302
         name=name,
         source=source,
         value=value,
