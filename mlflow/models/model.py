import json
import logging
import os
import shutil
import uuid
import warnings
from datetime import datetime
from pathlib import Path
from pprint import pformat
from typing import Any, Callable, Literal, NamedTuple, Optional, Union
from urllib.parse import urlparse

import yaml
from packaging.requirements import InvalidRequirement, Requirement

import mlflow
from mlflow.artifacts import download_artifacts
from mlflow.entities import LoggedModel, LoggedModelOutput, LoggedModelStatus, Metric
from mlflow.environment_variables import MLFLOW_RECORD_ENV_VARS_IN_MODEL_LOGGING
from mlflow.exceptions import MlflowException
from mlflow.models.auth_policy import AuthPolicy
from mlflow.models.resources import Resource, ResourceType, _ResourceBuilder
from mlflow.protos.databricks_pb2 import INVALID_PARAMETER_VALUE, RESOURCE_DOES_NOT_EXIST
from mlflow.store.artifact.models_artifact_repo import ModelsArtifactRepository
from mlflow.store.artifact.runs_artifact_repo import RunsArtifactRepository
from mlflow.tracking._model_registry import DEFAULT_AWAIT_MAX_SLEEP_SECONDS
from mlflow.tracking._tracking_service.utils import _resolve_tracking_uri
from mlflow.tracking.artifact_utils import _download_artifact_from_uri, _upload_artifact_to_uri
from mlflow.utils.annotations import experimental
from mlflow.utils.databricks_utils import get_databricks_runtime_version, is_in_databricks_runtime
from mlflow.utils.docstring_utils import LOG_MODEL_PARAM_DOCS, format_docstring
from mlflow.utils.environment import (
    _CONDA_ENV_FILE_NAME,
    _PYTHON_ENV_FILE_NAME,
    _REQUIREMENTS_FILE_NAME,
    _add_or_overwrite_requirements,
    _get_requirements_from_file,
    _remove_requirements,
    _write_requirements_to_file,
)
from mlflow.utils.file_utils import TempDir
from mlflow.utils.uri import (
    append_to_uri_path,
    get_uri_scheme,
)

_logger = logging.getLogger(__name__)

# NOTE: The MLMODEL_FILE_NAME constant is considered @developer_stable
MLMODEL_FILE_NAME = "MLmodel"
_DATABRICKS_FS_LOADER_MODULE = "databricks.feature_store.mlflow_model"
_LOG_MODEL_METADATA_WARNING_TEMPLATE = (
    "Logging model metadata to the tracking server has failed. The model artifacts "
    "have been logged successfully under %s. Set logging level to DEBUG via "
    '`logging.getLogger("mlflow").setLevel(logging.DEBUG)` to see the full traceback.'
)
_LOG_MODEL_MISSING_SIGNATURE_WARNING = (
    "Model logged without a signature. Signatures are required for Databricks UC model registry "
    "as they validate model inputs and denote the expected schema of model outputs. "
    f"Please visit https://www.mlflow.org/docs/{mlflow.__version__.replace('.dev0', '')}/"
    "model/signatures.html#how-to-set-signatures-on-models for instructions on setting "
    "signature on models."
)
_LOG_MODEL_MISSING_INPUT_EXAMPLE_WARNING = (
    "Model logged without a signature and input example. Please set `input_example` parameter "
    "when logging the model to auto infer the model signature."
)
# NOTE: The _MLFLOW_VERSION_KEY constant is considered @developer_stable
_MLFLOW_VERSION_KEY = "mlflow_version"
METADATA_FILES = [
    MLMODEL_FILE_NAME,
    _CONDA_ENV_FILE_NAME,
    _REQUIREMENTS_FILE_NAME,
    _PYTHON_ENV_FILE_NAME,
]
MODEL_CONFIG = "config"
MODEL_CODE_PATH = "model_code_path"
SET_MODEL_ERROR = (
    "Model should either be an instance of PyFuncModel, Langchain type, or LlamaIndex index."
)
ENV_VAR_FILE_NAME = "environment_variables.txt"
ENV_VAR_FILE_HEADER = (
    "# This file records environment variable names that are used during model inference.\n"
    "# They might need to be set when creating a serving endpoint from this model.\n"
    "# Note: it is not guaranteed that all environment variables listed here are required\n"
)


class ModelInfo:
    """
    The metadata of a logged MLflow Model.
    """

    def __init__(
        self,
        artifact_path: str,
        flavors: dict[str, Any],
        model_uri: str,
        model_uuid: str,
        run_id: str,
        saved_input_example_info: Optional[dict[str, Any]],
        signature,  # Optional[ModelSignature]
        utc_time_created: str,
        mlflow_version: str,
        signature_dict: Optional[dict[str, Any]] = None,
        metadata: Optional[dict[str, Any]] = None,
        registered_model_version: Optional[int] = None,
        env_vars: Optional[list[str]] = None,
        logged_model: Optional[LoggedModel] = None,
    ):
        self._artifact_path = artifact_path
        self._flavors = flavors
        self._model_uri = model_uri
        self._model_uuid = model_uuid
        self._run_id = run_id
        self._saved_input_example_info = saved_input_example_info
        self._signature_dict = signature_dict
        self._signature = signature
        self._utc_time_created = utc_time_created
        self._mlflow_version = mlflow_version
        self._metadata = metadata
        self._registered_model_version = registered_model_version
        self._env_vars = env_vars
        self._logged_model = logged_model

    @property
    def artifact_path(self) -> str:
        """
        Run relative path identifying the logged model.

        :getter: Retrieves the relative path of the logged model.
        :type: str
        """
        return self._artifact_path

    @property
    def flavors(self) -> dict[str, Any]:
        """
        A dictionary mapping the flavor name to how to serve
        the model as that flavor.

        :getter: Gets the mapping for the logged model's flavor that defines parameters used in
            serving of the model
        :type: Dict[str, str]

        .. code-block:: python
            :caption: Example flavor mapping for a scikit-learn logged model

            {
                "python_function": {
                    "model_path": "model.pkl",
                    "loader_module": "mlflow.sklearn",
                    "python_version": "3.8.10",
                    "env": "conda.yaml",
                },
                "sklearn": {
                    "pickled_model": "model.pkl",
                    "sklearn_version": "0.24.1",
                    "serialization_format": "cloudpickle",
                },
            }

        """
        return self._flavors

    @property
    def model_uri(self) -> str:
        """
        The ``model_uri`` of the logged model in the format ``'runs:/<run_id>/<artifact_path>'``.

        :getter: Gets the uri path of the logged model from the uri `runs:/<run_id>` path
            encapsulation
        :type: str
        """
        return self._model_uri

    @property
    def model_uuid(self) -> str:
        """
        The ``model_uuid`` of the logged model,
        e.g., ``'39ca11813cfc46b09ab83972740b80ca'``.

        :getter: [Legacy] Gets the model_uuid (run_id) of a logged model
        :type: str
        """
        return self._model_uuid

    @property
    def run_id(self) -> str:
        """
        The ``run_id`` associated with the logged model,
        e.g., ``'8ede7df408dd42ed9fc39019ef7df309'``

        :getter: Gets the run_id identifier for the logged model
        :type: str
        """
        return self._run_id

    @property
    def saved_input_example_info(self) -> Optional[dict[str, Any]]:
        """
        A dictionary that contains the metadata of the saved input example, e.g.,
        ``{"artifact_path": "input_example.json", "type": "dataframe", "pandas_orient": "split"}``.

        :getter: Gets the input example if specified during model logging
        :type: Optional[Dict[str, str]]
        """
        return self._saved_input_example_info

    @property
    def signature_dict(self) -> Optional[dict[str, Any]]:
        """
        A dictionary that describes the model input and output generated by
        :py:meth:`ModelSignature.to_dict() <mlflow.models.ModelSignature.to_dict>`.

        :getter: Gets the model signature as a dictionary
        :type: Optional[Dict[str, Any]]
        """
        warnings.warn(
            "Field signature_dict is deprecated since v1.28.1. Use signature instead.",
            category=FutureWarning,
            stacklevel=2,
        )
        return self._signature_dict

    @property
    def signature(self):  # -> Optional[ModelSignature]
        """
        A :py:class:`ModelSignature <mlflow.models.ModelSignature>` that describes the
        model input and output.

        :getter: Gets the model signature if it is defined
        :type: Optional[ModelSignature]
        """
        return self._signature

    @property
    def utc_time_created(self) -> str:
        """
        The UTC time that the logged model is created, e.g., ``'2022-01-12 05:17:31.634689'``.

        :getter: Gets the UTC formatted timestamp for when the model was logged
        :type: str
        """
        return self._utc_time_created

    @property
    def mlflow_version(self) -> str:
        """
        Version of MLflow used to log the model

        :getter: Gets the version of MLflow that was installed when a model was logged
        :type: str
        """
        return self._mlflow_version

    @property
    def env_vars(self) -> Optional[list[str]]:
        """
        Environment variables used during the model logging process.

        :getter: Gets the environment variables used during the model logging process.
        :type: Optional[List[str]]
        """
        return self._env_vars

    @env_vars.setter
    def env_vars(self, value: Optional[list[str]]) -> None:
        if value and not (isinstance(value, list) and all(isinstance(x, str) for x in value)):
            raise TypeError(f"env_vars must be a list of strings. Got: {value}")
        self._env_vars = value

    @experimental
    @property
    def metadata(self) -> Optional[dict[str, Any]]:
        """
        User defined metadata added to the model.

        :getter: Gets the user-defined metadata about a model
        :type: Optional[Dict[str, Any]]

        .. code-block:: python
            :caption: Example usage of Model Metadata

            # Create and log a model with metadata to the Model Registry

            from sklearn import datasets
            from sklearn.ensemble import RandomForestClassifier
            import mlflow
            from mlflow.models import infer_signature

            with mlflow.start_run():
                iris = datasets.load_iris()
                clf = RandomForestClassifier()
                clf.fit(iris.data, iris.target)
                signature = infer_signature(iris.data, iris.target)
                mlflow.sklearn.log_model(
                    clf,
                    "iris_rf",
                    signature=signature,
                    registered_model_name="model-with-metadata",
                    metadata={"metadata_key": "metadata_value"},
                )

            # model uri for the above model
            model_uri = "models:/model-with-metadata/1"

            # Load the model and access the custom metadata from its ModelInfo object
            model = mlflow.pyfunc.load_model(model_uri=model_uri)
            assert model.metadata.get_model_info().metadata["metadata_key"] == "metadata_value"

            # Load the ModelInfo and access the custom metadata
            model_info = mlflow.models.get_model_info(model_uri=model_uri)
            assert model_info.metadata["metadata_key"] == "metadata_value"
        """
        return self._metadata

    @property
    def registered_model_version(self) -> Optional[int]:
        """
        The registered model version, if the model is registered.

        :getter: Gets the registered model version, if the model is registered in Model Registry.
        :setter: Sets the registered model version.
        :type: Optional[int]
        """
        return self._registered_model_version

    @registered_model_version.setter
    def registered_model_version(self, value) -> None:
        self._registered_model_version = value

    @property
    def model_id(self) -> str:
        """
        The model ID of the logged model.

        :getter: Gets the model ID of the logged model
        """
        return self._logged_model.model_id

    @property
    def metrics(self) -> Optional[list[Metric]]:
        """
        Returns the metrics of the logged model.

        :getter: Retrieves the metrics of the logged model
        """
        return self._logged_model.metrics

    @property
    def params(self) -> dict[str, str]:
        """
        Returns the parameters of the logged model.

        :getter: Retrieves the parameters of the logged model
        """
        return self._logged_model.params

    @property
    def tags(self) -> dict[str, str]:
        """
        Returns the tags of the logged model.

        :getter: Retrieves the tags of the logged model
        """
        return self._logged_model.tags

    @property
    def creation_timestamp(self) -> int:
        """
        Returns the creation timestamp of the logged model.

        :getter:  the creation timestamp of the logged model
        """
        return self._logged_model.creation_timestamp

    @property
    def name(self) -> str:
        """
        Returns the name of the logged model.
        """
        return self._logged_model.name


class Model:
    """
    An MLflow Model that can support multiple model flavors. Provides APIs for implementing
    new Model flavors.
    """

    def __init__(
        self,
        artifact_path=None,
        run_id=None,
        utc_time_created=None,
        flavors=None,
        signature=None,  # ModelSignature
        saved_input_example_info: Optional[dict[str, Any]] = None,
        model_uuid: Union[str, Callable, None] = lambda: uuid.uuid4().hex,
        mlflow_version: Union[str, None] = mlflow.version.VERSION,
        metadata: Optional[dict[str, Any]] = None,
        model_size_bytes: Optional[int] = None,
        resources: Optional[Union[str, list[Resource]]] = None,
        env_vars: Optional[list[str]] = None,
<<<<<<< HEAD
        model_id: Optional[str] = None,
=======
        auth_policy: Optional[AuthPolicy] = None,
>>>>>>> fa1c06c0
        **kwargs,
    ):
        # store model id instead of run_id and path to avoid confusion when model gets exported
        self.run_id = run_id
        self.artifact_path = artifact_path
        self.utc_time_created = str(utc_time_created or datetime.utcnow())
        self.flavors = flavors if flavors is not None else {}
        self.signature = signature
        self.saved_input_example_info = saved_input_example_info
        self.model_uuid = model_uuid() if callable(model_uuid) else model_uuid
        self.mlflow_version = mlflow_version
        self.metadata = metadata
        self.model_size_bytes = model_size_bytes
        self.resources = resources
        self.env_vars = env_vars
<<<<<<< HEAD
        self.model_id = model_id
=======
        self.auth_policy = auth_policy
>>>>>>> fa1c06c0
        self.__dict__.update(kwargs)

    def __eq__(self, other):
        if not isinstance(other, Model):
            return False
        return self.__dict__ == other.__dict__

    def get_input_schema(self):
        """
        Retrieves the input schema of the Model iff the model was saved with a schema definition.
        """
        return self.signature.inputs if self.signature is not None else None

    def get_output_schema(self):
        """
        Retrieves the output schema of the Model iff the model was saved with a schema definition.
        """
        return self.signature.outputs if self.signature is not None else None

    def get_params_schema(self):
        """
        Retrieves the parameters schema of the Model iff the model was saved with a schema
        definition.
        """
        return getattr(self.signature, "params", None)

    def get_serving_input(self, path: str) -> Optional[str]:
        """
        Load serving input example from a model directory. Returns None if there is no serving input
        example.

        Args:
            path: Path to the model directory.

        Returns:
            Serving input example or None if the model has no serving input example.
        """
        from mlflow.models.utils import _load_serving_input_example

        return _load_serving_input_example(self, path)

    def load_input_example(self, path: Optional[str] = None) -> Optional[str]:
        """
        Load the input example saved along a model. Returns None if there is no example metadata
        (i.e. the model was saved without example). Raises FileNotFoundError if there is model
        metadata but the example file is missing.

        Args:
            path: Model or run URI, or path to the `model` directory.
                e.g. models://<model_name>/<model_version>, runs:/<run_id>/<artifact_path>
                or /path/to/model

        Returns:
            Input example (NumPy ndarray, SciPy csc_matrix, SciPy csr_matrix,
            pandas DataFrame, dict) or None if the model has no example.
        """

        # Just-in-time import to only load example-parsing libraries (e.g. numpy, pandas, etc.) if
        # example is requested.
        from mlflow.models.utils import _read_example

        if path is None:
            path = f"runs:/{self.run_id}/{self.artifact_path}"

        return _read_example(self, str(path))

    def load_input_example_params(self, path: str):
        """
        Load the params of input example saved along a model. Returns None if there are no params in
        the input_example.

        Args:
            path: Path to the model directory.

        Returns:
            params (dict) or None if the model has no params.
        """
        from mlflow.models.utils import _read_example_params

        return _read_example_params(self, path)

    def add_flavor(self, name, **params) -> "Model":
        """Add an entry for how to serve the model in a given format."""
        self.flavors[name] = params
        return self

    @experimental
    @property
    def metadata(self) -> Optional[dict[str, Any]]:
        """
        Custom metadata dictionary passed to the model and stored in the MLmodel file.

        :getter: Retrieves custom metadata that have been applied to a model instance.
        :setter: Sets a dictionary of custom keys and values to be included with the model instance
        :type: Optional[Dict[str, Any]]

        Returns:
            A Dictionary of user-defined metadata iff defined.

        .. code-block:: python
            :caption: Example

            # Create and log a model with metadata to the Model Registry
            from sklearn import datasets
            from sklearn.ensemble import RandomForestClassifier
            import mlflow
            from mlflow.models import infer_signature

            with mlflow.start_run():
                iris = datasets.load_iris()
                clf = RandomForestClassifier()
                clf.fit(iris.data, iris.target)
                signature = infer_signature(iris.data, iris.target)
                mlflow.sklearn.log_model(
                    clf,
                    "iris_rf",
                    signature=signature,
                    registered_model_name="model-with-metadata",
                    metadata={"metadata_key": "metadata_value"},
                )

            # model uri for the above model
            model_uri = "models:/model-with-metadata/1"

            # Load the model and access the custom metadata
            model = mlflow.pyfunc.load_model(model_uri=model_uri)
            assert model.metadata.metadata["metadata_key"] == "metadata_value"
        """

        return self._metadata

    @experimental
    @metadata.setter
    def metadata(self, value: Optional[dict[str, Any]]) -> None:
        self._metadata = value

    @property
    def signature(self):  # -> Optional[ModelSignature]
        """
        An optional definition of the expected inputs to and outputs from a model object, defined
        with both field names and data types. Signatures support both column-based and tensor-based
        inputs and outputs.

        :getter: Retrieves the signature of a model instance iff the model was saved with a
            signature definition.
        :setter: Sets a signature to a model instance.
        :type: Optional[ModelSignature]
        """
        return self._signature

    @signature.setter
    def signature(self, value) -> None:
        # signature cannot be set to `False`, which is used in `log_model` and `save_model` calls
        # to disable automatic signature inference
        if value is not False:
            self._signature = value

    @property
    def saved_input_example_info(self) -> Optional[dict[str, Any]]:
        """
        A dictionary that contains the metadata of the saved input example, e.g.,
        ``{"artifact_path": "input_example.json", "type": "dataframe", "pandas_orient": "split"}``.
        """
        return self._saved_input_example_info

    @saved_input_example_info.setter
    def saved_input_example_info(self, value: dict[str, Any]) -> None:
        self._saved_input_example_info = value

    @property
    def model_size_bytes(self) -> Optional[int]:
        """
        An optional integer that represents the model size in bytes

        :getter: Retrieves the model size if it's calculated when the model is saved
        :setter: Sets the model size to a model instance
        :type: Optional[int]
        """
        return self._model_size_bytes

    @model_size_bytes.setter
    def model_size_bytes(self, value: Optional[int]) -> None:
        self._model_size_bytes = value

    @experimental
    @property
    def resources(self) -> dict[str, dict[ResourceType, list[dict]]]:
        """
        An optional dictionary that contains the resources required to serve the model.

        :getter: Retrieves the resources required to serve the model
        :setter: Sets the resources required to serve the model
        :type: Dict[str, Dict[ResourceType, List[Dict]]]
        """
        return self._resources

    @experimental
    @resources.setter
    def resources(self, value: Optional[Union[str, list[Resource]]]) -> None:
        if isinstance(value, (Path, str)):
            serialized_resource = _ResourceBuilder.from_yaml_file(value)
        elif isinstance(value, list) and all(isinstance(resource, Resource) for resource in value):
            serialized_resource = _ResourceBuilder.from_resources(value)
        else:
            serialized_resource = value
        self._resources = serialized_resource

    @experimental
    @property
    def auth_policy(self) -> dict[str, dict]:
        """
        An optional dictionary that contains the auth policy required to serve the model.

        :getter: Retrieves the auth_policy required to serve the model
        :setter: Sets the auth_policy required to serve the model
        :type: Dict[str, dict]
        """
        return self._auth_policy

    @experimental
    @auth_policy.setter
    def auth_policy(self, value: Optional[Union[dict, AuthPolicy]]) -> None:
        self._auth_policy = value.to_dict() if isinstance(value, AuthPolicy) else value

    @property
    def env_vars(self) -> Optional[list[str]]:
        return self._env_vars

    @env_vars.setter
    def env_vars(self, value: Optional[list[str]]) -> None:
        if value and not (isinstance(value, list) and all(isinstance(x, str) for x in value)):
            raise TypeError(f"env_vars must be a list of strings. Got: {value}")
        self._env_vars = value

    def _is_signature_from_type_hint(self):
        return self.signature._is_signature_from_type_hint if self.signature is not None else False

    def _is_type_hint_from_example(self):
        return self.signature._is_type_hint_from_example if self.signature is not None else False

    def get_model_info(self, logged_model: Optional[LoggedModel] = None) -> ModelInfo:
        """
        Create a :py:class:`ModelInfo <mlflow.models.model.ModelInfo>` instance that contains the
        model metadata.
        """
        return ModelInfo(
            artifact_path=self.artifact_path,
            flavors=self.flavors,
            model_uri=f"models:/{self.model_id}",
            model_uuid=self.model_uuid,
            run_id=self.run_id,
            saved_input_example_info=self.saved_input_example_info,
            signature_dict=self.signature.to_dict() if self.signature else None,
            signature=self.signature,
            utc_time_created=self.utc_time_created,
            mlflow_version=self.mlflow_version,
            metadata=self.metadata,
            env_vars=self.env_vars,
            logged_model=logged_model,
        )

    def get_tags_dict(self) -> dict[str, Any]:
        result = self.to_dict()

        tags = {
            key: value
            for key, value in result.items()
            if key in ["run_id", "utc_time_created", "artifact_path", "model_uuid"]
        }

        tags["flavors"] = {
            flavor: (
                {k: v for k, v in config.items() if k != "config"}
                if isinstance(config, dict)
                else config
            )
            for flavor, config in result.get("flavors", {}).items()
        }

        return tags

    def to_dict(self) -> dict[str, Any]:
        """Serialize the model to a dictionary."""
        res = {k: v for k, v in self.__dict__.items() if not k.startswith("_")}
        databricks_runtime = get_databricks_runtime_version()
        if databricks_runtime:
            res["databricks_runtime"] = databricks_runtime
        if self.signature is not None:
            res["signature"] = self.signature.to_dict()
            res["is_signature_from_type_hint"] = self.signature._is_signature_from_type_hint
            res["type_hint_from_example"] = self.signature._is_type_hint_from_example
        if self.saved_input_example_info is not None:
            res["saved_input_example_info"] = self.saved_input_example_info
        if self.mlflow_version is None and _MLFLOW_VERSION_KEY in res:
            res.pop(_MLFLOW_VERSION_KEY)
        if self.metadata is not None:
            res["metadata"] = self.metadata
        if self.resources is not None:
            res["resources"] = self.resources
        if self.model_size_bytes is not None:
            res["model_size_bytes"] = self.model_size_bytes
        if self.auth_policy is not None:
            res["auth_policy"] = self.auth_policy
        # Exclude null fields in case MLmodel file consumers such as Model Serving may not
        # handle them correctly.
        if self.artifact_path is None:
            res.pop("artifact_path", None)
        if self.run_id is None:
            res.pop("run_id", None)
        return res

    def to_yaml(self, stream=None) -> str:
        """Write the model as yaml string."""
        return yaml.safe_dump(self.to_dict(), stream=stream, default_flow_style=False)

    def __str__(self):
        return self.to_yaml()

    def to_json(self) -> str:
        """Write the model as json."""
        return json.dumps(self.to_dict())

    def save(self, path) -> None:
        """Write the model as a local YAML file."""
        with open(path, "w") as out:
            self.to_yaml(out)

    @classmethod
    def load(cls, path) -> "Model":
        """
        Load a model from its YAML representation.

        Args:
            path: A local filesystem path or URI referring to the MLmodel YAML file
                representation of the Model object or to the directory containing
                the MLmodel YAML file representation.

        Returns:
            An instance of Model.

        .. code-block:: python
            :caption: example

            from mlflow.models import Model

            # Load the Model object from a local MLmodel file
            model1 = Model.load("~/path/to/my/MLmodel")

            # Load the Model object from a remote model directory
            model2 = Model.load("s3://mybucket/path/to/my/model")
        """
        # Check if the path is a local directory and not remote
        path_scheme = urlparse(str(path)).scheme
        if (not path_scheme or path_scheme == "file") and not os.path.exists(path):
            raise MlflowException(
                f'Could not find an "{MLMODEL_FILE_NAME}" configuration file at "{path}"',
                RESOURCE_DOES_NOT_EXIST,
            )

        path = download_artifacts(artifact_uri=path)
        if os.path.isdir(path):
            path = os.path.join(path, MLMODEL_FILE_NAME)
            env_var_path = os.path.join(path, ENV_VAR_FILE_NAME)
        elif os.path.isfile(path):
            env_var_path = os.path.join(os.path.dirname(path), ENV_VAR_FILE_NAME)
        else:
            env_var_path = None
        env_vars = None
        if os.path.exists(env_var_path):
            # comments start with `#` such as ENV_VAR_FILE_HEADER
            lines = Path(env_var_path).read_text().splitlines()
            env_vars = [line for line in lines if line and not line.startswith("#")]
        with open(path) as f:
            model_dict = yaml.safe_load(f.read())
        model_dict["env_vars"] = env_vars
        return cls.from_dict(model_dict)

    @classmethod
    def from_dict(cls, model_dict) -> "Model":
        """Load a model from its YAML representation."""

        from mlflow.models.signature import ModelSignature

        model_dict = model_dict.copy()
        if "signature" in model_dict and isinstance(model_dict["signature"], dict):
            signature = ModelSignature.from_dict(model_dict["signature"])
            if "is_signature_from_type_hint" in model_dict:
                signature._is_signature_from_type_hint = model_dict.pop(
                    "is_signature_from_type_hint"
                )
            if "type_hint_from_example" in model_dict:
                signature._is_type_hint_from_example = model_dict.pop("type_hint_from_example")
            model_dict["signature"] = signature

        if "model_uuid" not in model_dict:
            model_dict["model_uuid"] = None

        if _MLFLOW_VERSION_KEY not in model_dict:
            model_dict[_MLFLOW_VERSION_KEY] = None
        return cls(**model_dict)

    @format_docstring(LOG_MODEL_PARAM_DOCS)
    @classmethod
    def log(
        cls,
        artifact_path,
        flavor,
        registered_model_name=None,
        await_registration_for=DEFAULT_AWAIT_MAX_SLEEP_SECONDS,
        metadata=None,
        run_id=None,
        resources=None,
<<<<<<< HEAD
        name: Optional[str] = None,
        model_type: Optional[str] = None,
        params: Optional[dict[str, Any]] = None,
        tags: Optional[dict[str, Any]] = None,
        step: int = 0,
        model_id: Optional[str] = None,
=======
        auth_policy=None,
>>>>>>> fa1c06c0
        **kwargs,
    ) -> ModelInfo:
        """
        Log model using supplied flavor module. If no run is active, this method will create a new
        active run.

        Args:
            artifact_path: Deprecated. Use `name` instead.
            flavor: Flavor module to save the model with. The module must have
                the ``save_model`` function that will persist the model as a valid
                MLflow model.
            registered_model_name: If given, create a model version under
                ``registered_model_name``, also creating a registered model if
                one with the given name does not exist.
            await_registration_for: Number of seconds to wait for the model version to finish
                being created and is in ``READY`` status. By default, the
                function waits for five minutes. Specify 0 or None to skip
                waiting.
            metadata: {{ metadata }}
            run_id: The run ID to associate with this model. If not provided, a new run will be
                started.
            resources: {{ resources }}
<<<<<<< HEAD
            name: The name of the model.
            model_type: {{ model_type }}
            params: {{ params }}
            tags: {{ tags }}
            step: {{ step }}
            model_id: {{ model_id }}
=======
            auth_policy: {{ auth_policy }}
>>>>>>> fa1c06c0
            kwargs: Extra args passed to the model flavor.

        Returns:
            A :py:class:`ModelInfo <mlflow.models.model.ModelInfo>` instance that contains the
            metadata of the logged model.
        """
<<<<<<< HEAD
        if name is not None and artifact_path is not None:
            raise MlflowException.invalid_parameter_value(
                "Both `artifact_path` (deprecated) and `name` parameters were specified. "
                "Please only specify `name`."
            )
        elif artifact_path is not None:
            _logger.warning("`artifact_path` is deprecated. Please use `name` instead.")

        name = name or artifact_path

        def log_model_metrics_for_step(client, model_id, run_id, step):
            metric_names = client.get_run(run_id).data.metrics.keys()
            metrics_for_step = []
            for metric_name in metric_names:
                history = client.get_metric_history(run_id, metric_name)
                metrics_for_step.extend(
                    [
                        Metric(
                            key=metric.key,
                            value=metric.value,
                            timestamp=metric.timestamp,
                            step=metric.step,
                            dataset_name=metric.dataset_name,
                            dataset_digest=metric.dataset_digest,
                            run_id=metric.run_id,
                            model_id=model_id,
                        )
                        for metric in history
                        if metric.step == step and metric.model_id is None
                    ]
                )
            client.log_batch(run_id=run_id, metrics=metrics_for_step)
=======

        # Only one of Auth policy and resources should be defined

        if resources is not None and auth_policy is not None:
            raise ValueError("Only one of `resources`, and `auth_policy` can be specified.")

        from mlflow.utils.model_utils import _validate_and_get_model_config_from_file
>>>>>>> fa1c06c0

        registered_model = None
        with TempDir() as tmp:
            local_path = tmp.path("model")

            tracking_uri = _resolve_tracking_uri()
            client = mlflow.MlflowClient(tracking_uri)
            active_run = mlflow.tracking.fluent.active_run()
            if model_id is not None:
                model = client.get_logged_model(model_id)
            else:
                params = {
                    **(params or {}),
                    **(
                        client.get_run(active_run.info.run_id).data.params
                        if active_run is not None
                        else {}
                    ),
                }
                model = client.create_logged_model(
                    experiment_id=mlflow.tracking.fluent._get_experiment_id(),
                    # TODO: Update model name
                    name=name,
                    source_run_id=active_run.info.run_id if active_run is not None else None,
                    model_type=model_type,
                    params={key: str(value) for key, value in params.items()},
                    tags={key: str(value) for key, value in tags.items()}
                    if tags is not None
                    else None,
                )

            if active_run is not None:
                run_id = active_run.info.run_id
                client.log_outputs(
                    run_id=run_id, models=[LoggedModelOutput(model.model_id, step=step)]
                )
                log_model_metrics_for_step(
                    client=client, model_id=model.model_id, run_id=run_id, step=step
                )

            mlflow_model = cls(
<<<<<<< HEAD
                artifact_path=model.artifact_location,
                model_uuid=model.model_id,
                run_id=active_run.info.run_id if active_run is not None else None,
                metadata=metadata,
                resources=resources,
                model_id=model.model_id,
=======
                artifact_path=artifact_path,
                run_id=run_id,
                metadata=metadata,
                resources=resources,
                auth_policy=auth_policy,
>>>>>>> fa1c06c0
            )
            flavor.save_model(path=local_path, mlflow_model=mlflow_model, **kwargs)
            # `save_model` calls `load_model` to infer the model requirements, which may result in
            # __pycache__ directories being created in the model directory.
            for pycache in Path(local_path).rglob("__pycache__"):
                shutil.rmtree(pycache, ignore_errors=True)

            if is_in_databricks_runtime():
                _copy_model_metadata_for_uc_sharing(local_path, flavor)

            serving_input = mlflow_model.get_serving_input(local_path)
            # We check signature presence here as some flavors have a default signature as a
            # fallback when not provided by user, which is set during flavor's save_model() call.
            if mlflow_model.signature is None:
                if serving_input is None:
                    _logger.warning(
                        _LOG_MODEL_MISSING_INPUT_EXAMPLE_WARNING, extra={"color": "red"}
                    )
                elif tracking_uri == "databricks" or get_uri_scheme(tracking_uri) == "databricks":
                    _logger.warning(_LOG_MODEL_MISSING_SIGNATURE_WARNING, extra={"color": "red"})

            env_vars = None
            # validate input example works for serving when logging the model
            if serving_input and kwargs.get("validate_serving_input", True):
                from mlflow.models import validate_serving_input
                from mlflow.utils.model_utils import RECORD_ENV_VAR_ALLOWLIST, env_var_tracker

                with env_var_tracker() as tracked_env_names:
                    try:
                        validate_serving_input(
                            model_uri=local_path,
                            serving_input=serving_input,
                        )
                    except Exception as e:
                        _logger.warning(
                            f"Failed to validate serving input example {serving_input}. "
                            "Alternatively, you can avoid passing input example and pass model "
                            "signature instead when logging the model. To ensure the input example "
                            "is valid prior to serving, please try calling "
                            "`mlflow.models.validate_serving_input` on the model uri and serving "
                            "input example. A serving input example can be generated from model "
                            "input example using "
                            "`mlflow.models.convert_input_example_to_serving_input` function.\n"
                            f"Got error: {e}",
                            exc_info=_logger.isEnabledFor(logging.DEBUG),
                        )
                    env_vars = (
                        sorted(
                            x
                            for x in tracked_env_names
                            if any(env_var in x for env_var in RECORD_ENV_VAR_ALLOWLIST)
                        )
                        or None
                    )
            if env_vars:
                env_var_path = Path(local_path, ENV_VAR_FILE_NAME)
                env_var_path.write_text(ENV_VAR_FILE_HEADER + "\n".join(env_vars) + "\n")
                if len(env_vars) <= 3:
                    env_var_info = "[" + ", ".join(env_vars) + "]"
                else:
                    env_var_info = "[" + ", ".join(env_vars[:3]) + ", ... " + "]"
                    f"(check file {ENV_VAR_FILE_NAME} in the model's artifact folder for full list"
                    " of environment variable names)"
                _logger.info(
                    "Found the following environment variables used during model inference: "
                    f"{env_var_info}. Please check if you need to set them when deploying the "
                    "model. To disable this message, set environment variable "
                    f"`{MLFLOW_RECORD_ENV_VARS_IN_MODEL_LOGGING.name}` to `false`."
                )
            mlflow_model.env_vars = env_vars
            client.log_model_artifacts(model.model_id, local_path)
            client.finalize_logged_model(model.model_id, status=LoggedModelStatus.READY)

            # # if the model_config kwarg is passed in, then log the model config as an params
            # if model_config := kwargs.get("model_config"):
            #     if isinstance(model_config, str):
            #         try:
            #             file_extension = os.path.splitext(model_config)[1].lower()
            #             if file_extension == ".json":
            #                 with open(model_config) as f:
            #                     model_config = json.load(f)
            #             elif file_extension in [".yaml", ".yml"]:
            #                 model_config = _validate_and_get_model_config_from_file(model_config)
            #             else:
            #                 _logger.warning(
            #                     "Unsupported file format for model config: %s. "
            #                     "Failed to load model config.",
            #                     model_config,
            #                 )
            #        except Exception as e:
            #            _logger.warning(
            #                "Failed to load model config from %s: %s", model_config, e
            #            )
            #
            #     try:
            #         from mlflow.models.utils import _flatten_nested_params
            #
            #         # We are using the `/` separator to flatten the nested params
            #         # since we are using the same separator to log nested metrics.
            #         params_to_log = _flatten_nested_params(model_config, sep="/")
            #     except Exception as e:
            #         _logger.warning("Failed to flatten nested params: %s", str(e))
            #         params_to_log = model_config
            #
            #     try:
            #         mlflow.tracking.fluent.log_params(params_to_log or {}, run_id=run_id)
            #     except Exception as e:
            #         _logger.warning("Failed to log model config as params: %s", str(e))
            #
            # try:
            #     mlflow.tracking.fluent._record_logged_model(mlflow_model, run_id)
            # except MlflowException:
            #     # We need to swallow all mlflow exceptions to maintain backwards compatibility
            #     # with older tracking servers. Only print out a warning for now.
            #     _logger.warning(_LOG_MODEL_METADATA_WARNING_TEMPLATE, mlflow.get_artifact_uri())
            #     _logger.debug("", exc_info=True)

            if registered_model_name is not None:
                registered_model = mlflow.tracking._model_registry.fluent._register_model(
                    f"models:/{model.model_id}",
                    registered_model_name,
                    await_registration_for=await_registration_for,
                    local_model_path=local_path,
                )
            model_info = mlflow_model.get_model_info(model)
            if registered_model is not None:
                model_info.registered_model_version = registered_model.version

        # If the model signature is Mosaic AI Agent compatible, render a recipe for evaluation.
        from mlflow.models.display_utils import maybe_render_agent_eval_recipe

        maybe_render_agent_eval_recipe(model_info)

        return model_info


def _copy_model_metadata_for_uc_sharing(local_path: str, flavor) -> None:
    """
    Copy model metadata files to a sub-directory 'metadata',
    For Databricks Unity Catalog sharing use-cases.

    Args:
        local_path: Local path to the model directory.
        flavor: Flavor module to save the model with.
    """
    from mlflow.models.wheeled_model import _ORIGINAL_REQ_FILE_NAME, WheeledModel

    metadata_path = os.path.join(local_path, "metadata")
    if isinstance(flavor, WheeledModel):
        # wheeled model updates several metadata files in original model directory
        # copy these updated metadata files to the 'metadata' subdirectory
        os.makedirs(metadata_path, exist_ok=True)
        for file_name in METADATA_FILES + [
            _ORIGINAL_REQ_FILE_NAME,
        ]:
            src_file_path = os.path.join(local_path, file_name)
            if os.path.exists(src_file_path):
                dest_file_path = os.path.join(metadata_path, file_name)
                shutil.copyfile(src_file_path, dest_file_path)
    else:
        os.makedirs(metadata_path, exist_ok=True)
        for file_name in METADATA_FILES:
            src_file_path = os.path.join(local_path, file_name)
            if os.path.exists(src_file_path):
                dest_file_path = os.path.join(metadata_path, file_name)
                shutil.copyfile(src_file_path, dest_file_path)


def get_model_info(model_uri: str) -> ModelInfo:
    """
    Get metadata for the specified model, such as its input/output signature.

    Args:
        model_uri: The location, in URI format, of the MLflow model. For example:

            - ``/Users/me/path/to/local/model``
            - ``relative/path/to/local/model``
            - ``s3://my_bucket/path/to/model``
            - ``runs:/<mlflow_run_id>/run-relative/path/to/model``
            - ``models:/<model_name>/<model_version>``
            - ``models:/<model_name>/<stage>``
            - ``mlflow-artifacts:/path/to/model``

            For more information about supported URI schemes, see
            `Referencing Artifacts <https://www.mlflow.org/docs/latest/concepts.html#
            artifact-locations>`_.

    Returns:
        A :py:class:`ModelInfo <mlflow.models.model.ModelInfo>` instance that contains the
        metadata of the logged model.

    .. code-block:: python
        :caption: Example usage of get_model_info

        import mlflow.models
        import mlflow.sklearn
        from sklearn.ensemble import RandomForestRegressor

        with mlflow.start_run() as run:
            params = {"n_estimators": 3, "random_state": 42}
            X, y = [[0, 1]], [1]
            signature = mlflow.models.infer_signature(X, y)
            rfr = RandomForestRegressor(**params).fit(X, y)
            mlflow.log_params(params)
            mlflow.sklearn.log_model(rfr, artifact_path="sklearn-model", signature=signature)

        model_uri = f"runs:/{run.info.run_id}/sklearn-model"
        # Get model info with model_uri
        model_info = mlflow.models.get_model_info(model_uri)
        # Get model signature directly
        model_signature = model_info.signature
        assert model_signature == signature
    """
    from mlflow.pyfunc import _download_artifact_from_uri
    from mlflow.store.artifact.models_artifact_repo import ModelsArtifactRepository

    resolved_uri = model_uri
    if ModelsArtifactRepository._is_logged_model_uri(model_uri):
        resolved_uri = ModelsArtifactRepository.get_underlying_uri(model_uri)

    meta_file_uri = resolved_uri.rstrip("/") + "/" + MLMODEL_FILE_NAME
    meta_local_path = _download_artifact_from_uri(artifact_uri=meta_file_uri)
    model_meta = Model.load(meta_local_path)
    return ModelInfo(
        artifact_path=model_meta.artifact_path,
        flavors=model_meta.flavors,
        model_uri=model_uri,
        model_uuid=model_meta.model_uuid,
        run_id=model_meta.run_id,
        saved_input_example_info=model_meta.saved_input_example_info,
        signature_dict=model_meta.signature.to_dict() if model_meta.signature else None,
        signature=model_meta.signature,
        utc_time_created=model_meta.utc_time_created,
        mlflow_version=model_meta.mlflow_version,
        metadata=model_meta.metadata,
    )


class Files(NamedTuple):
    requirements: Path
    conda: Path


def get_model_requirements_files(resolved_uri: str) -> Files:
    requirements_txt_file = _download_artifact_from_uri(
        artifact_uri=append_to_uri_path(resolved_uri, _REQUIREMENTS_FILE_NAME)
    )
    conda_yaml_file = _download_artifact_from_uri(
        artifact_uri=append_to_uri_path(resolved_uri, _CONDA_ENV_FILE_NAME)
    )

    return Files(
        Path(requirements_txt_file),
        Path(conda_yaml_file),
    )


def update_model_requirements(
    model_uri: str,
    operation: Literal["add", "remove"],
    requirement_list: list[str],
) -> None:
    """
    Add or remove requirements from a model's conda.yaml and requirements.txt files.

    The process involves downloading these two files from the model artifacts
    (if they're non-local), updating them with the specified requirements,
    and then overwriting the existing files. Should the artifact repository
    associated with the model artifacts disallow overwriting, this function will
    fail.

    Note that model registry URIs (i.e. URIs in the form ``models:/``) are not
    supported, as artifacts in the model registry are intended to be read-only.

    If adding requirements, the function will overwrite any existing requirements
    that overlap, or else append the new requirements to the existing list.

    If removing requirements, the function will ignore any version specifiers,
    and remove all the specified package names. Any requirements that are not
    found in the existing files will be ignored.

    Args:
        model_uri: The location, in URI format, of the MLflow model. For example:

            - ``/Users/me/path/to/local/model``
            - ``relative/path/to/local/model``
            - ``s3://my_bucket/path/to/model``
            - ``runs:/<mlflow_run_id>/run-relative/path/to/model``
            - ``mlflow-artifacts:/path/to/model``

            For more information about supported URI schemes, see
            `Referencing Artifacts <https://www.mlflow.org/docs/latest/concepts.html#
            artifact-locations>`_.

        operation: The operation to perform. Must be one of "add" or "remove".

        requirement_list: A list of requirements to add or remove from the model.
            For example: ["numpy==1.20.3", "pandas>=1.3.3"]
    """
    resolved_uri = model_uri
    if ModelsArtifactRepository.is_models_uri(model_uri):
        if not ModelsArtifactRepository._is_logged_model_uri(model_uri):
            raise MlflowException(
                f'Failed to set requirements on "{model_uri}". '
                + "Model URIs with the `models:/` scheme are not supported.",
                INVALID_PARAMETER_VALUE,
            )
        resolved_uri = ModelsArtifactRepository.get_underlying_uri(model_uri)
    elif RunsArtifactRepository.is_runs_uri(model_uri):
        resolved_uri = RunsArtifactRepository.get_underlying_uri(model_uri)

    _logger.info(f"Retrieving model requirements files from {resolved_uri}...")
    local_paths = get_model_requirements_files(resolved_uri)
    conda_yaml_path = local_paths.conda
    requirements_txt_path = local_paths.requirements

    old_conda_reqs = _get_requirements_from_file(conda_yaml_path)
    old_requirements_reqs = _get_requirements_from_file(requirements_txt_path)

    requirements = []
    invalid_requirements = {}
    for s in requirement_list:
        try:
            requirements.append(Requirement(s.strip().lower()))
        except InvalidRequirement as e:
            invalid_requirements[s] = e
    if invalid_requirements:
        raise MlflowException.invalid_parameter_value(
            f"Found invalid requirements: {invalid_requirements}"
        )
    if operation == "add":
        updated_conda_reqs = _add_or_overwrite_requirements(requirements, old_conda_reqs)
        updated_requirements_reqs = _add_or_overwrite_requirements(
            requirements, old_requirements_reqs
        )
    else:
        updated_conda_reqs = _remove_requirements(requirements, old_conda_reqs)
        updated_requirements_reqs = _remove_requirements(requirements, old_requirements_reqs)

    _write_requirements_to_file(conda_yaml_path, updated_conda_reqs)
    _write_requirements_to_file(requirements_txt_path, updated_requirements_reqs)

    # just print conda reqs here to avoid log spam
    # it should be the same as requirements.txt anyway
    _logger.info(
        "Done updating requirements!\n\n"
        f"Old requirements:\n{pformat([str(req) for req in old_conda_reqs])}\n\n"
        f"Updated requirements:\n{pformat(updated_conda_reqs)}\n"
    )

    _logger.info(f"Uploading updated requirements files to {resolved_uri}...")
    _upload_artifact_to_uri(conda_yaml_path, resolved_uri)
    _upload_artifact_to_uri(requirements_txt_path, resolved_uri)


__mlflow_model__ = None


def _validate_langchain_model(model):
    from langchain_core.runnables.base import Runnable

    from mlflow.models.utils import _validate_and_get_model_code_path

    if isinstance(model, str):
        return _validate_and_get_model_code_path(model, None)

    if not isinstance(model, Runnable):
        raise MlflowException.invalid_parameter_value(
            "Model must be a Langchain Runnable type or path to a Langchain model, "
            f"got {type(model)}"
        )

    return model


def _validate_llama_index_model(model):
    from mlflow.llama_index import _validate_and_prepare_llama_index_model_or_path

    return _validate_and_prepare_llama_index_model_or_path(model, None)


@experimental
def set_model(model) -> None:
    """
    When logging model as code, this function can be used to set the model object
    to be logged.

    Args:
        model: The model object to be logged. Supported model types are:

                - A Python function or callable object.
                - A Langchain model or path to a Langchain model.
                - A Llama Index model or path to a Llama Index model.
    """
    from mlflow.pyfunc import PythonModel

    if isinstance(model, str):
        raise mlflow.MlflowException(SET_MODEL_ERROR)

    if isinstance(model, PythonModel) or callable(model):
        globals()["__mlflow_model__"] = model
        return

    for validate_function in [_validate_langchain_model, _validate_llama_index_model]:
        try:
            globals()["__mlflow_model__"] = validate_function(model)
            return
        except Exception:
            pass

    raise mlflow.MlflowException(SET_MODEL_ERROR)<|MERGE_RESOLUTION|>--- conflicted
+++ resolved
@@ -403,11 +403,8 @@
         model_size_bytes: Optional[int] = None,
         resources: Optional[Union[str, list[Resource]]] = None,
         env_vars: Optional[list[str]] = None,
-<<<<<<< HEAD
+        auth_policy: Optional[AuthPolicy] = None,
         model_id: Optional[str] = None,
-=======
-        auth_policy: Optional[AuthPolicy] = None,
->>>>>>> fa1c06c0
         **kwargs,
     ):
         # store model id instead of run_id and path to avoid confusion when model gets exported
@@ -423,11 +420,8 @@
         self.model_size_bytes = model_size_bytes
         self.resources = resources
         self.env_vars = env_vars
-<<<<<<< HEAD
+        self.auth_policy = auth_policy
         self.model_id = model_id
-=======
-        self.auth_policy = auth_policy
->>>>>>> fa1c06c0
         self.__dict__.update(kwargs)
 
     def __eq__(self, other):
@@ -840,16 +834,13 @@
         metadata=None,
         run_id=None,
         resources=None,
-<<<<<<< HEAD
+        auth_policy=None,
         name: Optional[str] = None,
         model_type: Optional[str] = None,
         params: Optional[dict[str, Any]] = None,
         tags: Optional[dict[str, Any]] = None,
         step: int = 0,
         model_id: Optional[str] = None,
-=======
-        auth_policy=None,
->>>>>>> fa1c06c0
         **kwargs,
     ) -> ModelInfo:
         """
@@ -872,23 +863,19 @@
             run_id: The run ID to associate with this model. If not provided, a new run will be
                 started.
             resources: {{ resources }}
-<<<<<<< HEAD
+            auth_policy: {{ auth_policy }}
             name: The name of the model.
             model_type: {{ model_type }}
             params: {{ params }}
             tags: {{ tags }}
             step: {{ step }}
             model_id: {{ model_id }}
-=======
-            auth_policy: {{ auth_policy }}
->>>>>>> fa1c06c0
             kwargs: Extra args passed to the model flavor.
 
         Returns:
             A :py:class:`ModelInfo <mlflow.models.model.ModelInfo>` instance that contains the
             metadata of the logged model.
         """
-<<<<<<< HEAD
         if name is not None and artifact_path is not None:
             raise MlflowException.invalid_parameter_value(
                 "Both `artifact_path` (deprecated) and `name` parameters were specified. "
@@ -921,15 +908,11 @@
                     ]
                 )
             client.log_batch(run_id=run_id, metrics=metrics_for_step)
-=======
 
         # Only one of Auth policy and resources should be defined
 
         if resources is not None and auth_policy is not None:
             raise ValueError("Only one of `resources`, and `auth_policy` can be specified.")
-
-        from mlflow.utils.model_utils import _validate_and_get_model_config_from_file
->>>>>>> fa1c06c0
 
         registered_model = None
         with TempDir() as tmp:
@@ -971,20 +954,13 @@
                 )
 
             mlflow_model = cls(
-<<<<<<< HEAD
                 artifact_path=model.artifact_location,
                 model_uuid=model.model_id,
                 run_id=active_run.info.run_id if active_run is not None else None,
                 metadata=metadata,
                 resources=resources,
+                auth_policy=auth_policy,
                 model_id=model.model_id,
-=======
-                artifact_path=artifact_path,
-                run_id=run_id,
-                metadata=metadata,
-                resources=resources,
-                auth_policy=auth_policy,
->>>>>>> fa1c06c0
             )
             flavor.save_model(path=local_path, mlflow_model=mlflow_model, **kwargs)
             # `save_model` calls `load_model` to infer the model requirements, which may result in
