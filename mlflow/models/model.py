import json
import logging
import os
import shutil
import uuid
import warnings
from datetime import datetime
from pathlib import Path
from pprint import pformat
from typing import Any, Callable, Literal, NamedTuple, Optional, Union
from urllib.parse import urlparse

import yaml
from packaging.requirements import InvalidRequirement, Requirement

import mlflow
from mlflow.entities import LoggedModel, LoggedModelOutput, LoggedModelStatus, Metric
from mlflow.entities.model_registry.prompt import Prompt
from mlflow.environment_variables import MLFLOW_RECORD_ENV_VARS_IN_MODEL_LOGGING
from mlflow.exceptions import MlflowException
from mlflow.models.auth_policy import AuthPolicy
from mlflow.models.resources import Resource, ResourceType, _ResourceBuilder
from mlflow.protos.databricks_pb2 import (
    INVALID_PARAMETER_VALUE,
    RESOURCE_DOES_NOT_EXIST,
)
from mlflow.store.artifact.models_artifact_repo import ModelsArtifactRepository
from mlflow.store.artifact.runs_artifact_repo import RunsArtifactRepository
from mlflow.tracking._model_registry import DEFAULT_AWAIT_MAX_SLEEP_SECONDS
from mlflow.tracking._tracking_service.utils import _resolve_tracking_uri
from mlflow.tracking.artifact_utils import _download_artifact_from_uri, _upload_artifact_to_uri
from mlflow.utils.annotations import experimental
from mlflow.utils.databricks_utils import get_databricks_runtime_version, is_in_databricks_runtime
from mlflow.utils.docstring_utils import LOG_MODEL_PARAM_DOCS, format_docstring
from mlflow.utils.environment import (
    _CONDA_ENV_FILE_NAME,
    _PYTHON_ENV_FILE_NAME,
    _REQUIREMENTS_FILE_NAME,
    _add_or_overwrite_requirements,
    _get_requirements_from_file,
    _remove_requirements,
    _write_requirements_to_file,
)
from mlflow.utils.file_utils import TempDir
from mlflow.utils.mlflow_tags import MLFLOW_MODEL_IS_EXTERNAL
from mlflow.utils.uri import (
    append_to_uri_path,
    get_uri_scheme,
)

_logger = logging.getLogger(__name__)

# NOTE: The MLMODEL_FILE_NAME constant is considered @developer_stable
MLMODEL_FILE_NAME = "MLmodel"
_DATABRICKS_FS_LOADER_MODULE = "databricks.feature_store.mlflow_model"
_LOG_MODEL_METADATA_WARNING_TEMPLATE = (
    "Logging model metadata to the tracking server has failed. The model artifacts "
    "have been logged successfully under %s. Set logging level to DEBUG via "
    '`logging.getLogger("mlflow").setLevel(logging.DEBUG)` to see the full traceback.'
)
_LOG_MODEL_MISSING_SIGNATURE_WARNING = (
    "Model logged without a signature. Signatures are required for Databricks UC model registry "
    "as they validate model inputs and denote the expected schema of model outputs. "
    f"Please visit https://www.mlflow.org/docs/{mlflow.__version__.replace('.dev0', '')}/"
    "model/signatures.html#how-to-set-signatures-on-models for instructions on setting "
    "signature on models."
)
_LOG_MODEL_MISSING_INPUT_EXAMPLE_WARNING = (
    "Model logged without a signature and input example. Please set `input_example` parameter "
    "when logging the model to auto infer the model signature."
)
# NOTE: The _MLFLOW_VERSION_KEY constant is considered @developer_stable
_MLFLOW_VERSION_KEY = "mlflow_version"
METADATA_FILES = [
    MLMODEL_FILE_NAME,
    _CONDA_ENV_FILE_NAME,
    _REQUIREMENTS_FILE_NAME,
    _PYTHON_ENV_FILE_NAME,
]
MODEL_CONFIG = "config"
MODEL_CODE_PATH = "model_code_path"
SET_MODEL_ERROR = (
    "Model should either be an instance of PyFuncModel, Langchain type, or LlamaIndex index."
)
ENV_VAR_FILE_NAME = "environment_variables.txt"
ENV_VAR_FILE_HEADER = (
    "# This file records environment variable names that are used during model inference.\n"
    "# They might need to be set when creating a serving endpoint from this model.\n"
    "# Note: it is not guaranteed that all environment variables listed here are required\n"
)


class ModelInfo:
    """
    The metadata of a logged MLflow Model.
    """

    def __init__(
        self,
        artifact_path: str,
        flavors: dict[str, Any],
        model_uri: str,
        model_uuid: str,
        run_id: str,
        saved_input_example_info: Optional[dict[str, Any]],
        signature,  # Optional[ModelSignature]
        utc_time_created: str,
        mlflow_version: str,
        signature_dict: Optional[dict[str, Any]] = None,
        metadata: Optional[dict[str, Any]] = None,
        registered_model_version: Optional[int] = None,
        env_vars: Optional[list[str]] = None,
        prompts: Optional[list[str]] = None,
        logged_model: Optional[LoggedModel] = None,
    ):
        self._artifact_path = artifact_path
        self._flavors = flavors
        self._model_uri = model_uri
        self._model_uuid = model_uuid
        self._run_id = run_id
        self._saved_input_example_info = saved_input_example_info
        self._signature_dict = signature_dict
        self._signature = signature
        self._utc_time_created = utc_time_created
        self._mlflow_version = mlflow_version
        self._metadata = metadata
        self._prompts = prompts
        self._registered_model_version = registered_model_version
        self._env_vars = env_vars
        self._logged_model = logged_model

    @property
    def artifact_path(self) -> str:
        """
        Run relative path identifying the logged model.

        :getter: Retrieves the relative path of the logged model.
        :type: str
        """
        return self._artifact_path

    @property
    def flavors(self) -> dict[str, Any]:
        """
        A dictionary mapping the flavor name to how to serve
        the model as that flavor.

        :getter: Gets the mapping for the logged model's flavor that defines parameters used in
            serving of the model
        :type: Dict[str, str]

        .. code-block:: python
            :caption: Example flavor mapping for a scikit-learn logged model

            {
                "python_function": {
                    "model_path": "model.pkl",
                    "loader_module": "mlflow.sklearn",
                    "python_version": "3.8.10",
                    "env": "conda.yaml",
                },
                "sklearn": {
                    "pickled_model": "model.pkl",
                    "sklearn_version": "0.24.1",
                    "serialization_format": "cloudpickle",
                },
            }

        """
        return self._flavors

    @property
    def model_uri(self) -> str:
        """
        The ``model_uri`` of the logged model in the format ``'runs:/<run_id>/<artifact_path>'``.

        :getter: Gets the uri path of the logged model from the uri `runs:/<run_id>` path
            encapsulation
        :type: str
        """
        return self._model_uri

    @property
    def model_uuid(self) -> str:
        """
        The ``model_uuid`` of the logged model,
        e.g., ``'39ca11813cfc46b09ab83972740b80ca'``.

        :getter: [Legacy] Gets the model_uuid (run_id) of a logged model
        :type: str
        """
        return self._model_uuid

    @property
    def run_id(self) -> str:
        """
        The ``run_id`` associated with the logged model,
        e.g., ``'8ede7df408dd42ed9fc39019ef7df309'``

        :getter: Gets the run_id identifier for the logged model
        :type: str
        """
        return self._run_id

    @property
    def saved_input_example_info(self) -> Optional[dict[str, Any]]:
        """
        A dictionary that contains the metadata of the saved input example, e.g.,
        ``{"artifact_path": "input_example.json", "type": "dataframe", "pandas_orient": "split"}``.

        :getter: Gets the input example if specified during model logging
        :type: Optional[Dict[str, str]]
        """
        return self._saved_input_example_info

    @property
    def signature_dict(self) -> Optional[dict[str, Any]]:
        """
        A dictionary that describes the model input and output generated by
        :py:meth:`ModelSignature.to_dict() <mlflow.models.ModelSignature.to_dict>`.

        :getter: Gets the model signature as a dictionary
        :type: Optional[Dict[str, Any]]
        """
        warnings.warn(
            "Field signature_dict is deprecated since v1.28.1. Use signature instead.",
            category=FutureWarning,
            stacklevel=2,
        )
        return self._signature_dict

    @property
    def signature(self):  # -> Optional[ModelSignature]
        """
        A :py:class:`ModelSignature <mlflow.models.ModelSignature>` that describes the
        model input and output.

        :getter: Gets the model signature if it is defined
        :type: Optional[ModelSignature]
        """
        return self._signature

    @property
    def utc_time_created(self) -> str:
        """
        The UTC time that the logged model is created, e.g., ``'2022-01-12 05:17:31.634689'``.

        :getter: Gets the UTC formatted timestamp for when the model was logged
        :type: str
        """
        return self._utc_time_created

    @property
    def mlflow_version(self) -> str:
        """
        Version of MLflow used to log the model

        :getter: Gets the version of MLflow that was installed when a model was logged
        :type: str
        """
        return self._mlflow_version

    @property
    def env_vars(self) -> Optional[list[str]]:
        """
        Environment variables used during the model logging process.

        :getter: Gets the environment variables used during the model logging process.
        :type: Optional[List[str]]
        """
        return self._env_vars

    @env_vars.setter
    def env_vars(self, value: Optional[list[str]]) -> None:
        if value and not (isinstance(value, list) and all(isinstance(x, str) for x in value)):
            raise TypeError(f"env_vars must be a list of strings. Got: {value}")
        self._env_vars = value

    @experimental
    @property
    def metadata(self) -> Optional[dict[str, Any]]:
        """
        User defined metadata added to the model.

        :getter: Gets the user-defined metadata about a model
        :type: Optional[Dict[str, Any]]

        .. code-block:: python
            :caption: Example usage of Model Metadata

            # Create and log a model with metadata to the Model Registry

            from sklearn import datasets
            from sklearn.ensemble import RandomForestClassifier
            import mlflow
            from mlflow.models import infer_signature

            with mlflow.start_run():
                iris = datasets.load_iris()
                clf = RandomForestClassifier()
                clf.fit(iris.data, iris.target)
                signature = infer_signature(iris.data, iris.target)
                mlflow.sklearn.log_model(
                    clf,
                    "iris_rf",
                    signature=signature,
                    registered_model_name="model-with-metadata",
                    metadata={"metadata_key": "metadata_value"},
                )

            # model uri for the above model
            model_uri = "models:/model-with-metadata/1"

            # Load the model and access the custom metadata from its ModelInfo object
            model = mlflow.pyfunc.load_model(model_uri=model_uri)
            assert model.metadata.get_model_info().metadata["metadata_key"] == "metadata_value"

            # Load the ModelInfo and access the custom metadata
            model_info = mlflow.models.get_model_info(model_uri=model_uri)
            assert model_info.metadata["metadata_key"] == "metadata_value"
        """
        return self._metadata

    @property
    def prompts(self) -> Optional[list[str]]:
        """A list of prompt URIs associated with the model."""
        return self._prompts

    @property
    def registered_model_version(self) -> Optional[int]:
        """
        The registered model version, if the model is registered.

        :getter: Gets the registered model version, if the model is registered in Model Registry.
        :setter: Sets the registered model version.
        :type: Optional[int]
        """
        return self._registered_model_version

    @registered_model_version.setter
    def registered_model_version(self, value) -> None:
        self._registered_model_version = value

    @property
    def model_id(self) -> str:
        """
        The model ID of the logged model.

        :getter: Gets the model ID of the logged model
        """
        return self._logged_model.model_id

    @property
    def metrics(self) -> Optional[list[Metric]]:
        """
        Returns the metrics of the logged model.

        :getter: Retrieves the metrics of the logged model
        """
        return self._logged_model.metrics

    @property
    def params(self) -> dict[str, str]:
        """
        Returns the parameters of the logged model.

        :getter: Retrieves the parameters of the logged model
        """
        return self._logged_model.params

    @property
    def tags(self) -> dict[str, str]:
        """
        Returns the tags of the logged model.

        :getter: Retrieves the tags of the logged model
        """
        return self._logged_model.tags

    @property
    def creation_timestamp(self) -> int:
        """
        Returns the creation timestamp of the logged model.

        :getter:  the creation timestamp of the logged model
        """
        return self._logged_model.creation_timestamp

    @property
    def name(self) -> str:
        """
        Returns the name of the logged model.
        """
        return self._logged_model.name


class Model:
    """
    An MLflow Model that can support multiple model flavors. Provides APIs for implementing
    new Model flavors.
    """

    def __init__(
        self,
        artifact_path=None,
        run_id=None,
        utc_time_created=None,
        flavors=None,
        signature=None,  # ModelSignature
        saved_input_example_info: Optional[dict[str, Any]] = None,
        model_uuid: Union[str, Callable, None] = lambda: uuid.uuid4().hex,
        mlflow_version: Union[str, None] = mlflow.version.VERSION,
        metadata: Optional[dict[str, Any]] = None,
        model_size_bytes: Optional[int] = None,
        resources: Optional[Union[str, list[Resource]]] = None,
        env_vars: Optional[list[str]] = None,
        auth_policy: Optional[AuthPolicy] = None,
        model_id: Optional[str] = None,
        prompts: Optional[list[str]] = None,
        **kwargs,
    ):
        # store model id instead of run_id and path to avoid confusion when model gets exported
        self.run_id = run_id
        self.artifact_path = artifact_path
        self.utc_time_created = str(utc_time_created or datetime.utcnow())
        self.flavors = flavors if flavors is not None else {}
        self.signature = signature
        self.saved_input_example_info = saved_input_example_info
        self.model_uuid = model_uuid() if callable(model_uuid) else model_uuid
        self.mlflow_version = mlflow_version
        self.metadata = metadata
        self.prompts = prompts
        self.model_size_bytes = model_size_bytes
        self.resources = resources
        self.env_vars = env_vars
        self.auth_policy = auth_policy
        self.model_id = model_id
        self.__dict__.update(kwargs)

    def __eq__(self, other):
        if not isinstance(other, Model):
            return False
        return self.__dict__ == other.__dict__

    def get_input_schema(self):
        """
        Retrieves the input schema of the Model iff the model was saved with a schema definition.
        """
        return self.signature.inputs if self.signature is not None else None

    def get_output_schema(self):
        """
        Retrieves the output schema of the Model iff the model was saved with a schema definition.
        """
        return self.signature.outputs if self.signature is not None else None

    def get_params_schema(self):
        """
        Retrieves the parameters schema of the Model iff the model was saved with a schema
        definition.
        """
        return getattr(self.signature, "params", None)

    def get_serving_input(self, path: str) -> Optional[str]:
        """
        Load serving input example from a model directory. Returns None if there is no serving input
        example.

        Args:
            path: Path to the model directory.

        Returns:
            Serving input example or None if the model has no serving input example.
        """
        from mlflow.models.utils import _load_serving_input_example

        return _load_serving_input_example(self, path)

    def load_input_example(self, path: Optional[str] = None) -> Optional[str]:
        """
        Load the input example saved along a model. Returns None if there is no example metadata
        (i.e. the model was saved without example). Raises FileNotFoundError if there is model
        metadata but the example file is missing.

        Args:
            path: Model or run URI, or path to the `model` directory.
                e.g. models://<model_name>/<model_version>, runs:/<run_id>/<artifact_path>
                or /path/to/model

        Returns:
            Input example (NumPy ndarray, SciPy csc_matrix, SciPy csr_matrix,
            pandas DataFrame, dict) or None if the model has no example.
        """

        # Just-in-time import to only load example-parsing libraries (e.g. numpy, pandas, etc.) if
        # example is requested.
        from mlflow.models.utils import _read_example

        if path is None:
            path = (
                f"runs:/{self.run_id}/{self.artifact_path}"
                if self.model_id is None
                else self.artifact_path
            )

        return _read_example(self, str(path))

    def load_input_example_params(self, path: str):
        """
        Load the params of input example saved along a model. Returns None if there are no params in
        the input_example.

        Args:
            path: Path to the model directory.

        Returns:
            params (dict) or None if the model has no params.
        """
        from mlflow.models.utils import _read_example_params

        return _read_example_params(self, path)

    def add_flavor(self, name, **params) -> "Model":
        """Add an entry for how to serve the model in a given format."""
        self.flavors[name] = params
        return self

    @experimental
    @property
    def metadata(self) -> Optional[dict[str, Any]]:
        """
        Custom metadata dictionary passed to the model and stored in the MLmodel file.

        :getter: Retrieves custom metadata that have been applied to a model instance.
        :setter: Sets a dictionary of custom keys and values to be included with the model instance
        :type: Optional[Dict[str, Any]]

        Returns:
            A Dictionary of user-defined metadata iff defined.

        .. code-block:: python
            :caption: Example

            # Create and log a model with metadata to the Model Registry
            from sklearn import datasets
            from sklearn.ensemble import RandomForestClassifier
            import mlflow
            from mlflow.models import infer_signature

            with mlflow.start_run():
                iris = datasets.load_iris()
                clf = RandomForestClassifier()
                clf.fit(iris.data, iris.target)
                signature = infer_signature(iris.data, iris.target)
                mlflow.sklearn.log_model(
                    clf,
                    "iris_rf",
                    signature=signature,
                    registered_model_name="model-with-metadata",
                    metadata={"metadata_key": "metadata_value"},
                )

            # model uri for the above model
            model_uri = "models:/model-with-metadata/1"

            # Load the model and access the custom metadata
            model = mlflow.pyfunc.load_model(model_uri=model_uri)
            assert model.metadata.metadata["metadata_key"] == "metadata_value"
        """

        return self._metadata

    @experimental
    @metadata.setter
    def metadata(self, value: Optional[dict[str, Any]]) -> None:
        self._metadata = value

    @property
    def signature(self):  # -> Optional[ModelSignature]
        """
        An optional definition of the expected inputs to and outputs from a model object, defined
        with both field names and data types. Signatures support both column-based and tensor-based
        inputs and outputs.

        :getter: Retrieves the signature of a model instance iff the model was saved with a
            signature definition.
        :setter: Sets a signature to a model instance.
        :type: Optional[ModelSignature]
        """
        return self._signature

    @signature.setter
    def signature(self, value) -> None:
        # signature cannot be set to `False`, which is used in `log_model` and `save_model` calls
        # to disable automatic signature inference
        if value is not False:
            self._signature = value

    @property
    def saved_input_example_info(self) -> Optional[dict[str, Any]]:
        """
        A dictionary that contains the metadata of the saved input example, e.g.,
        ``{"artifact_path": "input_example.json", "type": "dataframe", "pandas_orient": "split"}``.
        """
        return self._saved_input_example_info

    @saved_input_example_info.setter
    def saved_input_example_info(self, value: dict[str, Any]) -> None:
        self._saved_input_example_info = value

    @property
    def model_size_bytes(self) -> Optional[int]:
        """
        An optional integer that represents the model size in bytes

        :getter: Retrieves the model size if it's calculated when the model is saved
        :setter: Sets the model size to a model instance
        :type: Optional[int]
        """
        return self._model_size_bytes

    @model_size_bytes.setter
    def model_size_bytes(self, value: Optional[int]) -> None:
        self._model_size_bytes = value

    @experimental
    @property
    def resources(self) -> dict[str, dict[ResourceType, list[dict]]]:
        """
        An optional dictionary that contains the resources required to serve the model.

        :getter: Retrieves the resources required to serve the model
        :setter: Sets the resources required to serve the model
        :type: Dict[str, Dict[ResourceType, List[Dict]]]
        """
        return self._resources

    @experimental
    @resources.setter
    def resources(self, value: Optional[Union[str, list[Resource]]]) -> None:
        if isinstance(value, (Path, str)):
            serialized_resource = _ResourceBuilder.from_yaml_file(value)
        elif isinstance(value, list) and all(isinstance(resource, Resource) for resource in value):
            serialized_resource = _ResourceBuilder.from_resources(value)
        else:
            serialized_resource = value
        self._resources = serialized_resource

    @experimental
    @property
    def auth_policy(self) -> dict[str, dict]:
        """
        An optional dictionary that contains the auth policy required to serve the model.

        :getter: Retrieves the auth_policy required to serve the model
        :setter: Sets the auth_policy required to serve the model
        :type: Dict[str, dict]
        """
        return self._auth_policy

    @experimental
    @auth_policy.setter
    def auth_policy(self, value: Optional[Union[dict, AuthPolicy]]) -> None:
        self._auth_policy = value.to_dict() if isinstance(value, AuthPolicy) else value

    @property
    def env_vars(self) -> Optional[list[str]]:
        return self._env_vars

    @env_vars.setter
    def env_vars(self, value: Optional[list[str]]) -> None:
        if value and not (isinstance(value, list) and all(isinstance(x, str) for x in value)):
            raise TypeError(f"env_vars must be a list of strings. Got: {value}")
        self._env_vars = value

    def _is_signature_from_type_hint(self):
        return self.signature._is_signature_from_type_hint if self.signature is not None else False

    def _is_type_hint_from_example(self):
        return self.signature._is_type_hint_from_example if self.signature is not None else False

    def get_model_info(self, logged_model: Optional[LoggedModel] = None) -> ModelInfo:
        """
        Create a :py:class:`ModelInfo <mlflow.models.model.ModelInfo>` instance that contains the
        model metadata.
        """
        return ModelInfo(
            artifact_path=self.artifact_path,
            flavors=self.flavors,
            model_uri=f"models:/{self.model_id}",
            model_uuid=self.model_uuid,
            run_id=self.run_id,
            saved_input_example_info=self.saved_input_example_info,
            signature_dict=self.signature.to_dict() if self.signature else None,
            signature=self.signature,
            utc_time_created=self.utc_time_created,
            mlflow_version=self.mlflow_version,
            metadata=self.metadata,
            prompts=self.prompts,
            env_vars=self.env_vars,
            logged_model=logged_model,
        )

    def get_tags_dict(self) -> dict[str, Any]:
        result = self.to_dict()

        tags = {
            key: value
            for key, value in result.items()
            if key in ["run_id", "utc_time_created", "artifact_path", "model_uuid"]
        }

        tags["flavors"] = {
            flavor: (
                {k: v for k, v in config.items() if k != "config"}
                if isinstance(config, dict)
                else config
            )
            for flavor, config in result.get("flavors", {}).items()
        }

        return tags

    def to_dict(self) -> dict[str, Any]:
        """Serialize the model to a dictionary."""
        res = {k: v for k, v in self.__dict__.items() if not k.startswith("_")}
        databricks_runtime = get_databricks_runtime_version()
        if databricks_runtime:
            res["databricks_runtime"] = databricks_runtime
        if self.signature is not None:
            res["signature"] = self.signature.to_dict()
            res["is_signature_from_type_hint"] = self.signature._is_signature_from_type_hint
            res["type_hint_from_example"] = self.signature._is_type_hint_from_example
        if self.saved_input_example_info is not None:
            res["saved_input_example_info"] = self.saved_input_example_info
        if self.mlflow_version is None and _MLFLOW_VERSION_KEY in res:
            res.pop(_MLFLOW_VERSION_KEY)
        if self.metadata is not None:
            res["metadata"] = self.metadata
        if self.prompts is not None:
            res["prompts"] = self.prompts
        if self.resources is not None:
            res["resources"] = self.resources
        if self.model_size_bytes is not None:
            res["model_size_bytes"] = self.model_size_bytes
        if self.auth_policy is not None:
            res["auth_policy"] = self.auth_policy
        # Exclude null fields in case MLmodel file consumers such as Model Serving may not
        # handle them correctly.
        if self.artifact_path is None:
            res.pop("artifact_path", None)
        if self.run_id is None:
            res.pop("run_id", None)
        if self.env_vars is not None:
            res["env_vars"] = self.env_vars
        return res

    def to_yaml(self, stream=None) -> str:
        """Write the model as yaml string."""
        return yaml.safe_dump(self.to_dict(), stream=stream, default_flow_style=False)

    def __str__(self):
        return self.to_yaml()

    def to_json(self) -> str:
        """Write the model as json."""
        return json.dumps(self.to_dict())

    def save(self, path) -> None:
        """Write the model as a local YAML file."""
        with open(path, "w") as out:
            self.to_yaml(out)

    @classmethod
    def load(cls, path) -> "Model":
        """
        Load a model from its YAML representation.

        Args:
            path: A local filesystem path or URI referring to the MLmodel YAML file
                representation of the Model object or to the directory containing
                the MLmodel YAML file representation.

        Returns:
            An instance of Model.

        .. code-block:: python
            :caption: example

            from mlflow.models import Model

            # Load the Model object from a local MLmodel file
            model1 = Model.load("~/path/to/my/MLmodel")

            # Load the Model object from a remote model directory
            model2 = Model.load("s3://mybucket/path/to/my/model")
        """

        # Check if the path is a local directory and not remote
        sep = os.path.sep
        path = str(path).rstrip(sep)
        path_scheme = urlparse(path).scheme
        if (not path_scheme or path_scheme == "file") and not os.path.exists(path):
            raise MlflowException(
                f'Could not find an "{MLMODEL_FILE_NAME}" configuration file at "{path}"',
                RESOURCE_DOES_NOT_EXIST,
            )

        if ModelsArtifactRepository._is_logged_model_uri(path):
            path = ModelsArtifactRepository.get_underlying_uri(path)

        is_model_dir = path.rsplit(sep, maxsplit=1)[-1] != MLMODEL_FILE_NAME
        mlmodel_file_path = f"{path}/{MLMODEL_FILE_NAME}" if is_model_dir else path
        mlmodel_local_path = _download_artifact_from_uri(artifact_uri=mlmodel_file_path)
        with open(mlmodel_local_path) as f:
            model_dict = yaml.safe_load(f)
        return cls.from_dict(model_dict)

    @classmethod
    def from_dict(cls, model_dict) -> "Model":
        """Load a model from its YAML representation."""

        from mlflow.models.signature import ModelSignature

        model_dict = model_dict.copy()
        if "signature" in model_dict and isinstance(model_dict["signature"], dict):
            signature = ModelSignature.from_dict(model_dict["signature"])
            if "is_signature_from_type_hint" in model_dict:
                signature._is_signature_from_type_hint = model_dict.pop(
                    "is_signature_from_type_hint"
                )
            if "type_hint_from_example" in model_dict:
                signature._is_type_hint_from_example = model_dict.pop("type_hint_from_example")
            model_dict["signature"] = signature

        if "model_uuid" not in model_dict:
            model_dict["model_uuid"] = None

        if _MLFLOW_VERSION_KEY not in model_dict:
            model_dict[_MLFLOW_VERSION_KEY] = None
        return cls(**model_dict)

    @format_docstring(LOG_MODEL_PARAM_DOCS)
    @classmethod
    def log(
        cls,
        artifact_path,
        flavor,
        registered_model_name=None,
        await_registration_for=DEFAULT_AWAIT_MAX_SLEEP_SECONDS,
        metadata=None,
        run_id=None,
        resources=None,
        auth_policy=None,
        prompts=None,
        name: Optional[str] = None,
        model_type: Optional[str] = None,
        params: Optional[dict[str, Any]] = None,
        tags: Optional[dict[str, Any]] = None,
        step: int = 0,
        model_id: Optional[str] = None,
        **kwargs,
    ) -> ModelInfo:
        """
        Log model using supplied flavor module. If no run is active, this method will create a new
        active run.

        Args:
            artifact_path: Deprecated. Use `name` instead.
            flavor: Flavor module to save the model with. The module must have
                the ``save_model`` function that will persist the model as a valid
                MLflow model.
            registered_model_name: If given, create a model version under
                ``registered_model_name``, also creating a registered model if
                one with the given name does not exist.
            await_registration_for: Number of seconds to wait for the model version to finish
                being created and is in ``READY`` status. By default, the
                function waits for five minutes. Specify 0 or None to skip
                waiting.
            metadata: {{ metadata }}
            run_id: The run ID to associate with this model.
            resources: {{ resources }}
            auth_policy: {{ auth_policy }}
            prompts: {{ prompts }}
            name: The name of the model.
            model_type: {{ model_type }}
            params: {{ params }}
            tags: {{ tags }}
            step: {{ step }}
            model_id: {{ model_id }}
            kwargs: Extra args passed to the model flavor.

        Returns:
            A :py:class:`ModelInfo <mlflow.models.model.ModelInfo>` instance that contains the
            metadata of the logged model.
        """
        if name is not None and artifact_path is not None:
            raise MlflowException.invalid_parameter_value(
                "Both `artifact_path` (deprecated) and `name` parameters were specified. "
                "Please only specify `name`."
            )
        elif artifact_path is not None:
            _logger.warning("`artifact_path` is deprecated. Please use `name` instead.")

        name = name or artifact_path

        def log_model_metrics_for_step(client, model_id, run_id, step):
            metric_names = client.get_run(run_id).data.metrics.keys()
            metrics_for_step = []
            for metric_name in metric_names:
                history = client.get_metric_history(run_id, metric_name)
                metrics_for_step.extend(
                    [
                        Metric(
                            key=metric.key,
                            value=metric.value,
                            timestamp=metric.timestamp,
                            step=metric.step,
                            dataset_name=metric.dataset_name,
                            dataset_digest=metric.dataset_digest,
                            run_id=metric.run_id,
                            model_id=model_id,
                        )
                        for metric in history
                        if metric.step == step and metric.model_id is None
                    ]
                )
            client.log_batch(run_id=run_id, metrics=metrics_for_step)

        # Only one of Auth policy and resources should be defined

        if resources is not None and auth_policy is not None:
            raise ValueError("Only one of `resources`, and `auth_policy` can be specified.")

        registered_model = None
        with TempDir() as tmp:
            local_path = tmp.path("model")

            tracking_uri = _resolve_tracking_uri()
            client = mlflow.MlflowClient(tracking_uri)
            if not run_id:
                run_id = active_run.info.run_id if (active_run := mlflow.active_run()) else None

            if model_id is not None:
                model = client.get_logged_model(model_id)
            else:
                params = {
                    **(params or {}),
                    **(client.get_run(run_id).data.params if run_id else {}),
                }
                model = mlflow.initialize_logged_model(
                    # TODO: Update model name
                    name=name,
                    source_run_id=run_id,
                    model_type=model_type,
                    params={key: str(value) for key, value in params.items()},
                    tags={key: str(value) for key, value in tags.items()}
                    if tags is not None
                    else None,
                )

            if run_id is not None:
                client.log_outputs(
                    run_id=run_id, models=[LoggedModelOutput(model.model_id, step=step)]
                )
                log_model_metrics_for_step(
                    client=client, model_id=model.model_id, run_id=run_id, step=step
                )

            if prompts is not None:
                # Convert to URIs for serialization
                prompts = [pr.uri if isinstance(pr, Prompt) else pr for pr in prompts]

            mlflow_model = cls(
                artifact_path=model.artifact_location,
                model_uuid=model.model_id,
                run_id=run_id,
                metadata=metadata,
                resources=resources,
                auth_policy=auth_policy,
                prompts=prompts,
                model_id=model.model_id,
            )
            flavor.save_model(path=local_path, mlflow_model=mlflow_model, **kwargs)
            # `save_model` calls `load_model` to infer the model requirements, which may result in
            # __pycache__ directories being created in the model directory.
            for pycache in Path(local_path).rglob("__pycache__"):
                shutil.rmtree(pycache, ignore_errors=True)

            if is_in_databricks_runtime():
                _copy_model_metadata_for_uc_sharing(local_path, flavor)

            serving_input = mlflow_model.get_serving_input(local_path)
            # We check signature presence here as some flavors have a default signature as a
            # fallback when not provided by user, which is set during flavor's save_model() call.
            if mlflow_model.signature is None:
                if serving_input is None:
                    _logger.warning(
                        _LOG_MODEL_MISSING_INPUT_EXAMPLE_WARNING, extra={"color": "red"}
                    )
                elif tracking_uri == "databricks" or get_uri_scheme(tracking_uri) == "databricks":
                    _logger.warning(_LOG_MODEL_MISSING_SIGNATURE_WARNING, extra={"color": "red"})

            env_vars = None
            # validate input example works for serving when logging the model
            if serving_input and kwargs.get("validate_serving_input", True):
                from mlflow.models import validate_serving_input
                from mlflow.utils.model_utils import RECORD_ENV_VAR_ALLOWLIST, env_var_tracker

                with env_var_tracker() as tracked_env_names:
                    try:
                        validate_serving_input(
                            model_uri=local_path,
                            serving_input=serving_input,
                        )
                    except Exception as e:
                        _logger.warning(
                            f"Failed to validate serving input example {serving_input}. "
                            "Alternatively, you can avoid passing input example and pass model "
                            "signature instead when logging the model. To ensure the input example "
                            "is valid prior to serving, please try calling "
                            "`mlflow.models.validate_serving_input` on the model uri and serving "
                            "input example. A serving input example can be generated from model "
                            "input example using "
                            "`mlflow.models.convert_input_example_to_serving_input` function.\n"
                            f"Got error: {e}",
                            exc_info=_logger.isEnabledFor(logging.DEBUG),
                        )
                    env_vars = (
                        sorted(
                            x
                            for x in tracked_env_names
                            if any(env_var in x for env_var in RECORD_ENV_VAR_ALLOWLIST)
                        )
                        or None
                    )
            if env_vars:
                # Keep the environment variable file as it serves as a check
                # for displaying tips in Databricks serving endpoint
                env_var_path = Path(local_path, ENV_VAR_FILE_NAME)
                env_var_path.write_text(ENV_VAR_FILE_HEADER + "\n".join(env_vars) + "\n")
                if len(env_vars) <= 3:
                    env_var_info = "[" + ", ".join(env_vars) + "]"
                else:
                    env_var_info = "[" + ", ".join(env_vars[:3]) + ", ... " + "]"
                    f"(check file {ENV_VAR_FILE_NAME} in the model's artifact folder for full list"
                    " of environment variable names)"
                _logger.info(
                    "Found the following environment variables used during model inference: "
                    f"{env_var_info}. Please check if you need to set them when deploying the "
                    "model. To disable this message, set environment variable "
                    f"`{MLFLOW_RECORD_ENV_VARS_IN_MODEL_LOGGING.name}` to `false`."
                )
<<<<<<< HEAD
            mlflow_model.env_vars = env_vars
            client.log_model_artifacts(model.model_id, local_path)
            # If the model was previously identified as external, delete the tag because the model
            # now has artifacts in MLflow Model format
            if model.tags.get(MLFLOW_MODEL_IS_EXTERNAL, "false").lower() == "true":
                client.delete_logged_model_tag(model.model_id, MLFLOW_MODEL_IS_EXTERNAL)
            client.finalize_logged_model(model.model_id, status=LoggedModelStatus.READY)
=======
                mlflow_model.env_vars = env_vars
                # mlflow_model is updated, rewrite the MLmodel file
                mlflow_model.save(os.path.join(local_path, MLMODEL_FILE_NAME))
>>>>>>> 607c9ff5

            # Associate prompts to the model Run
            # TODO: pass model_id to log_prompt
            if prompts and run_id:
                client = mlflow.MlflowClient()
                for prompt in prompts:
                    client.log_prompt(run_id, prompt)

            # if the model_config kwarg is passed in, then log the model config as an params
            if model_config := kwargs.get("model_config"):
                if isinstance(model_config, str):
                    try:
                        file_extension = os.path.splitext(model_config)[1].lower()
                        if file_extension == ".json":
                            with open(model_config) as f:
                                model_config = json.load(f)
                        elif file_extension in [".yaml", ".yml"]:
                            from mlflow.utils.model_utils import (
                                _validate_and_get_model_config_from_file,
                            )

                            model_config = _validate_and_get_model_config_from_file(model_config)
                        else:
                            _logger.warning(
                                "Unsupported file format for model config: %s. "
                                "Failed to load model config.",
                                model_config,
                            )
                    except Exception as e:
                        _logger.warning("Failed to load model config from %s: %s", model_config, e)

                try:
                    from mlflow.models.utils import _flatten_nested_params

                    # We are using the `/` separator to flatten the nested params
                    # since we are using the same separator to log nested metrics.
                    params_to_log = _flatten_nested_params(model_config, sep="/")
                except Exception as e:
                    _logger.warning("Failed to flatten nested params: %s", str(e))
                    params_to_log = model_config

                try:
                    mlflow.tracking.fluent.log_params(params_to_log or {}, run_id=run_id)
                except Exception as e:
                    _logger.warning("Failed to log model config as params: %s", str(e))

            if registered_model_name is not None:
                registered_model = mlflow.tracking._model_registry.fluent._register_model(
                    f"models:/{model.model_id}",
                    registered_model_name,
                    await_registration_for=await_registration_for,
                    local_model_path=local_path,
                )
            model_info = mlflow_model.get_model_info(model)
            if registered_model is not None:
                model_info.registered_model_version = registered_model.version

        # If the model signature is Mosaic AI Agent compatible, render a recipe for evaluation.
        from mlflow.models.display_utils import maybe_render_agent_eval_recipe

        maybe_render_agent_eval_recipe(model_info)

        return model_info


def _copy_model_metadata_for_uc_sharing(local_path: str, flavor) -> None:
    """
    Copy model metadata files to a sub-directory 'metadata',
    For Databricks Unity Catalog sharing use-cases.

    Args:
        local_path: Local path to the model directory.
        flavor: Flavor module to save the model with.
    """
    from mlflow.models.wheeled_model import _ORIGINAL_REQ_FILE_NAME, WheeledModel

    metadata_path = os.path.join(local_path, "metadata")
    if isinstance(flavor, WheeledModel):
        # wheeled model updates several metadata files in original model directory
        # copy these updated metadata files to the 'metadata' subdirectory
        os.makedirs(metadata_path, exist_ok=True)
        for file_name in METADATA_FILES + [
            _ORIGINAL_REQ_FILE_NAME,
        ]:
            src_file_path = os.path.join(local_path, file_name)
            if os.path.exists(src_file_path):
                dest_file_path = os.path.join(metadata_path, file_name)
                shutil.copyfile(src_file_path, dest_file_path)
    else:
        os.makedirs(metadata_path, exist_ok=True)
        for file_name in METADATA_FILES:
            src_file_path = os.path.join(local_path, file_name)
            if os.path.exists(src_file_path):
                dest_file_path = os.path.join(metadata_path, file_name)
                shutil.copyfile(src_file_path, dest_file_path)


def get_model_info(model_uri: str) -> ModelInfo:
    """
    Get metadata for the specified model, such as its input/output signature.

    Args:
        model_uri: The location, in URI format, of the MLflow model. For example:

            - ``/Users/me/path/to/local/model``
            - ``relative/path/to/local/model``
            - ``s3://my_bucket/path/to/model``
            - ``runs:/<mlflow_run_id>/run-relative/path/to/model``
            - ``models:/<model_name>/<model_version>``
            - ``models:/<model_name>/<stage>``
            - ``mlflow-artifacts:/path/to/model``

            For more information about supported URI schemes, see
            `Referencing Artifacts <https://www.mlflow.org/docs/latest/concepts.html#
            artifact-locations>`_.

    Returns:
        A :py:class:`ModelInfo <mlflow.models.model.ModelInfo>` instance that contains the
        metadata of the logged model.

    .. code-block:: python
        :caption: Example usage of get_model_info

        import mlflow.models
        import mlflow.sklearn
        from sklearn.ensemble import RandomForestRegressor

        with mlflow.start_run() as run:
            params = {"n_estimators": 3, "random_state": 42}
            X, y = [[0, 1]], [1]
            signature = mlflow.models.infer_signature(X, y)
            rfr = RandomForestRegressor(**params).fit(X, y)
            mlflow.log_params(params)
            mlflow.sklearn.log_model(rfr, artifact_path="sklearn-model", signature=signature)

        model_uri = f"runs:/{run.info.run_id}/sklearn-model"
        # Get model info with model_uri
        model_info = mlflow.models.get_model_info(model_uri)
        # Get model signature directly
        model_signature = model_info.signature
        assert model_signature == signature
    """
    return Model.load(model_uri).get_model_info()


class Files(NamedTuple):
    requirements: Path
    conda: Path


def get_model_requirements_files(resolved_uri: str) -> Files:
    requirements_txt_file = _download_artifact_from_uri(
        artifact_uri=append_to_uri_path(resolved_uri, _REQUIREMENTS_FILE_NAME)
    )
    conda_yaml_file = _download_artifact_from_uri(
        artifact_uri=append_to_uri_path(resolved_uri, _CONDA_ENV_FILE_NAME)
    )

    return Files(
        Path(requirements_txt_file),
        Path(conda_yaml_file),
    )


def update_model_requirements(
    model_uri: str,
    operation: Literal["add", "remove"],
    requirement_list: list[str],
) -> None:
    """
    Add or remove requirements from a model's conda.yaml and requirements.txt files.

    The process involves downloading these two files from the model artifacts
    (if they're non-local), updating them with the specified requirements,
    and then overwriting the existing files. Should the artifact repository
    associated with the model artifacts disallow overwriting, this function will
    fail.

    Note that model registry URIs (i.e. URIs in the form ``models:/``) are not
    supported, as artifacts in the model registry are intended to be read-only.

    If adding requirements, the function will overwrite any existing requirements
    that overlap, or else append the new requirements to the existing list.

    If removing requirements, the function will ignore any version specifiers,
    and remove all the specified package names. Any requirements that are not
    found in the existing files will be ignored.

    Args:
        model_uri: The location, in URI format, of the MLflow model. For example:

            - ``/Users/me/path/to/local/model``
            - ``relative/path/to/local/model``
            - ``s3://my_bucket/path/to/model``
            - ``runs:/<mlflow_run_id>/run-relative/path/to/model``
            - ``mlflow-artifacts:/path/to/model``

            For more information about supported URI schemes, see
            `Referencing Artifacts <https://www.mlflow.org/docs/latest/concepts.html#
            artifact-locations>`_.

        operation: The operation to perform. Must be one of "add" or "remove".

        requirement_list: A list of requirements to add or remove from the model.
            For example: ["numpy==1.20.3", "pandas>=1.3.3"]
    """
    resolved_uri = model_uri
    if ModelsArtifactRepository.is_models_uri(model_uri):
        if not ModelsArtifactRepository._is_logged_model_uri(model_uri):
            raise MlflowException(
                f'Failed to set requirements on "{model_uri}". '
                + "Model URIs with the `models:/` scheme are not supported.",
                INVALID_PARAMETER_VALUE,
            )
        resolved_uri = ModelsArtifactRepository.get_underlying_uri(model_uri)
    elif RunsArtifactRepository.is_runs_uri(model_uri):
        resolved_uri = RunsArtifactRepository.get_underlying_uri(model_uri)

    _logger.info(f"Retrieving model requirements files from {resolved_uri}...")
    local_paths = get_model_requirements_files(resolved_uri)
    conda_yaml_path = local_paths.conda
    requirements_txt_path = local_paths.requirements

    old_conda_reqs = _get_requirements_from_file(conda_yaml_path)
    old_requirements_reqs = _get_requirements_from_file(requirements_txt_path)

    requirements = []
    invalid_requirements = {}
    for s in requirement_list:
        try:
            requirements.append(Requirement(s.strip().lower()))
        except InvalidRequirement as e:
            invalid_requirements[s] = e
    if invalid_requirements:
        raise MlflowException.invalid_parameter_value(
            f"Found invalid requirements: {invalid_requirements}"
        )
    if operation == "add":
        updated_conda_reqs = _add_or_overwrite_requirements(requirements, old_conda_reqs)
        updated_requirements_reqs = _add_or_overwrite_requirements(
            requirements, old_requirements_reqs
        )
    else:
        updated_conda_reqs = _remove_requirements(requirements, old_conda_reqs)
        updated_requirements_reqs = _remove_requirements(requirements, old_requirements_reqs)

    _write_requirements_to_file(conda_yaml_path, updated_conda_reqs)
    _write_requirements_to_file(requirements_txt_path, updated_requirements_reqs)

    # just print conda reqs here to avoid log spam
    # it should be the same as requirements.txt anyway
    _logger.info(
        "Done updating requirements!\n\n"
        f"Old requirements:\n{pformat([str(req) for req in old_conda_reqs])}\n\n"
        f"Updated requirements:\n{pformat(updated_conda_reqs)}\n"
    )

    _logger.info(f"Uploading updated requirements files to {resolved_uri}...")
    _upload_artifact_to_uri(conda_yaml_path, resolved_uri)
    _upload_artifact_to_uri(requirements_txt_path, resolved_uri)


__mlflow_model__ = None


def _validate_langchain_model(model):
    from langchain_core.runnables.base import Runnable

    from mlflow.models.utils import _validate_and_get_model_code_path

    if isinstance(model, str):
        return _validate_and_get_model_code_path(model, None)

    if not isinstance(model, Runnable):
        raise MlflowException.invalid_parameter_value(
            "Model must be a Langchain Runnable type or path to a Langchain model, "
            f"got {type(model)}"
        )

    return model


def _validate_llama_index_model(model):
    from mlflow.llama_index import _validate_and_prepare_llama_index_model_or_path

    return _validate_and_prepare_llama_index_model_or_path(model, None)


@experimental
def set_model(model) -> None:
    """
    When logging model as code, this function can be used to set the model object
    to be logged.

    Args:
        model: The model object to be logged. Supported model types are:

                - A Python function or callable object.
                - A Langchain model or path to a Langchain model.
                - A Llama Index model or path to a Llama Index model.
    """
    from mlflow.pyfunc import PythonModel

    if isinstance(model, str):
        raise mlflow.MlflowException(SET_MODEL_ERROR)

    if isinstance(model, PythonModel) or callable(model):
        globals()["__mlflow_model__"] = model
        return

    for validate_function in [_validate_langchain_model, _validate_llama_index_model]:
        try:
            globals()["__mlflow_model__"] = validate_function(model)
            return
        except Exception:
            pass

    raise mlflow.MlflowException(SET_MODEL_ERROR)<|MERGE_RESOLUTION|>--- conflicted
+++ resolved
@@ -1051,19 +1051,16 @@
                     "model. To disable this message, set environment variable "
                     f"`{MLFLOW_RECORD_ENV_VARS_IN_MODEL_LOGGING.name}` to `false`."
                 )
-<<<<<<< HEAD
-            mlflow_model.env_vars = env_vars
+                mlflow_model.env_vars = env_vars
+                # mlflow_model is updated, rewrite the MLmodel file
+                mlflow_model.save(os.path.join(local_path, MLMODEL_FILE_NAME))
+
             client.log_model_artifacts(model.model_id, local_path)
             # If the model was previously identified as external, delete the tag because the model
             # now has artifacts in MLflow Model format
             if model.tags.get(MLFLOW_MODEL_IS_EXTERNAL, "false").lower() == "true":
                 client.delete_logged_model_tag(model.model_id, MLFLOW_MODEL_IS_EXTERNAL)
             client.finalize_logged_model(model.model_id, status=LoggedModelStatus.READY)
-=======
-                mlflow_model.env_vars = env_vars
-                # mlflow_model is updated, rewrite the MLmodel file
-                mlflow_model.save(os.path.join(local_path, MLMODEL_FILE_NAME))
->>>>>>> 607c9ff5
 
             # Associate prompts to the model Run
             # TODO: pass model_id to log_prompt
