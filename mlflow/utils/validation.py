--- conflicted
+++ resolved
@@ -429,7 +429,6 @@
         raise MlflowException("Tag value cannot be None", INVALID_PARAMETER_VALUE)
 
 
-<<<<<<< HEAD
 def _validate_dataset_inputs(dataset_inputs: List[DatasetInput]):
     for dataset_input in dataset_inputs:
         _validate_dataset(dataset_input.dataset)
@@ -496,8 +495,8 @@
             f"InputTag value exceeds the maximum length of {MAX_INPUT_TAG_VALUE_SIZE}",
             INVALID_PARAMETER_VALUE,
         )
-=======
+
+
 def _validate_username(username):
     if username is None or username == "":
-        raise MlflowException("Username cannot be empty.", INVALID_PARAMETER_VALUE)
->>>>>>> 44b86943
+        raise MlflowException("Username cannot be empty.", INVALID_PARAMETER_VALUE)