"""MLflow module for HuggingFace/transformer support."""

from __future__ import annotations

import ast
import base64
import binascii
import contextlib
import copy
import functools
import importlib
import json
import logging
import os
import pathlib
import re
import shutil
import string
import sys
from collections import namedtuple
from types import MappingProxyType
from typing import TYPE_CHECKING, Any, Optional, Union
from urllib.parse import urlparse

import numpy as np
import pandas as pd
import yaml
from packaging.version import Version

from mlflow import pyfunc
from mlflow.entities.model_registry.prompt import Prompt
from mlflow.environment_variables import (
    MLFLOW_DEFAULT_PREDICTION_DEVICE,
    MLFLOW_HUGGINGFACE_DEVICE_MAP_STRATEGY,
    MLFLOW_HUGGINGFACE_USE_DEVICE_MAP,
    MLFLOW_HUGGINGFACE_USE_LOW_CPU_MEM_USAGE,
    MLFLOW_INPUT_EXAMPLE_INFERENCE_TIMEOUT,
)
from mlflow.exceptions import MlflowException
from mlflow.models import (
    Model,
    ModelInputExample,
    ModelSignature,
)
from mlflow.models.model import MLMODEL_FILE_NAME
from mlflow.models.utils import _save_example
from mlflow.protos.databricks_pb2 import (
    BAD_REQUEST,
    INVALID_PARAMETER_VALUE,
    RESOURCE_DOES_NOT_EXIST,
)
from mlflow.store.artifact.artifact_repository_registry import get_artifact_repository
from mlflow.tracking._model_registry import DEFAULT_AWAIT_MAX_SLEEP_SECONDS
from mlflow.tracking.artifact_utils import _get_root_uri_and_artifact_path
from mlflow.transformers.flavor_config import (
    FlavorKey,
    build_flavor_config,
    build_flavor_config_from_local_checkpoint,
    update_flavor_conf_to_persist_pretrained_model,
)
from mlflow.transformers.hub_utils import (
    is_valid_hf_repo_id,
)
from mlflow.transformers.llm_inference_utils import (
    _LLM_INFERENCE_TASK_CHAT,
    _LLM_INFERENCE_TASK_COMPLETIONS,
    _LLM_INFERENCE_TASK_EMBEDDING,
    _LLM_INFERENCE_TASK_KEY,
    _LLM_INFERENCE_TASK_PREFIX,
    _METADATA_LLM_INFERENCE_TASK_KEY,
    _SUPPORTED_LLM_INFERENCE_TASK_TYPES_BY_PIPELINE_TASK,
    _get_default_task_for_llm_inference_task,
    convert_messages_to_prompt,
    infer_signature_from_llm_inference_task,
    postprocess_output_for_llm_inference_task,
    postprocess_output_for_llm_v1_embedding_task,
    preprocess_llm_embedding_params,
    preprocess_llm_inference_input,
)
from mlflow.transformers.model_io import (
    _COMPONENTS_BINARY_DIR_NAME,
    _MODEL_BINARY_FILE_NAME,
    load_model_and_components_from_huggingface_hub,
    load_model_and_components_from_local,
    save_local_checkpoint,
    save_pipeline_pretrained_weights,
)
from mlflow.transformers.peft import (
    _PEFT_ADAPTOR_DIR_NAME,
    get_model_with_peft_adapter,
    get_peft_base_model,
    is_peft_model,
)
from mlflow.transformers.signature import (
    format_input_example_for_special_cases,
    infer_or_get_default_signature,
)
from mlflow.transformers.torch_utils import _TORCH_DTYPE_KEY, _deserialize_torch_dtype
from mlflow.types.utils import _validate_input_dictionary_contains_only_strings_and_lists_of_strings
from mlflow.utils import _truncate_and_ellipsize
from mlflow.utils.annotations import experimental
from mlflow.utils.autologging_utils import (
    autologging_integration,
    disable_discrete_autologging,
    safe_patch,
)
from mlflow.utils.docstring_utils import (
    LOG_MODEL_PARAM_DOCS,
    docstring_version_compatibility_warning,
    format_docstring,
)
from mlflow.utils.environment import (
    _CONDA_ENV_FILE_NAME,
    _CONSTRAINTS_FILE_NAME,
    _PYTHON_ENV_FILE_NAME,
    _REQUIREMENTS_FILE_NAME,
    _mlflow_conda_env,
    _process_conda_env,
    _process_pip_requirements,
    _PythonEnv,
    _validate_env_arguments,
    infer_pip_requirements,
)
from mlflow.utils.file_utils import TempDir, get_total_file_size, write_to
from mlflow.utils.logging_utils import suppress_logs
from mlflow.utils.model_utils import (
    _add_code_from_conf_to_system_path,
    _download_artifact_from_uri,
    _get_flavor_configuration,
    _get_flavor_configuration_from_uri,
    _validate_and_copy_code_paths,
    _validate_and_prepare_target_save_path,
)
from mlflow.utils.requirements_utils import _get_pinned_requirement

# The following import is only used for type hinting
if TYPE_CHECKING:
    import torch
    from transformers import Pipeline

# Transformers pipeline complains that PeftModel is not supported for any task type, even
# when the wrapped model is supported. As MLflow require users to use pipeline for logging,
# we should suppress that confusing error message.
_PEFT_PIPELINE_ERROR_MSG = re.compile(r"The model 'PeftModel[^']*' is not supported for")

FLAVOR_NAME = "transformers"

_CARD_TEXT_FILE_NAME = "model_card.md"
_CARD_DATA_FILE_NAME = "model_card_data.yaml"
_INFERENCE_CONFIG_BINARY_KEY = "inference_config.txt"
_LICENSE_FILE_NAME = "LICENSE.txt"
_LICENSE_FILE_PATTERN = re.compile(r"license(\.[a-z]+|$)", re.IGNORECASE)

_SUPPORTED_RETURN_TYPES = {"pipeline", "components"}
# The default device id for CPU is -1 and GPU IDs are ordinal starting at 0, as documented here:
# https://huggingface.co/transformers/v4.7.0/main_classes/pipelines.html
_TRANSFORMERS_DEFAULT_CPU_DEVICE_ID = -1
_TRANSFORMERS_DEFAULT_GPU_DEVICE_ID = 0
_SUPPORTED_SAVE_KEYS = {
    FlavorKey.MODEL,
    FlavorKey.TOKENIZER,
    FlavorKey.FEATURE_EXTRACTOR,
    FlavorKey.IMAGE_PROCESSOR,
    FlavorKey.TORCH_DTYPE,
}

_SUPPORTED_PROMPT_TEMPLATING_TASK_TYPES = {
    "feature-extraction",
    "fill-mask",
    "summarization",
    "text2text-generation",
    "text-generation",
}

_PROMPT_TEMPLATE_RETURN_FULL_TEXT_INFO = (
    "text-generation pipelines saved with prompt templates have the `return_full_text` "
    "pipeline kwarg set to False by default. To override this behavior, provide a "
    "`model_config` dict with `return_full_text` set to `True` when saving the model."
)


# Alias for the audio data types that Transformers pipeline (e.g. Whisper) expects.
# It can be one of:
#  1. A string representing the path or URL to an audio file.
#  2. A bytes object representing the raw audio data.
#  3. A float numpy array representing the audio time series.
AudioInput = Union[str, bytes, np.ndarray]

_logger = logging.getLogger(__name__)


@experimental
def get_default_pip_requirements(model) -> list[str]:
    """
    Args:
        model: The model instance to be saved in order to provide the required underlying
            deep learning execution framework dependency requirements. Note that this must
            be the actual model instance and not a Pipeline.

    Returns:
        A list of default pip requirements for MLflow Models that have been produced with the
        ``transformers`` flavor. Calls to :py:func:`save_model()` and :py:func:`log_model()`
        produce a pip environment that contain these requirements at a minimum.
    """
    packages = ["transformers"]

    try:
        engine = _get_engine_type(model)
        packages.append(engine)
    except Exception as e:
        packages += ["torch", "tensorflow"]
        _logger.warning(
            "Could not infer model execution engine type due to huggingface_hub not "
            "being installed or unable to connect in online mode. Adding both Pytorch"
            f"and Tensorflow to requirements.\nFailure cause: {e}"
        )

    if "torch" in packages:
        packages.append("torchvision")
        if importlib.util.find_spec("accelerate"):
            packages.append("accelerate")

    if is_peft_model(model):
        packages.append("peft")

    return [_get_pinned_requirement(module) for module in packages]


def _validate_transformers_model_dict(transformers_model):
    """
    Validator for a submitted save dictionary for the transformers model. If any additional keys
    are provided, raise to indicate which invalid keys were submitted.
    """
    if isinstance(transformers_model, dict):
        invalid_keys = [key for key in transformers_model.keys() if key not in _SUPPORTED_SAVE_KEYS]
        if invalid_keys:
            raise MlflowException(
                "Invalid dictionary submitted for 'transformers_model'. The "
                f"key(s) {invalid_keys} are not permitted. Must be one of: "
                f"{_SUPPORTED_SAVE_KEYS}",
                error_code=INVALID_PARAMETER_VALUE,
            )
        if FlavorKey.MODEL not in transformers_model:
            raise MlflowException(
                f"The 'transformers_model' dictionary must have an entry for {FlavorKey.MODEL}",
                error_code=INVALID_PARAMETER_VALUE,
            )
        model = transformers_model[FlavorKey.MODEL]
    else:
        model = transformers_model.model
    if not hasattr(model, "name_or_path"):
        raise MlflowException(
            f"The submitted model type {type(model).__name__} does not inherit "
            "from a transformers pre-trained model. It is missing the attribute "
            "'name_or_path'. Please verify that the model is a supported "
            "transformers model.",
            error_code=INVALID_PARAMETER_VALUE,
        )


@experimental
def get_default_conda_env(model):
    """
    Returns:
        The default Conda environment for MLflow Models produced with the ``transformers``
        flavor, based on the model instance framework type of the model to be logged.
    """
    return _mlflow_conda_env(additional_pip_deps=get_default_pip_requirements(model))


@experimental
@docstring_version_compatibility_warning(integration_name=FLAVOR_NAME)
@format_docstring(LOG_MODEL_PARAM_DOCS.format(package_name=FLAVOR_NAME))
def save_model(
    transformers_model,
    path: str,
    processor=None,
    task: Optional[str] = None,
    torch_dtype: Optional[torch.dtype] = None,
    model_card=None,
    inference_config: Optional[dict[str, Any]] = None,
    code_paths: Optional[list[str]] = None,
    mlflow_model: Optional[Model] = None,
    signature: Optional[ModelSignature] = None,
    input_example: Optional[ModelInputExample] = None,
    pip_requirements: Optional[Union[list[str], str]] = None,
    extra_pip_requirements: Optional[Union[list[str], str]] = None,
    conda_env=None,
    metadata: Optional[dict[str, Any]] = None,
    model_config: Optional[dict[str, Any]] = None,
    example_no_conversion: Optional[bool] = None,
    prompt_template: Optional[str] = None,
    save_pretrained: bool = True,
    **kwargs,  # pylint: disable=unused-argument
) -> None:
    """
    Save a trained transformers model to a path on the local file system. Note that
    saving transformers models with custom code (i.e. models that require
    ``trust_remote_code=True``) requires ``transformers >= 4.26.0``.

    Args:
        transformers_model:
            The transformers model to save. This can be one of the following format:

                1. A transformers `Pipeline` instance.
                2. A dictionary that maps required components of a pipeline to the named keys
                    of ["model", "image_processor", "tokenizer", "feature_extractor"].
                    The `model` key in the dictionary must map to a value that inherits from
                    `PreTrainedModel`, `TFPreTrainedModel`, or `FlaxPreTrainedModel`.
                    All other component entries in the dictionary must support the defined task
                    type that is associated with the base model type configuration.
                3. A string that represents a path to a local/DBFS directory containing a model
                    checkpoint. The directory must contain a `config.json` file that is required
                    for loading the transformers model. This is particularly useful when logging
                    a model that cannot be loaded into memory for serialization.

            An example of specifying a `Pipeline` from a default pipeline instantiation:

            .. code-block:: python

                from transformers import pipeline

                qa_pipe = pipeline("question-answering", "csarron/mobilebert-uncased-squad-v2")

                with mlflow.start_run():
                    mlflow.transformers.save_model(
                        transformers_model=qa_pipe,
                        path="path/to/save/model",
                    )

            An example of specifying component-level parts of a transformers model is shown below:

            .. code-block:: python

                from transformers import MobileBertForQuestionAnswering, AutoTokenizer

                architecture = "csarron/mobilebert-uncased-squad-v2"
                tokenizer = AutoTokenizer.from_pretrained(architecture)
                model = MobileBertForQuestionAnswering.from_pretrained(architecture)

                with mlflow.start_run():
                    components = {
                        "model": model,
                        "tokenizer": tokenizer,
                    }
                    mlflow.transformers.save_model(
                        transformers_model=components,
                        path="path/to/save/model",
                    )

            An example of specifying a local checkpoint path is shown below:

            .. code-block:: python

                with mlflow.start_run():
                    mlflow.transformers.save_model(
                        transformers_model="path/to/local/checkpoint",
                        path="path/to/save/model",
                    )

        path: Local path destination for the serialized model to be saved.
        processor: An optional ``Processor`` subclass object. Some model architectures,
            particularly multi-modal types, utilize Processors to combine text
            encoding and image or audio encoding in a single entrypoint.

            .. Note:: If a processor is supplied when saving a model, the
                        model will be unavailable for loading as a ``Pipeline`` or for
                        usage with pyfunc inference.
        task: The transformers-specific task type of the model, or MLflow inference task type.
            If provided a transformers-specific task type, these strings are utilized so
            that a pipeline can be created with the appropriate internal call architecture
            to meet the needs of a given model.
            If this argument is provided as a inference task type or not specified, the
            pipeline utilities within the transformers library will be used to infer the
            correct task type. If the value specified is not a supported type,
            an Exception will be thrown.
        torch_dtype: The Pytorch dtype applied to the model when loading back. This is useful
            when you want to save the model with a specific dtype that is different from the
            dtype of the model when it was trained. If not specified, the current dtype of the
            model instance will be used.
        model_card: An Optional `ModelCard` instance from `huggingface-hub`. If provided, the
            contents of the model card will be saved along with the provided
            `transformers_model`. If not provided, an attempt will be made to fetch
            the card from the base pretrained model that is provided (or the one that is
            included within a provided `Pipeline`).

            .. Note:: In order for a ModelCard to be fetched (if not provided),
                        the huggingface_hub package must be installed and the version
                        must be >=0.10.0
        inference_config:

            .. Warning:: Deprecated. `inference_config` is deprecated in favor of `model_config`.

        code_paths: {{ code_paths }}
        mlflow_model: An MLflow model object that specifies the flavor that this model is being
            added to.
        signature: A Model Signature object that describes the input and output Schema of the
            model. The model signature can be inferred using `infer_signature` function
            of `mlflow.models.signature`.

            .. code-block:: python
                :caption: Example

                from mlflow.models import infer_signature
                from mlflow.transformers import generate_signature_output
                from transformers import pipeline

                en_to_de = pipeline("translation_en_to_de")

                data = "MLflow is great!"
                output = generate_signature_output(en_to_de, data)
                signature = infer_signature(data, output)

                mlflow.transformers.save_model(
                    transformers_model=en_to_de,
                    path="/path/to/save/model",
                    signature=signature,
                    input_example=data,
                )

                loaded = mlflow.pyfunc.load_model("/path/to/save/model")
                print(loaded.predict(data))
                # MLflow ist großartig!

            If an input_example is provided and the signature is not, a signature will
            be inferred automatically and applied to the MLmodel file iff the
            pipeline type is a text-based model (NLP). If the pipeline type is not
            a supported type, this inference functionality will not function correctly
            and a warning will be issued. In order to ensure that a precise signature
            is logged, it is recommended to explicitly provide one.
        input_example: {{ input_example }}
        pip_requirements: {{ pip_requirements }}
        extra_pip_requirements: {{ extra_pip_requirements }}
        conda_env: {{ conda_env }}
        metadata: {{ metadata }}
        model_config:
            A dict of valid overrides that can be applied to a pipeline instance during inference.
            These arguments are used exclusively for the case of loading the model as a ``pyfunc``
            Model or for use in Spark.
            These values are not applied to a returned Pipeline from a call to
            ``mlflow.transformers.load_model()``

            .. Warning:: If the key provided is not compatible with either the
                    Pipeline instance for the task provided or is not a valid
                    override to any arguments available in the Model, an
                    Exception will be raised at runtime. It is very important
                    to validate the entries in this dictionary to ensure
                    that they are valid prior to saving or logging.

            An example of providing overrides for a question generation model:

            .. code-block:: python

                from transformers import pipeline, AutoTokenizer

                task = "text-generation"
                architecture = "gpt2"

                sentence_pipeline = pipeline(
                    task=task,
                    tokenizer=AutoTokenizer.from_pretrained(architecture),
                    model=architecture,
                )

                # Validate that the overrides function
                prompts = ["Generative models are", "I'd like a coconut so that I can"]

                # validation of config prior to save or log
                model_config = {
                    "top_k": 2,
                    "num_beams": 5,
                    "max_length": 30,
                    "temperature": 0.62,
                    "top_p": 0.85,
                    "repetition_penalty": 1.15,
                }

                # Verify that no exceptions are thrown
                sentence_pipeline(prompts, **model_config)

                mlflow.transformers.save_model(
                    transformers_model=sentence_pipeline,
                    path="/path/for/model",
                    task=task,
                    model_config=model_config,
                )
        example_no_conversion: {{ example_no_conversion }}
        prompt_template: {{ prompt_template }}
        save_pretrained: {{ save_pretrained }}
        kwargs: Optional additional configurations for transformers serialization.

    """
    import transformers

    _validate_env_arguments(conda_env, pip_requirements, extra_pip_requirements)

    path = pathlib.Path(path).absolute()

    _validate_and_prepare_target_save_path(str(path))

    code_dir_subpath = _validate_and_copy_code_paths(code_paths, str(path))

    if isinstance(transformers_model, transformers.Pipeline):
        _validate_transformers_model_dict(transformers_model)
        built_pipeline = transformers_model
    elif isinstance(transformers_model, dict):
        _validate_transformers_model_dict(transformers_model)
        built_pipeline = _build_pipeline_from_model_input(transformers_model, task=task)
    elif isinstance(transformers_model, str):
        # When a string is passed, it should be a path to model checkpoint in local storage or DBFS
        if transformers_model.startswith("dbfs:"):
            # Replace the DBFS URI to the actual mount point
            transformers_model = transformers_model.replace("dbfs:", "/dbfs", 1)

        if task is None:
            raise MlflowException(
                "The `task` argument must be specified when logging a model from a local "
                "checkpoint. Please provide the task type of the pipeline.",
                error_code=INVALID_PARAMETER_VALUE,
            )

        if not save_pretrained:
            raise MlflowException(
                "The `save_pretrained` argument must be set to True when logging a model from a "
                "local checkpoint. Please set `save_pretrained=True`.",
                error_code=INVALID_PARAMETER_VALUE,
            )

        # Create a dummy pipeline object to be used for saving the model
        DummyModel = namedtuple("DummyModel", ["name_or_path"])
        DummyPipeline = namedtuple("DummyPipeline", ["task", "model"])
        built_pipeline = DummyPipeline(task=task, model=DummyModel(name_or_path=transformers_model))
    else:
        raise MlflowException(
            "The `transformers_model` must be one of the following types: \n"
            " (1) a transformers Pipeline\n"
            " (2) a dictionary of components for a transformers Pipeline\n"
            " (3) a path to a local/DBFS directory containing a transformers model checkpoint.\n"
            f"received: {type(transformers_model)}",
            error_code=INVALID_PARAMETER_VALUE,
        )

    # Verify that the model has not been loaded to distributed memory
    # NB: transformers does not correctly save a model whose weights have been loaded
    # using accelerate iff the model weights have been loaded using a device_map that is
    # heterogeneous. There is a distinct possibility for a partial write to occur, causing an
    # invalid state of the model's weights in this scenario. Hence, we raise.
    # We might be able to remove this check once this PR is merged to transformers:
    # https://github.com/huggingface/transformers/issues/20072
    if _is_model_distributed_in_memory(built_pipeline.model):
        raise MlflowException(
            "The model that is attempting to be saved has been loaded into memory "
            "with an incompatible configuration. If you are using the accelerate "
            "library to load your model, please ensure that it is saved only after "
            "loading with the default device mapping. Do not specify `device_map` "
            "and please try again."
        )

    if mlflow_model is None:
        mlflow_model = Model()

    if task and task.startswith(_LLM_INFERENCE_TASK_PREFIX):
        llm_inference_task = task

        # For local checkpoint saving, we set built_pipeline.task to the original `task`
        # argument value earlier, which is LLM v1 task. Thereby here we update it to the
        # corresponding Transformers task type.
        if isinstance(transformers_model, str):
            default_task = _get_default_task_for_llm_inference_task(llm_inference_task)
            built_pipeline = built_pipeline._replace(task=default_task)

        _validate_llm_inference_task_type(llm_inference_task, built_pipeline.task)
    else:
        llm_inference_task = None

    if llm_inference_task:
        mlflow_model.signature = infer_signature_from_llm_inference_task(
            llm_inference_task, signature
        )
    elif signature is not None:
        mlflow_model.signature = signature

    if input_example is not None:
        input_example = format_input_example_for_special_cases(input_example, built_pipeline)
        _save_example(mlflow_model, input_example, str(path), example_no_conversion)

    if metadata is not None:
        mlflow_model.metadata = metadata

    # Check task consistency between model metadata and task argument
    #  NB: Using mlflow_model.metadata instead of passed metadata argument directly, because
    #  metadata argument is not directly propagated from log_model() to save_model(), instead
    #  via the mlflow_model object attribute.
    if (
        mlflow_model.metadata is not None
        and (metadata_task := mlflow_model.metadata.get(_METADATA_LLM_INFERENCE_TASK_KEY))
        and metadata_task != task
    ):
        raise MlflowException(
            f"LLM v1 task type '{metadata_task}' is specified in "
            "metadata, but it doesn't match the task type provided in the `task` argument: "
            f"'{task}'. The mismatched task type may cause incorrect model inference behavior. "
            "Please provide the correct LLM v1 task type in the `task` argument. E.g. "
            f'`mlflow.transformers.save_model(task="{metadata_task}", ...)`',
            error_code=INVALID_PARAMETER_VALUE,
        )

    if prompt_template is not None:
        # prevent saving prompt templates for unsupported pipeline types
        if built_pipeline.task not in _SUPPORTED_PROMPT_TEMPLATING_TASK_TYPES:
            raise MlflowException(
                f"Prompt templating is not supported for the `{built_pipeline.task}` task type. "
                f"Supported task types are: {_SUPPORTED_PROMPT_TEMPLATING_TASK_TYPES}."
            )

        _validate_prompt_template(prompt_template)
        if mlflow_model.metadata:
            mlflow_model.metadata[FlavorKey.PROMPT_TEMPLATE] = prompt_template
        else:
            mlflow_model.metadata = {FlavorKey.PROMPT_TEMPLATE: prompt_template}

    if is_peft_model(built_pipeline.model):
        _logger.info(
            "Overriding save_pretrained to False for PEFT models, following the Transformers "
            "behavior. The PEFT adaptor and config will be saved, but the base model weights "
            "will not and reference to the HuggingFace Hub repository will be logged instead."
        )
        # This will only save PEFT adaptor weights and config, not the base model weights
        built_pipeline.model.save_pretrained(path.joinpath(_PEFT_ADAPTOR_DIR_NAME))
        save_pretrained = False

    if not save_pretrained and not is_valid_hf_repo_id(built_pipeline.model.name_or_path):
        _logger.warning(
            "The save_pretrained parameter is set to False, but the specified model does not "
            "have a valid HuggingFace Hub repository identifier. Therefore, the weights will "
            "be saved to disk anyway."
        )
        save_pretrained = True

    # Create the flavor configuration
    if isinstance(transformers_model, str):
        flavor_conf = build_flavor_config_from_local_checkpoint(
            transformers_model, built_pipeline.task, processor, torch_dtype
        )
    else:
        flavor_conf = build_flavor_config(built_pipeline, processor, torch_dtype, save_pretrained)

    if llm_inference_task:
        flavor_conf.update({_LLM_INFERENCE_TASK_KEY: llm_inference_task})
        if mlflow_model.metadata:
            mlflow_model.metadata[_METADATA_LLM_INFERENCE_TASK_KEY] = llm_inference_task
        else:
            mlflow_model.metadata = {_METADATA_LLM_INFERENCE_TASK_KEY: llm_inference_task}

    mlflow_model.add_flavor(
        FLAVOR_NAME,
        transformers_version=transformers.__version__,
        code=code_dir_subpath,
        **flavor_conf,
    )

    # Flavor config should not be mutated after being added to MLModel
    flavor_conf = MappingProxyType(flavor_conf)

    # Save pipeline model and components weights
    if save_pretrained:
        if isinstance(transformers_model, str):
            save_local_checkpoint(path, transformers_model, flavor_conf, processor)
        else:
            save_pipeline_pretrained_weights(path, built_pipeline, flavor_conf, processor)
    else:
        repo = built_pipeline.model.name_or_path
        _logger.info(
            "Skipping saving pretrained model weights to disk as the save_pretrained argument"
            f"is set to False. The reference to the HuggingFace Hub repository {repo} "
            "will be logged instead."
        )

    if inference_config:
        _logger.warning(
            "Indicating `inference_config` is deprecated and will be removed in a future version "
            "of MLflow. Use `model_config` instead."
        )
        path.joinpath(_INFERENCE_CONFIG_BINARY_KEY).write_text(
            json.dumps(inference_config, indent=2)
        )

    model_name = built_pipeline.model.name_or_path

    # Get the model card from either the argument or the HuggingFace marketplace
    card_data = model_card or _fetch_model_card(model_name)

    # If the card data can be acquired, save the text and the data separately
    _write_card_data(card_data, path)

    # Write the license information (or guidance) along with the model
    _write_license_information(model_name, card_data, path)

    # Only allow a subset of task types to have a pyfunc definition.
    # Currently supported types are NLP-based language tasks which have a pipeline definition
    # consisting exclusively of a Model and a Tokenizer.
    if (
        # TODO: when a local checkpoint path is provided as a model, we assume it is eligible
        # for pyfunc prediction. This may not be true for all cases, so we should revisit this.
        isinstance(transformers_model, str) or _should_add_pyfunc_to_model(built_pipeline)
    ):
        if mlflow_model.signature is None:
            mlflow_model.signature = infer_or_get_default_signature(
                pipeline=built_pipeline,
                example=input_example,
                model_config=model_config or inference_config,
                flavor_config=flavor_conf,
            )

        # if pipeline is text-generation and a prompt template is specified,
        # provide the return_full_text=False config by default to avoid confusing
        # extra text for end-users
        if prompt_template is not None and built_pipeline.task == "text-generation":
            return_full_text_key = "return_full_text"
            model_config = model_config or {}
            if return_full_text_key not in model_config:
                model_config[return_full_text_key] = False
                _logger.info(_PROMPT_TEMPLATE_RETURN_FULL_TEXT_INFO)

        pyfunc.add_to_model(
            mlflow_model,
            loader_module="mlflow.transformers",
            conda_env=_CONDA_ENV_FILE_NAME,
            python_env=_PYTHON_ENV_FILE_NAME,
            code=code_dir_subpath,
            model_config=model_config,
        )
    else:
        if processor:
            reason = "the model has been saved with a 'processor' argument supplied."
        else:
            reason = (
                "the model is not a language-based model and requires a complex input type "
                "that is currently not supported."
            )
        _logger.warning(
            f"This model is unable to be used for pyfunc prediction because {reason} "
            f"The pyfunc flavor will not be added to the Model."
        )

    if size := get_total_file_size(path):
        mlflow_model.model_size_bytes = size

    mlflow_model.save(str(path.joinpath(MLMODEL_FILE_NAME)))

    if conda_env is None:
        if pip_requirements is None:
            default_reqs = get_default_pip_requirements(built_pipeline.model)
            if isinstance(transformers_model, str) or is_peft_model(built_pipeline.model):
                _logger.info(
                    "A local checkpoint path or PEFT model is given as the `transformers_model`. "
                    "To avoid loading the full model into memory, we don't infer the pip "
                    "requirement for the model. Instead, we will use the default requirements, "
                    "but it may not capture all required pip libraries for the model. Consider "
                    "providing the pip requirements explicitly."
                )
            else:
                # Infer the pip requirements with a timeout to avoid hanging at prediction
                inferred_reqs = infer_pip_requirements(
                    model_uri=str(path),
                    flavor=FLAVOR_NAME,
                    fallback=default_reqs,
                    timeout=MLFLOW_INPUT_EXAMPLE_INFERENCE_TIMEOUT.get(),
                )
                default_reqs = set(inferred_reqs).union(default_reqs)
            default_reqs = sorted(default_reqs)
        else:
            default_reqs = None
        conda_env, pip_requirements, pip_constraints = _process_pip_requirements(
            default_reqs, pip_requirements, extra_pip_requirements
        )
    else:
        conda_env, pip_requirements, pip_constraints = _process_conda_env(conda_env)

    with path.joinpath(_CONDA_ENV_FILE_NAME).open("w") as f:
        yaml.safe_dump(conda_env, stream=f, default_flow_style=False)

    if pip_constraints:
        write_to(str(path.joinpath(_CONSTRAINTS_FILE_NAME)), "\n".join(pip_constraints))

    write_to(str(path.joinpath(_REQUIREMENTS_FILE_NAME)), "\n".join(pip_requirements))

    _PythonEnv.current().to_yaml(str(path.joinpath(_PYTHON_ENV_FILE_NAME)))


@experimental
@docstring_version_compatibility_warning(integration_name=FLAVOR_NAME)
@format_docstring(LOG_MODEL_PARAM_DOCS.format(package_name=FLAVOR_NAME))
def log_model(
    transformers_model,
    artifact_path: Optional[str] = None,
    processor=None,
    task: Optional[str] = None,
    torch_dtype: Optional[torch.dtype] = None,
    model_card=None,
    inference_config: Optional[dict[str, Any]] = None,
    code_paths: Optional[list[str]] = None,
    registered_model_name: Optional[str] = None,
    signature: Optional[ModelSignature] = None,
    input_example: Optional[ModelInputExample] = None,
    await_registration_for=DEFAULT_AWAIT_MAX_SLEEP_SECONDS,
    pip_requirements: Optional[Union[list[str], str]] = None,
    extra_pip_requirements: Optional[Union[list[str], str]] = None,
    conda_env=None,
    metadata: Optional[dict[str, Any]] = None,
    model_config: Optional[dict[str, Any]] = None,
    example_no_conversion: Optional[bool] = None,
    prompt_template: Optional[str] = None,
    save_pretrained: bool = True,
<<<<<<< HEAD
    name: Optional[str] = None,
    params: Optional[dict[str, Any]] = None,
    tags: Optional[dict[str, Any]] = None,
    model_type: Optional[str] = None,
    step: int = 0,
    model_id: Optional[str] = None,
=======
    prompts: Optional[list[Union[str, Prompt]]] = None,
>>>>>>> df38fbc7
    **kwargs,
):
    """
    Log a ``transformers`` object as an MLflow artifact for the current run. Note that
    logging transformers models with custom code (i.e. models that require
    ``trust_remote_code=True``) requires ``transformers >= 4.26.0``.

    Args:
        transformers_model:
            The transformers model to save. This can be one of the following format:

                1. A transformers `Pipeline` instance.
                2. A dictionary that maps required components of a pipeline to the named keys
                    of ["model", "image_processor", "tokenizer", "feature_extractor"].
                    The `model` key in the dictionary must map to a value that inherits from
                    `PreTrainedModel`, `TFPreTrainedModel`, or `FlaxPreTrainedModel`.
                    All other component entries in the dictionary must support the defined task
                    type that is associated with the base model type configuration.
                3. A string that represents a path to a local/DBFS directory containing a model
                    checkpoint. The directory must contain a `config.json` file that is required
                    for loading the transformers model. This is particularly useful when logging
                    a model that cannot be loaded into memory for serialization.

            An example of specifying a `Pipeline` from a default pipeline instantiation:

            .. code-block:: python

                from transformers import pipeline

                qa_pipe = pipeline("question-answering", "csarron/mobilebert-uncased-squad-v2")

                with mlflow.start_run():
                    mlflow.transformers.log_model(
                        transformers_model=qa_pipe,
                        artifact_path="model",
                    )

            An example of specifying component-level parts of a transformers model is shown below:

            .. code-block:: python

                from transformers import MobileBertForQuestionAnswering, AutoTokenizer

                architecture = "csarron/mobilebert-uncased-squad-v2"
                tokenizer = AutoTokenizer.from_pretrained(architecture)
                model = MobileBertForQuestionAnswering.from_pretrained(architecture)

                with mlflow.start_run():
                    components = {
                        "model": model,
                        "tokenizer": tokenizer,
                    }
                    mlflow.transformers.log_model(
                        transformers_model=components,
                        artifact_path="model",
                    )

            An example of specifying a local checkpoint path is shown below:

            .. code-block:: python

                with mlflow.start_run():
                    mlflow.transformers.log_model(
                        transformers_model="path/to/local/checkpoint",
                        artifact_path="model",
                    )

        artifact_path: Deprecated. Use `name` instead.
        processor: An optional ``Processor`` subclass object. Some model architectures,
            particularly multi-modal types, utilize Processors to combine text
            encoding and image or audio encoding in a single entrypoint.

                .. Note:: If a processor is supplied when logging a model, the
                    model will be unavailable for loading as a ``Pipeline`` or for usage
                    with pyfunc inference.
        task: The transformers-specific task type of the model. These strings are utilized so
            that a pipeline can be created with the appropriate internal call architecture
            to meet the needs of a given model. If this argument is not specified, the
            pipeline utilities within the transformers library will be used to infer the
            correct task type. If the value specified is not a supported type within the
            version of transformers that is currently installed, an Exception will be thrown.
        torch_dtype: The Pytorch dtype applied to the model when loading back. This is useful
            when you want to save the model with a specific dtype that is different from the
            dtype of the model when it was trained. If not specified, the current dtype of the
            model instance will be used.
        model_card: An Optional `ModelCard` instance from `huggingface-hub`. If provided, the
            contents of the model card will be saved along with the provided
            `transformers_model`. If not provided, an attempt will be made to fetch
            the card from the base pretrained model that is provided (or the one that is
            included within a provided `Pipeline`).

                .. Note:: In order for a ModelCard to be fetched (if not provided),
                    the huggingface_hub package must be installed and the version
                    must be >=0.10.0
        inference_config:

            .. Warning:: Deprecated. `inference_config` is deprecated in favor of `model_config`.

        code_paths: {{ code_paths }}
        registered_model_name: This argument may change or be removed in a
            future release without warning. If given, create a model
            version under ``registered_model_name``, also creating a
            registered model if one with the given name does not exist.
        signature: A Model Signature object that describes the input and output Schema of the
            model. The model signature can be inferred using `infer_signature` function
            of `mlflow.models.signature`.

            .. code-block:: python
                :caption: Example

                from mlflow.models import infer_signature
                from mlflow.transformers import generate_signature_output
                from transformers import pipeline

                en_to_de = pipeline("translation_en_to_de")

                data = "MLflow is great!"
                output = generate_signature_output(en_to_de, data)
                signature = infer_signature(data, output)

                with mlflow.start_run() as run:
                    mlflow.transformers.log_model(
                        transformers_model=en_to_de,
                        artifact_path="english_to_german_translator",
                        signature=signature,
                        input_example=data,
                    )

                model_uri = f"runs:/{run.info.run_id}/english_to_german_translator"
                loaded = mlflow.pyfunc.load_model(model_uri)

                print(loaded.predict(data))
                # MLflow ist großartig!

            If an input_example is provided and the signature is not, a signature will
            be inferred automatically and applied to the MLmodel file iff the
            pipeline type is a text-based model (NLP). If the pipeline type is not
            a supported type, this inference functionality will not function correctly
            and a warning will be issued. In order to ensure that a precise signature
            is logged, it is recommended to explicitly provide one.
        input_example: {{ input_example }}
        await_registration_for: Number of seconds to wait for the model version
            to finish being created and is in ``READY`` status.
            By default, the function waits for five minutes.
            Specify 0 or None to skip waiting.
        pip_requirements: {{ pip_requirements }}
        extra_pip_requirements: {{ extra_pip_requirements }}
        conda_env: {{ conda_env }}
        metadata: {{ metadata }}
        model_config:
            A dict of valid overrides that can be applied to a pipeline instance during inference.
            These arguments are used exclusively for the case of loading the model as a ``pyfunc``
            Model or for use in Spark. These values are not applied to a returned Pipeline from a
            call to ``mlflow.transformers.load_model()``

            .. Warning:: If the key provided is not compatible with either the
                         Pipeline instance for the task provided or is not a valid
                         override to any arguments available in the Model, an
                         Exception will be raised at runtime. It is very important
                         to validate the entries in this dictionary to ensure
                         that they are valid prior to saving or logging.

            An example of providing overrides for a question generation model:

            .. code-block:: python

                from transformers import pipeline, AutoTokenizer

                task = "text-generation"
                architecture = "gpt2"

                sentence_pipeline = pipeline(
                    task=task,
                    tokenizer=AutoTokenizer.from_pretrained(architecture),
                    model=architecture,
                )

                # Validate that the overrides function
                prompts = ["Generative models are", "I'd like a coconut so that I can"]

                # validation of config prior to save or log
                model_config = {
                    "top_k": 2,
                    "num_beams": 5,
                    "max_length": 30,
                    "temperature": 0.62,
                    "top_p": 0.85,
                    "repetition_penalty": 1.15,
                }

                # Verify that no exceptions are thrown
                sentence_pipeline(prompts, **model_config)

                with mlflow.start_run():
                    mlflow.transformers.log_model(
                        transformers_model=sentence_pipeline,
                        artifact_path="my_sentence_generator",
                        task=task,
                        model_config=model_config,
                    )
        example_no_conversion: {{ example_no_conversion }}
        prompt_template: {{ prompt_template }}
        save_pretrained: {{ save_pretrained }}
<<<<<<< HEAD
        name: {{ name }}
        params: {{ params }}
        tags: {{ tags }}
        model_type: {{ model_type }}
        step: {{ step }}
        model_id: {{ model_id }}
=======
        prompts: {{ prompts }}
>>>>>>> df38fbc7
        kwargs: Additional arguments for :py:class:`mlflow.models.model.Model`
    """
    return Model.log(
        artifact_path=artifact_path,
        name=name,
        flavor=sys.modules[__name__],  # Get the current module.
        registered_model_name=registered_model_name,
        await_registration_for=await_registration_for,
        metadata=metadata,
        transformers_model=transformers_model,
        processor=processor,
        task=task,
        torch_dtype=torch_dtype,
        model_card=model_card,
        inference_config=inference_config,
        conda_env=conda_env,
        code_paths=code_paths,
        signature=signature,
        input_example=input_example,
        # NB: We don't validate the serving input if the provided model is a path
        # to a local checkpoint. This is because the purpose of supporting that
        # input format is to avoid loading large model into memory. Serving input
        # validation loads the model into memory and make prediction, which is
        # expensive and can cause OOM errors.
        validate_serving_input=not isinstance(transformers_model, str),
        pip_requirements=pip_requirements,
        extra_pip_requirements=extra_pip_requirements,
        model_config=model_config,
        example_no_conversion=example_no_conversion,
        prompt_template=prompt_template,
        save_pretrained=save_pretrained,
<<<<<<< HEAD
        params=params,
        tags=tags,
        model_type=model_type,
        step=step,
        model_id=model_id,
=======
        prompts=prompts,
>>>>>>> df38fbc7
        **kwargs,
    )


@experimental
@docstring_version_compatibility_warning(integration_name=FLAVOR_NAME)
def load_model(
    model_uri: str, dst_path: Optional[str] = None, return_type="pipeline", device=None, **kwargs
):
    """
    Load a ``transformers`` object from a local file or a run.

    Args:
        model_uri: The location, in URI format, of the MLflow model. For example:

            - ``/Users/me/path/to/local/model``
            - ``relative/path/to/local/model``
            - ``s3://my_bucket/path/to/model``
            - ``runs:/<mlflow_run_id>/run-relative/path/to/model``
            - ``mlflow-artifacts:/path/to/model``

            For more information about supported URI schemes, see
            `Referencing Artifacts <https://www.mlflow.org/docs/latest/tracking.html#
            artifact-locations>`_.
        dst_path: The local filesystem path to utilize for downloading the model artifact.
            This directory must already exist if provided. If unspecified, a local output
            path will be created.
        return_type: A return type modifier for the stored ``transformers`` object.
            If set as "components", the return type will be a dictionary of the saved
            individual components of either the ``Pipeline`` or the pre-trained model.
            The components for NLP-focused models will typically consist of a
            return representation as shown below with a text-classification example:

            .. code-block:: python

                {"model": BertForSequenceClassification, "tokenizer": BertTokenizerFast}

            Vision models will return an ``ImageProcessor`` instance of the appropriate
            type, while multi-modal models will return both a ``FeatureExtractor`` and
            a ``Tokenizer`` along with the model.
            Returning "components" can be useful for certain model types that do not
            have the desired pipeline return types for certain use cases.
            If set as "pipeline", the model, along with any and all required
            ``Tokenizer``, ``FeatureExtractor``, ``Processor``, or ``ImageProcessor``
            objects will be returned within a ``Pipeline`` object of the appropriate
            type defined by the ``task`` set by the model instance type. To override
            this behavior, supply a valid ``task`` argument during model logging or
            saving. Default is "pipeline".
        device: The device on which to load the model. Default is None. Use 0 to
            load to the default GPU.
        kwargs: Optional configuration options for loading of a ``transformers`` object.
            For information on parameters and their usage, see
            `transformers documentation <https://huggingface.co/docs/transformers/index>`_.

    Returns:
        A ``transformers`` model instance or a dictionary of components
    """

    if return_type not in _SUPPORTED_RETURN_TYPES:
        raise MlflowException(
            f"The specified return_type mode '{return_type}' is unsupported. "
            "Please select one of: 'pipeline' or 'components'.",
            error_code=INVALID_PARAMETER_VALUE,
        )

    model_uri = str(model_uri)

    local_model_path = _download_artifact_from_uri(artifact_uri=model_uri, output_path=dst_path)

    flavor_config = _get_flavor_configuration_from_uri(model_uri, FLAVOR_NAME, _logger)

    if return_type == "pipeline" and FlavorKey.PROCESSOR_TYPE in flavor_config:
        raise MlflowException(
            "This model has been saved with a processor. Processor objects are "
            "not compatible with Pipelines. Please load this model by specifying "
            "the 'return_type'='components'.",
            error_code=BAD_REQUEST,
        )

    _add_code_from_conf_to_system_path(local_model_path, flavor_config)

    return _load_model(local_model_path, flavor_config, return_type, device, **kwargs)


def persist_pretrained_model(model_uri: str) -> None:
    """
    Persist Transformers pretrained model weights to the artifacts directory of the specified
    model_uri. This API is primary used for updating an MLflow Model that was logged or saved
    with setting save_pretrained=False. Such models cannot be registered to Databricks Workspace
    Model Registry, due to the full pretrained model weights being absent in the artifacts.
    Transformers models saved in this mode store only the reference to the HuggingFace Hub
    repository. This API will download the model weights from the HuggingFace Hub repository
    and save them in the artifacts of the given model_uri so that the model can be registered
    to Databricks Workspace Model Registry.

    Args:
        model_uri: The URI of the existing MLflow Model of the Transformers flavor.
            It must be logged/saved with save_pretrained=False.

    Examples:

    .. code-block:: python

        import mlflow

        # Saving a model with save_pretrained=False
        with mlflow.start_run() as run:
            model = pipeline("question-answering", "csarron/mobilebert-uncased-squad-v2")
            mlflow.transformers.log_model(
                transformers_model=model, artifact_path="pipeline", save_pretrained=False
            )

        # The model cannot be registered to the Model Registry as it is
        try:
            mlflow.register_model(f"runs:/{run.info.run_id}/pipeline", "qa_pipeline")
        except MlflowException as e:
            print(e.message)

        # Use this API to persist the pretrained model weights
        mlflow.transformers.persist_pretrained_model(f"runs:/{run.info.run_id}/pipeline")

        # Now the model can be registered to the Model Registry
        mlflow.register_model(f"runs:/{run.info.run_id}/pipeline", "qa_pipeline")
    """
    # Check if the model weight already exists in the model artifact before downloading
    root_uri, artifact_path = _get_root_uri_and_artifact_path(model_uri)
    artifact_repo = get_artifact_repository(root_uri)

    file_names = [os.path.basename(f.path) for f in artifact_repo.list_artifacts(artifact_path)]
    if MLMODEL_FILE_NAME in file_names and _MODEL_BINARY_FILE_NAME in file_names:
        _logger.info(
            "The full pretrained model weight already exists in the artifact directory of the "
            f"specified model_uri: {model_uri}. No action is needed."
        )
        return

    with TempDir() as tmp_dir:
        local_model_path = artifact_repo.download_artifacts(artifact_path, dst_path=tmp_dir.path())
        pipeline = load_model(local_model_path, return_type="pipeline")

        # Update MLModel flavor config
        mlmodel_path = os.path.join(local_model_path, MLMODEL_FILE_NAME)
        model_conf = Model.load(mlmodel_path)
        updated_flavor_conf = update_flavor_conf_to_persist_pretrained_model(
            model_conf.flavors[FLAVOR_NAME]
        )
        model_conf.add_flavor(FLAVOR_NAME, **updated_flavor_conf)
        model_conf.save(mlmodel_path)

        # Save pretrained weights
        save_pipeline_pretrained_weights(
            pathlib.Path(local_model_path), pipeline, updated_flavor_conf
        )

        # Upload updated local artifacts to MLflow
        for dir_to_upload in (_MODEL_BINARY_FILE_NAME, _COMPONENTS_BINARY_DIR_NAME):
            local_dir = os.path.join(local_model_path, dir_to_upload)
            if not os.path.isdir(local_dir):
                continue

            try:
                artifact_repo.log_artifacts(local_dir, os.path.join(artifact_path, dir_to_upload))
            except Exception as e:
                # NB: log_artifacts method doesn't support rollback for partial uploads,
                raise MlflowException(
                    f"Failed to upload {local_dir} to the existing model_uri due to {e}."
                    "Some other files may have been uploaded."
                ) from e

        # Upload MLModel file
        artifact_repo.log_artifact(mlmodel_path, artifact_path)

    _logger.info(f"The pretrained model has been successfully persisted in {model_uri}.")


def _is_model_distributed_in_memory(transformers_model):
    """Check if the model is distributed across multiple devices in memory."""

    # Check if the model attribute exists. If not, accelerate was not used and the model can
    # be safely saved
    if not hasattr(transformers_model, "hf_device_map"):
        return False
    # If the device map has more than one unique value entry, then the weights are not within
    # a contiguous memory system (VRAM, SYS, or DISK) and thus cannot be safely saved.
    return len(set(transformers_model.hf_device_map.values())) > 1


# This function attempts to determine if a GPU is available for the PyTorch and TensorFlow libraries
def is_gpu_available():
    # try pytorch and if it fails, try tf
    is_gpu = None
    try:
        import torch

        is_gpu = torch.cuda.is_available()
    except ImportError:
        pass
    if is_gpu is None:
        try:
            import tensorflow as tf

            is_gpu = tf.test.is_gpu_available()
        except ImportError:
            pass
    if is_gpu is None:
        is_gpu = False
    return is_gpu


def _load_model(path: str, flavor_config, return_type: str, device=None, **kwargs):
    """
    Loads components from a locally serialized ``Pipeline`` object.
    """
    import transformers

    conf = {
        "task": flavor_config[FlavorKey.TASK],
    }
    if framework := flavor_config.get(FlavorKey.FRAMEWORK):
        conf["framework"] = framework

    # Note that we don't set the device in the conf yet because device is
    # incompatible with device_map.
    accelerate_model_conf = {}
    if MLFLOW_HUGGINGFACE_USE_DEVICE_MAP.get():
        device_map_strategy = MLFLOW_HUGGINGFACE_DEVICE_MAP_STRATEGY.get()
        conf["device_map"] = device_map_strategy
        accelerate_model_conf["device_map"] = device_map_strategy
        # Cannot use device with device_map
        if device is not None:
            raise MlflowException.invalid_parameter_value(
                "The environment variable MLFLOW_HUGGINGFACE_USE_DEVICE_MAP is set to True, but "
                f"the `device` argument is provided with value {device}. The device_map and "
                "`device` argument cannot be used together. Set MLFLOW_HUGGINGFACE_USE_DEVICE_MAP "
                "to False to specify a particular device ID, or pass None for the `device` "
                "argument to use device_map."
            )
        device = None
    elif device is None:
        if device_value := MLFLOW_DEFAULT_PREDICTION_DEVICE.get():
            try:
                device = int(device_value)
            except ValueError:
                _logger.warning(
                    f"Invalid value for {MLFLOW_DEFAULT_PREDICTION_DEVICE}: {device_value}. "
                    f"{MLFLOW_DEFAULT_PREDICTION_DEVICE} value must be an integer. "
                    f"Setting to: {_TRANSFORMERS_DEFAULT_CPU_DEVICE_ID}."
                )
                device = _TRANSFORMERS_DEFAULT_CPU_DEVICE_ID
        elif is_gpu_available():
            device = _TRANSFORMERS_DEFAULT_GPU_DEVICE_ID

    if device is not None:
        conf["device"] = device
        accelerate_model_conf["device"] = device

    if dtype_val := kwargs.get(_TORCH_DTYPE_KEY) or flavor_config.get(FlavorKey.TORCH_DTYPE):
        if isinstance(dtype_val, str):
            dtype_val = _deserialize_torch_dtype(dtype_val)
        conf[_TORCH_DTYPE_KEY] = dtype_val
        flavor_config[_TORCH_DTYPE_KEY] = dtype_val
        accelerate_model_conf[_TORCH_DTYPE_KEY] = dtype_val

    accelerate_model_conf["low_cpu_mem_usage"] = MLFLOW_HUGGINGFACE_USE_LOW_CPU_MEM_USAGE.get()

    # Load model and components either from local or from HuggingFace Hub. We check for the
    # presence of the model revision (a commit hash of the hub repository) that is only present
    # in the model logged with `save_pretrained=False
    if FlavorKey.MODEL_REVISION not in flavor_config:
        model_and_components = load_model_and_components_from_local(
            path=pathlib.Path(path),
            flavor_conf=flavor_config,
            accelerate_conf=accelerate_model_conf,
            device=device,
        )
    else:
        model_and_components = load_model_and_components_from_huggingface_hub(
            flavor_conf=flavor_config, accelerate_conf=accelerate_model_conf, device=device
        )

    # Load and apply PEFT adaptor if saved
    if peft_adapter_dir := flavor_config.get(FlavorKey.PEFT, None):
        model_and_components[FlavorKey.MODEL] = get_model_with_peft_adapter(
            base_model=model_and_components[FlavorKey.MODEL],
            peft_adapter_path=os.path.join(path, peft_adapter_dir),
        )

    conf = {**conf, **model_and_components}

    if return_type == "pipeline":
        conf.update(**kwargs)
        with suppress_logs("transformers.pipelines.base", filter_regex=_PEFT_PIPELINE_ERROR_MSG):
            return transformers.pipeline(**conf)
    elif return_type == "components":
        return conf


def _fetch_model_card(model_name):
    """
    Attempts to retrieve the model card for the specified model architecture iff the
    `huggingface_hub` library is installed. If a card cannot be found in the registry or
    the library is not installed, returns None.
    """
    try:
        import huggingface_hub as hub
    except ImportError:
        _logger.warning(
            "Unable to store ModelCard data with the saved artifact. In order to "
            "preserve this information, please install the huggingface_hub package "
            "by running 'pip install huggingingface_hub>0.10.0'"
        )
        return

    if hasattr(hub, "ModelCard"):
        try:
            return hub.ModelCard.load(model_name)
        except Exception as e:
            _logger.warning(f"The model card could not be retrieved from the hub due to {e}")
    else:
        _logger.warning(
            "The version of huggingface_hub that is installed does not provide "
            f"ModelCard functionality. You have version {hub.__version__} installed. "
            "Update huggingface_hub to >= '0.10.0' to retrieve the ModelCard data."
        )


def _write_card_data(card_data, path):
    """
    Writes the card data, if specified or available, to the provided path in two separate files
    """
    if card_data:
        try:
            path.joinpath(_CARD_TEXT_FILE_NAME).write_text(card_data.text, encoding="utf-8")
        except UnicodeError as e:
            _logger.warning(f"Unable to save the model card text due to: {e}")

        with path.joinpath(_CARD_DATA_FILE_NAME).open("w") as file:
            yaml.safe_dump(
                card_data.data.to_dict(), stream=file, default_flow_style=False, encoding="utf-8"
            )


def _extract_license_file_from_repository(model_name):
    """Returns the top-level file inventory of `RepoFile` objects from the huggingface hub"""
    try:
        import huggingface_hub as hub
    except ImportError:
        _logger.debug(
            f"Unable to list repository contents for the model repo {model_name}. In order "
            "to enable repository listing functionality, please install the huggingface_hub "
            "package by running `pip install huggingface_hub>0.10.0"
        )
        return
    try:
        files = hub.list_repo_files(model_name)
        return next(file for file in files if _LICENSE_FILE_PATTERN.search(file))
    except Exception as e:
        _logger.debug(
            f"Failed to retrieve repository file listing data for {model_name} due to {e}"
        )


def _write_license_information(model_name, card_data, path):
    """Writes the license file or instructions to retrieve license information."""

    fallback = (
        f"A license file could not be found for the '{model_name}' repository. \n"
        "To ensure that you are in compliance with the license requirements for this "
        f"model, please visit the model repository here: https://huggingface.co/{model_name}"
    )

    if license_file := _extract_license_file_from_repository(model_name):
        try:
            import huggingface_hub as hub

            license_location = hub.hf_hub_download(repo_id=model_name, filename=license_file)
        except Exception as e:
            _logger.warning(f"Failed to download the license file due to: {e}")
        else:
            local_license_path = pathlib.Path(license_location)
            target_path = path.joinpath(local_license_path.name)
            try:
                shutil.copy(local_license_path, target_path)
                return
            except Exception as e:
                _logger.warning(f"The license file could not be copied due to: {e}")

    # Fallback or card data license info
    if card_data and card_data.data.license != "other":
        fallback = f"{fallback}\nThe declared license type is: '{card_data.data.license}'"
    else:
        _logger.warning(
            "Unable to find license information for this model. Please verify "
            "permissible usage for the model you are storing prior to use."
        )
    path.joinpath(_LICENSE_FILE_NAME).write_text(fallback, encoding="utf-8")


def _get_supported_pretrained_model_types():
    """
    Users might not have all the necessary libraries installed to determine the supported model
    """

    supported_model_types = ()

    try:
        from transformers import FlaxPreTrainedModel

        supported_model_types += (FlaxPreTrainedModel,)
    except Exception:
        pass

    try:
        from transformers import PreTrainedModel

        supported_model_types += (PreTrainedModel,)
    except Exception:
        pass

    try:
        from transformers import TFPreTrainedModel

        supported_model_types += (TFPreTrainedModel,)
    except Exception:
        pass

    return supported_model_types


def _build_pipeline_from_model_input(model_dict: dict[str, Any], task: Optional[str]) -> Pipeline:
    """
    Utility for generating a pipeline from component parts. If required components are not
    specified, use the transformers library pipeline component validation to force raising an
    exception. The underlying Exception thrown in transformers is verbose enough for diagnosis.
    """

    from transformers import pipeline

    model = model_dict[FlavorKey.MODEL]

    if not (isinstance(model, _get_supported_pretrained_model_types()) or is_peft_model(model)):
        raise MlflowException(
            "The supplied model type is unsupported. The model must be one of: "
            "PreTrainedModel, TFPreTrainedModel, FlaxPreTrainedModel, or PeftModel",
            error_code=INVALID_PARAMETER_VALUE,
        )

    if task is None or task.startswith(_LLM_INFERENCE_TASK_PREFIX):
        default_task = _get_default_task_for_llm_inference_task(task)
        task = _get_task_for_model(model.name_or_path, default_task=default_task)

    try:
        with suppress_logs("transformers.pipelines.base", filter_regex=_PEFT_PIPELINE_ERROR_MSG):
            return pipeline(task=task, **model_dict)
    except Exception as e:
        raise MlflowException(
            "The provided model configuration cannot be created as a Pipeline. "
            "Please verify that all required and compatible components are "
            "specified with the correct keys.",
            error_code=INVALID_PARAMETER_VALUE,
        ) from e


def _get_task_for_model(model_name_or_path: str, default_task=None) -> str:
    """
    Get the Transformers pipeline task type fro the model instance.

    NB: The get_task() function only works for remote models available in the Hugging
    Face hub, so the default task should be supplied when using a custom local model.
    """
    from transformers.pipelines import get_supported_tasks, get_task

    try:
        model_task = get_task(model_name_or_path)
        if model_task in get_supported_tasks():
            return model_task
        elif default_task is not None:
            _logger.warning(
                f"The task '{model_task}' inferred from the model is not"
                "supported by the transformers pipeline. MLflow will "
                f"construct the pipeline with the fallback task {default_task} "
                "inferred from the specified 'llm/v1/xxx' task."
            )
            return default_task
        else:
            raise MlflowException(
                f"Cannot construct transformers pipeline because the task '{model_task}' "
                "inferred from the model is not supported by the transformers pipeline. "
                "Please construct the pipeline instance manually and pass it to the "
                "`log_model` or `save_model` function."
            )

    except RuntimeError as e:
        if default_task:
            return default_task
        raise MlflowException(
            "The task could not be inferred from the model. If you are saving a custom "
            "local model that is not available in the Hugging Face hub, please provide "
            "the `task` argument to the `log_model` or `save_model` function.",
            error_code=INVALID_PARAMETER_VALUE,
        ) from e


def _validate_llm_inference_task_type(llm_inference_task: str, pipeline_task: str) -> None:
    """
    Validates that an ``inference_task`` type is supported by ``transformers`` pipeline type.
    """
    supported_llm_inference_tasks = _SUPPORTED_LLM_INFERENCE_TASK_TYPES_BY_PIPELINE_TASK.get(
        pipeline_task, []
    )

    if llm_inference_task not in supported_llm_inference_tasks:
        raise MlflowException(
            f"The task provided is invalid. '{llm_inference_task}' is not a supported task for "
            f"the {pipeline_task} pipeline. Must be one of {supported_llm_inference_tasks}",
            error_code=INVALID_PARAMETER_VALUE,
        )


def _get_engine_type(model):
    """
    Determines the underlying execution engine for the model based on the 3 currently supported
    deep learning framework backends: ``tensorflow``, ``torch``, or ``flax``.
    """
    from transformers import FlaxPreTrainedModel, PreTrainedModel, TFPreTrainedModel
    from transformers.utils import is_torch_available

    if is_peft_model(model):
        model = get_peft_base_model(model)

    for cls in model.__class__.__mro__:
        if issubclass(cls, TFPreTrainedModel):
            return "tensorflow"
        elif issubclass(cls, PreTrainedModel):
            return "torch"
        elif issubclass(cls, FlaxPreTrainedModel):
            return "flax"

    # As a fallback, we check current environment to determine the engine type
    return "torch" if is_torch_available() else "tensorflow"


def _should_add_pyfunc_to_model(pipeline) -> bool:
    """
    Discriminator for determining whether a particular task type and model instance from within
    a ``Pipeline`` is currently supported for the pyfunc flavor.

    Image and Video pipelines can still be logged and used, but are not available for
    loading as pyfunc.
    Similarly, esoteric model types (Graph Models, Timeseries Models, and Reinforcement Learning
    Models) are not permitted for loading as pyfunc due to the complex input types that, in
    order to support, will require significant modifications (breaking changes) to the pyfunc
    contract.
    """
    import transformers

    exclusion_model_types = {
        "GraphormerPreTrainedModel",
        "InformerPreTrainedModel",
        "TimeSeriesTransformerPreTrainedModel",
        "DecisionTransformerPreTrainedModel",
    }

    # NB: When pyfunc functionality is added for these pipeline types over time, remove the
    # entries from the following list.
    exclusion_pipeline_types = [
        "DocumentQuestionAnsweringPipeline",
        "ImageToTextPipeline",
        "VisualQuestionAnsweringPipeline",
        "ImageSegmentationPipeline",
        "DepthEstimationPipeline",
        "ObjectDetectionPipeline",
        "VideoClassificationPipeline",
        "ZeroShotImageClassificationPipeline",
        "ZeroShotObjectDetectionPipeline",
        "ZeroShotAudioClassificationPipeline",
    ]

    for model_type in exclusion_model_types:
        if hasattr(transformers, model_type):
            if isinstance(pipeline.model, getattr(transformers, model_type)):
                return False
    if type(pipeline).__name__ in exclusion_pipeline_types:
        return False
    return True


def _get_model_config(local_path, pyfunc_config):
    """
    Load the model configuration if it was provided for use in the `_TransformersWrapper` pyfunc
    Model wrapper.
    """
    config_path = local_path.joinpath("inference_config.txt")
    if config_path.exists():
        _logger.warning(
            "Inference config stored in file ``inference_config.txt`` is deprecated. New logged "
            "models will store the model configuration in the ``pyfunc`` flavor configuration."
        )
        return json.loads(config_path.read_text())
    else:
        return pyfunc_config or {}


def _load_pyfunc(path, model_config: Optional[dict[str, Any]] = None):
    """
    Loads the model as pyfunc model
    """
    local_path = pathlib.Path(path)
    flavor_configuration = _get_flavor_configuration(local_path, FLAVOR_NAME)
    model_config = _get_model_config(local_path.joinpath(_COMPONENTS_BINARY_DIR_NAME), model_config)
    prompt_template = _get_prompt_template(local_path)

    return _TransformersWrapper(
        _load_model(str(local_path), flavor_configuration, "pipeline"),
        flavor_configuration,
        model_config,
        prompt_template,
    )


def _is_conversational_pipeline(pipeline):
    """
    Checks if the pipeline is a ConversationalPipeline.
    """
    if cp := _try_import_conversational_pipeline():
        return isinstance(pipeline, cp)
    return False


def _try_import_conversational_pipeline():
    """
    Try importing ConversationalPipeline because for version > 4.41.2
    it is removed from the transformers package.
    """
    try:
        from transformers import ConversationalPipeline

        return ConversationalPipeline
    except ImportError:
        return


@experimental
def generate_signature_output(pipeline, data, model_config=None, params=None, flavor_config=None):
    """
    Utility for generating the response output for the purposes of extracting an output signature
    for model saving and logging. This function simulates loading of a saved model or pipeline
    as a ``pyfunc`` model without having to incur a write to disk.

    Args:
        pipeline: A ``transformers`` pipeline object. Note that component-level or model-level
            inputs are not permitted for extracting an output example.
        data: An example input that is compatible with the given pipeline
        model_config: Any additional model configuration, provided as kwargs, to inform
            the format of the output type from a pipeline inference call.
        params: A dictionary of additional parameters to pass to the pipeline for inference.
        flavor_config: The flavor configuration for the model.

    Returns:
        The output from the ``pyfunc`` pipeline wrapper's ``predict`` method
    """
    import transformers

    from mlflow.transformers import signature

    if not isinstance(pipeline, transformers.Pipeline):
        raise MlflowException(
            f"The pipeline type submitted is not a valid transformers Pipeline. "
            f"The type {type(pipeline).__name__} is not supported.",
            error_code=INVALID_PARAMETER_VALUE,
        )

    return signature.generate_signature_output(pipeline, data, model_config, params)


class _TransformersWrapper:
    def __init__(self, pipeline, flavor_config=None, model_config=None, prompt_template=None):
        self.pipeline = pipeline
        self.flavor_config = flavor_config
        # The predict method updates the model_config several times. This should be done over a
        # deep copy of the original model_config that was specified by the user, otherwise the
        # prediction won't be idempotent. Hence we creates an immutable dictionary of the original
        # model config here and enforce creating a deep copy at every predict call.
        self.model_config = MappingProxyType(model_config or {})

        self.prompt_template = prompt_template
        self._conversation = None
        # NB: Current special-case custom pipeline types that have not been added to
        # the native-supported transformers package but require custom parsing:
        # InstructionTextGenerationPipeline [Dolly] https://huggingface.co/databricks/dolly-v2-12b
        #   (and all variants)
        self._supported_custom_generator_types = {"InstructionTextGenerationPipeline"}
        self.llm_inference_task = (
            self.flavor_config.get(_LLM_INFERENCE_TASK_KEY) if self.flavor_config else None
        )

    def get_raw_model(self):
        """
        Returns the underlying model.
        """
        return self.pipeline

    def _convert_pandas_to_dict(self, data):
        import transformers

        if not isinstance(self.pipeline, transformers.ZeroShotClassificationPipeline):
            return data.to_dict(orient="records")
        else:
            # NB: The ZeroShotClassificationPipeline requires an input in the form of
            # Dict[str, Union[str, List[str]]] and will throw if an additional nested
            # List is present within the List value (which is what the duplicated values
            # within the orient="list" conversion in Pandas will do. This parser will
            # deduplicate label lists to a single list.
            unpacked = data.to_dict(orient="list")
            parsed = {}
            for key, value in unpacked.items():
                if isinstance(value, list):
                    contents = []
                    for item in value:
                        # Deduplication logic
                        if item not in contents:
                            contents.append(item)
                    # Collapse nested lists to return the correct data structure for the
                    # ZeroShotClassificationPipeline input structure
                    parsed[key] = (
                        contents
                        if all(isinstance(item, str) for item in contents) and len(contents) > 1
                        else contents[0]
                    )
            return parsed

    def _merge_model_config_with_params(self, model_config, params):
        if params:
            _logger.warning(
                "params provided to the `predict` method will override the inference "
                "configuration saved with the model. If the params provided are not "
                "valid for the pipeline, MlflowException will be raised."
            )
            # Override the inference configuration with any additional kwargs provided by the user.
            return {**model_config, **params}
        else:
            return model_config

    def _validate_model_config_and_return_output(self, data, model_config, return_tensors=False):
        import transformers

        if return_tensors:
            model_config["return_tensors"] = True
            if model_config.get("return_full_text", None) is not None:
                _logger.warning(
                    "The `return_full_text` parameter is mutually exclusive with the "
                    "`return_tensors` parameter set when a MLflow inference task is provided. "
                    "The `return_full_text` parameter will be ignored."
                )
                # `return_full_text` is mutually exclusive with `return_tensors`
                model_config["return_full_text"] = None

        try:
            if isinstance(data, dict):
                return self.pipeline(**data, **model_config)
            return self.pipeline(data, **model_config)
        except ValueError as e:
            if "The following `model_kwargs` are not used by the model" in str(e):
                raise MlflowException.invalid_parameter_value(
                    "The params provided to the `predict` method are not valid "
                    f"for pipeline {type(self.pipeline).__name__}.",
                ) from e
            if isinstance(
                self.pipeline,
                (
                    transformers.AutomaticSpeechRecognitionPipeline,
                    transformers.AudioClassificationPipeline,
                ),
            ) and (
                # transformers <= 4.33.3
                "Malformed soundfile" in str(e)
                # transformers > 4.33.3
                or "Soundfile is either not in the correct format or is malformed" in str(e)
            ):
                raise MlflowException.invalid_parameter_value(
                    "Failed to process the input audio data. Either the audio file is "
                    "corrupted or a uri was passed in without overriding the default model "
                    "signature. If submitting a string uri, please ensure that the model has "
                    "been saved with a signature that defines a string input type.",
                ) from e
            raise

    def predict(self, data, params: Optional[dict[str, Any]] = None):
        """
        Args:
            data: Model input data.
            params: Additional parameters to pass to the model for inference.

        Returns:
            Model predictions.
        """
        # NB: This `predict` method updates the model_config several times. To make the predict
        # call idempotent, we keep the original self.model_config immutable and creates a deep
        # copy of it at every predict call.
        model_config = copy.deepcopy(dict(self.model_config))
        params = self._merge_model_config_with_params(model_config, params)

        if self.llm_inference_task == _LLM_INFERENCE_TASK_CHAT:
            data, params = preprocess_llm_inference_input(data, params, self.flavor_config)
            data = [convert_messages_to_prompt(msgs, self.pipeline.tokenizer) for msgs in data]
        elif self.llm_inference_task == _LLM_INFERENCE_TASK_COMPLETIONS:
            data, params = preprocess_llm_inference_input(data, params, self.flavor_config)
        elif self.llm_inference_task == _LLM_INFERENCE_TASK_EMBEDDING:
            data, params = preprocess_llm_embedding_params(data)

        if isinstance(data, pd.DataFrame):
            input_data = self._convert_pandas_to_dict(data)
        elif isinstance(data, (dict, str, bytes, np.ndarray)):
            input_data = data
        elif isinstance(data, list):
            if not all(isinstance(entry, (str, dict)) for entry in data):
                raise MlflowException(
                    "Invalid data submission. Ensure all elements in the list are strings "
                    "or dictionaries. If dictionaries are supplied, all keys in the "
                    "dictionaries must be strings and values must be either str or List[str].",
                    error_code=INVALID_PARAMETER_VALUE,
                )
            input_data = data
        else:
            raise MlflowException(
                "Input data must be either a pandas.DataFrame, a string, bytes, List[str], "
                "List[Dict[str, str]], List[Dict[str, Union[str, List[str]]]], "
                "or Dict[str, Union[str, List[str]]].",
                error_code=INVALID_PARAMETER_VALUE,
            )
        input_data = self._parse_raw_pipeline_input(input_data)
        # Validate resolved or input dict types
        if isinstance(input_data, dict):
            _validate_input_dictionary_contains_only_strings_and_lists_of_strings(input_data)
        elif isinstance(input_data, list) and all(isinstance(entry, dict) for entry in input_data):
            # Validate each dict inside an input List[Dict]
            all(
                _validate_input_dictionary_contains_only_strings_and_lists_of_strings(x)
                for x in input_data
            )
        return self._predict(input_data, params)

    def _predict(self, data, model_config):
        import transformers

        # NB: the ordering of these conditional statements matters. TranslationPipeline and
        # SummarizationPipeline both inherit from TextGenerationPipeline (they are subclasses)
        # in which the return data structure from their __call__ implementation is modified.
        if isinstance(self.pipeline, transformers.TranslationPipeline):
            self._validate_str_or_list_str(data)
            output_key = "translation_text"
        elif isinstance(self.pipeline, transformers.SummarizationPipeline):
            self._validate_str_or_list_str(data)
            data = self._format_prompt_template(data)
            output_key = "summary_text"
        elif isinstance(self.pipeline, transformers.Text2TextGenerationPipeline):
            data = self._parse_text2text_input(data)
            data = self._format_prompt_template(data)
            output_key = "generated_text"
        elif isinstance(self.pipeline, transformers.TextGenerationPipeline):
            self._validate_str_or_list_str(data)
            data = self._format_prompt_template(data)
            output_key = "generated_text"
        elif isinstance(self.pipeline, transformers.QuestionAnsweringPipeline):
            data = self._parse_question_answer_input(data)
            output_key = "answer"
        elif isinstance(self.pipeline, transformers.FillMaskPipeline):
            self._validate_str_or_list_str(data)
            data = self._format_prompt_template(data)
            output_key = "token_str"
        elif isinstance(self.pipeline, transformers.TextClassificationPipeline):
            output_key = "label"
        elif isinstance(self.pipeline, transformers.ImageClassificationPipeline):
            data = self._convert_image_input(data)
            output_key = "label"
        elif isinstance(self.pipeline, transformers.ZeroShotClassificationPipeline):
            output_key = "labels"
            data = self._parse_json_encoded_list(data, "candidate_labels")
        elif isinstance(self.pipeline, transformers.TableQuestionAnsweringPipeline):
            output_key = "answer"
            data = self._parse_json_encoded_dict_payload_to_dict(data, "table")
        elif isinstance(self.pipeline, transformers.TokenClassificationPipeline):
            output_key = {"entity_group", "entity"}
        elif isinstance(self.pipeline, transformers.FeatureExtractionPipeline):
            output_key = None
            data = self._parse_feature_extraction_input(data)
            data = self._format_prompt_template(data)
        elif _is_conversational_pipeline(self.pipeline):
            output_key = None
            if not self._conversation:
                # this import is valid if conversational_pipeline is not None
                self._conversation = transformers.Conversation()
            self._conversation.add_user_input(data)
        elif type(self.pipeline).__name__ in self._supported_custom_generator_types:
            self._validate_str_or_list_str(data)
            output_key = "generated_text"
        elif isinstance(self.pipeline, transformers.AutomaticSpeechRecognitionPipeline):
            if model_config.get("return_timestamps", None) in ["word", "char"]:
                output_key = None
            else:
                output_key = "text"
            data = self._convert_audio_input(data)
        elif isinstance(self.pipeline, transformers.AudioClassificationPipeline):
            data = self._convert_audio_input(data)
            output_key = None
        else:
            raise MlflowException(
                f"The loaded pipeline type {type(self.pipeline).__name__} is "
                "not enabled for pyfunc predict functionality.",
                error_code=BAD_REQUEST,
            )

        # Optional input preservation for specific pipeline types. This is True (include raw
        # formatting output), but if `include_prompt` is set to False in the `model_config`
        # option during model saving, excess newline characters and the fed-in prompt will be
        # trimmed out from the start of the response.
        include_prompt = model_config.pop("include_prompt", True)
        # Optional stripping out of `\n` for specific generator pipelines.
        collapse_whitespace = model_config.pop("collapse_whitespace", False)

        data = self._convert_cast_lists_from_np_back_to_list(data)

        # Generate inference data with the pipeline object
        if _is_conversational_pipeline(self.pipeline):
            conversation_output = self.pipeline(self._conversation)
            return conversation_output.generated_responses[-1]
        else:
            # If inference task is defined, return tensors internally to get usage information
            return_tensors = False
            if self.llm_inference_task:
                return_tensors = True
                output_key = "generated_token_ids"

            raw_output = self._validate_model_config_and_return_output(
                data, model_config=model_config, return_tensors=return_tensors
            )

        # Handle the pipeline outputs
        if type(self.pipeline).__name__ in self._supported_custom_generator_types or isinstance(
            self.pipeline, transformers.TextGenerationPipeline
        ):
            output = self._strip_input_from_response_in_instruction_pipelines(
                data,
                raw_output,
                output_key,
                self.flavor_config,
                include_prompt,
                collapse_whitespace,
            )

            if self.llm_inference_task:
                output = postprocess_output_for_llm_inference_task(
                    data,
                    output,
                    self.pipeline,
                    self.flavor_config,
                    model_config,
                    self.llm_inference_task,
                )

        elif isinstance(self.pipeline, transformers.FeatureExtractionPipeline):
            if self.llm_inference_task:
                output = [np.array(tensor[0][0]) for tensor in raw_output]
                output = postprocess_output_for_llm_v1_embedding_task(
                    data, output, self.pipeline.tokenizer
                )
            else:
                return self._parse_feature_extraction_output(raw_output)
        elif isinstance(self.pipeline, transformers.FillMaskPipeline):
            output = self._parse_list_of_multiple_dicts(raw_output, output_key)
        elif isinstance(self.pipeline, transformers.ZeroShotClassificationPipeline):
            return self._flatten_zero_shot_text_classifier_output_to_df(raw_output)
        elif isinstance(self.pipeline, transformers.TokenClassificationPipeline):
            output = self._parse_tokenizer_output(raw_output, output_key)
        elif isinstance(
            self.pipeline, transformers.AutomaticSpeechRecognitionPipeline
        ) and model_config.get("return_timestamps", None) in ["word", "char"]:
            output = json.dumps(raw_output)
        elif isinstance(
            self.pipeline,
            (
                transformers.AudioClassificationPipeline,
                transformers.TextClassificationPipeline,
                transformers.ImageClassificationPipeline,
            ),
        ):
            return pd.DataFrame(raw_output)
        else:
            output = self._parse_lists_of_dict_to_list_of_str(raw_output, output_key)

        sanitized = self._sanitize_output(output, data)
        return self._wrap_strings_as_list_if_scalar(sanitized)

    def _parse_raw_pipeline_input(self, data):
        """
        Converts inputs to the expected types for specific Pipeline types.
        Specific logic for individual pipeline types are called via their respective methods if
        the input isn't a basic str or List[str] input type of Pipeline.
        These parsers are required due to the conversion that occurs within schema validation to
        a Pandas DataFrame encapsulation, a format which is unsupported for the `transformers`
        library.
        """
        import transformers

        if isinstance(self.pipeline, transformers.TableQuestionAnsweringPipeline):
            data = self._coerce_exploded_dict_to_single_dict(data)
            return self._parse_input_for_table_question_answering(data)
        elif _is_conversational_pipeline(self.pipeline):
            return self._parse_conversation_input(data)
        elif (  # noqa: SIM114
            isinstance(
                self.pipeline,
                (
                    transformers.FillMaskPipeline,
                    transformers.TextGenerationPipeline,
                    transformers.TranslationPipeline,
                    transformers.SummarizationPipeline,
                    transformers.TokenClassificationPipeline,
                ),
            )
            and isinstance(data, list)
            and all(isinstance(entry, dict) for entry in data)
        ):
            return [list(entry.values())[0] for entry in data]
        # NB: For Text2TextGenerationPipeline, we need more complex handling for dictionary,
        # as we allow both single string input and dictionary input (or list of them). Both
        # are once wrapped to Pandas DataFrame during schema enforcement and convert back to
        # dictionary. The difference between two is columns of the DataFrame, where the first
        # case (string) will have auto-generated columns like 0, 1, ... while the latter (dict)
        # will have the original keys to be the columns. When converting back to dictionary,
        # those columns will becomes the key of dictionary.
        #
        # E.g.
        #  1. If user's input is string like model.predict("foo")
        #    -> Raw input: "foo"
        #    -> Pandas dataframe has column 0, with single row "foo"
        #    -> Derived dictionary will be {0: "foo"}
        #  2. If user's input is dictionary like model.predict({"text": "foo"})
        #    -> Raw input: {"text": "foo"}
        #    -> Pandas dataframe has column "text", with single row "foo"
        #    -> Derived dictionary will be {"text": "foo"}
        #
        # Then for the first case, we want to extract values only, similar to other pipelines.
        # However, for the second case, we want to keep the key-value pair as it is.
        # In long-term, we should definitely change the upstream handling to avoid this
        # complexity, but here we just try to make it work by checking if the key is auto-generated.
        elif (
            isinstance(self.pipeline, transformers.Text2TextGenerationPipeline)
            and isinstance(data, list)
            and all(isinstance(entry, dict) for entry in data)
            # Pandas Dataframe derived dictionary will have integer key (row index)
            and 0 in data[0].keys()
        ):
            return [list(entry.values())[0] for entry in data]
        elif isinstance(self.pipeline, transformers.TextClassificationPipeline):
            return self._validate_text_classification_input(data)
        else:
            return data

    @staticmethod
    def _validate_text_classification_input(data):
        """
        Perform input type validation for TextClassification pipelines and casting of data
        that is manipulated internally by the MLflow model server back to a structure that
        can be used for pipeline inference.

        To illustrate the input and outputs of this function, for the following inputs to
        the pyfunc.predict() call for this pipeline type:

        "text to classify"
        ["text to classify", "other text to classify"]
        {"text": "text to classify", "text_pair": "pair text"}
        [{"text": "text", "text_pair": "pair"}, {"text": "t", "text_pair": "tp" }]

        Pyfunc processing will convert these to the following structures:

        [{0: "text to classify"}]
        [{0: "text to classify"}, {0: "other text to classify"}]
        [{"text": "text to classify", "text_pair": "pair text"}]
        [{"text": "text", "text_pair": "pair"}, {"text": "t", "text_pair": "tp" }]

        The purpose of this function is to convert them into the correct format for input
        to the pipeline (wrapping as a list has no bearing on the correctness of the
        inferred classifications):

        ["text to classify"]
        ["text to classify", "other text to classify"]
        [{"text": "text to classify", "text_pair": "pair text"}]
        [{"text": "text", "text_pair": "pair"}, {"text": "t", "text_pair": "tp" }]

        Additionally, for dict input types (the 'text' & 'text_pair' input example), the dict
        input will be JSON stringified within MLflow model serving. In order to reconvert this
        structure back into the appropriate type, we use ast.literal_eval() to convert back
        to a dict. We avoid using JSON.loads() due to pandas DataFrame conversions that invert
        single and double quotes with escape sequences that are not consistent if the string
        contains escaped quotes.
        """

        def _check_keys(payload):
            """Check if a dictionary contains only allowable keys."""
            allowable_str_keys = {"text", "text_pair"}
            if set(payload) - allowable_str_keys and not all(
                isinstance(key, int) for key in payload.keys()
            ):
                raise MlflowException(
                    "Text Classification pipelines may only define dictionary inputs with keys "
                    f"defined as {allowable_str_keys}"
                )

        if isinstance(data, str):
            return data
        elif isinstance(data, dict):
            _check_keys(data)
            return data
        elif isinstance(data, list):
            if all(isinstance(item, str) for item in data):
                return data
            elif all(isinstance(item, dict) for item in data):
                for payload in data:
                    _check_keys(payload)
                if list(data[0].keys())[0] == 0:
                    data = [item[0] for item in data]
                try:
                    # NB: To support MLflow serving signature validation, the value within dict
                    # inputs is JSON encoded. In order for the proper data structure input support
                    # for a {"text": "a", "text_pair": "b"} (or the list of such a structure) as
                    # an input, we have to convert the string encoded dict back to a dict.
                    # Due to how unescaped characters (such as "'") are encoded, using an explicit
                    # json.loads() attempted cast can result in invalid input data to the pipeline.
                    # ast.literal_eval() shows correct conversion, as validated in unit tests.
                    return [ast.literal_eval(s) for s in data]
                except (ValueError, SyntaxError):
                    return data
            else:
                raise MlflowException(
                    "An unsupported data type has been passed for Text Classification inference. "
                    "Only str, list of str, dict, and list of dict are supported."
                )
        else:
            raise MlflowException(
                "An unsupported data type has been passed for Text Classification inference. "
                "Only str, list of str, dict, and list of dict are supported."
            )

    def _parse_conversation_input(self, data) -> str:
        if isinstance(data, str):
            return data
        elif isinstance(data, list) and all(isinstance(elem, dict) for elem in data):
            return next(iter(data[0].values()))
        elif isinstance(data, dict):
            # The conversation pipeline can only accept a single string at a time
            return next(iter(data.values()))

    def _parse_input_for_table_question_answering(self, data):
        if "table" not in data:
            raise MlflowException(
                "The input dictionary must have the 'table' key.",
                error_code=INVALID_PARAMETER_VALUE,
            )
        elif isinstance(data["table"], dict):
            data["table"] = json.dumps(data["table"])
            return data
        else:
            return data

    def _coerce_exploded_dict_to_single_dict(
        self, data: list[dict[str, Any]]
    ) -> dict[str, list[Any]]:
        """
        Parses the result of Pandas DataFrame.to_dict(orient="records") from pyfunc
        signature validation to coerce the output to the required format for a
        Pipeline that requires a single dict with list elements such as
        TableQuestionAnsweringPipeline.
        Example input:

        [
          {"answer": "We should order more pizzas to meet the demand."},
          {"answer": "The venue size should be updated to handle the number of guests."},
        ]

        Output:

        {
          "answer": [
              "We should order more pizzas to meet the demand.",
              "The venue size should be updated to handle the number of guests.",
          ]
        }
        """
        if isinstance(data, list) and all(isinstance(item, dict) for item in data):
            collection = data.copy()
            parsed = collection[0]
            for coll in collection:
                for key, value in coll.items():
                    if key not in parsed:
                        raise MlflowException(
                            "Unable to parse the input. The keys within each "
                            "dictionary of the parsed input are not consistent"
                            "among the dictionaries.",
                            error_code=INVALID_PARAMETER_VALUE,
                        )
                    if value != parsed[key]:
                        value_type = type(parsed[key])
                        if value_type == str:
                            parsed[key] = [parsed[key], value]
                        elif value_type == list:
                            if all(len(entry) == 1 for entry in value):
                                # This conversion is required solely for model serving.
                                # In the parsing logic that occurs internally, strings that
                                # contain single quotes `'` result in casting to a List[char]
                                # instead of a str type. Attempting to append a List[char]
                                # to a List[str] as would happen in the `else` block here
                                # results in the entire List being overwritten as `None` without
                                # an Exception being raised. By checking for single value entries
                                # and subsequently converting to list and extracting the first
                                # element reconstructs the original input string.
                                parsed[key].append([str(value)][0])
                            else:
                                parsed[key] = parsed[key].append(value)
                        else:
                            parsed[key] = value
            return parsed
        else:
            return data

    def _flatten_zero_shot_text_classifier_output_to_df(self, data):
        """
        Converts the output of sequences, labels, and scores to a Pandas DataFrame output.

        Example input:

        [{'sequence': 'My dog loves to eat spaghetti',
          'labels': ['happy', 'sad'],
          'scores': [0.9896970987319946, 0.010302911512553692]},
         {'sequence': 'My dog hates going to the vet',
          'labels': ['sad', 'happy'],
          'scores': [0.957074761390686, 0.042925238609313965]}]

        Output:

        pd.DataFrame in a fully normalized (flattened) format with each sequence, label, and score
        having a row entry.
        For example, here is the DataFrame output:

                                sequence labels    scores
        0  My dog loves to eat spaghetti  happy  0.989697
        1  My dog loves to eat spaghetti    sad  0.010303
        2  My dog hates going to the vet    sad  0.957075
        3  My dog hates going to the vet  happy  0.042925
        """
        if isinstance(data, list) and not all(isinstance(item, dict) for item in data):
            raise MlflowException(
                "Encountered an unknown return type from the pipeline type "
                f"{type(self.pipeline).__name__}. Expecting a List[Dict]",
                error_code=BAD_REQUEST,
            )
        if isinstance(data, dict):
            data = [data]

        flattened_data = []
        for entry in data:
            for label, score in zip(entry["labels"], entry["scores"]):
                flattened_data.append(
                    {"sequence": entry["sequence"], "labels": label, "scores": score}
                )
        return pd.DataFrame(flattened_data)

    def _strip_input_from_response_in_instruction_pipelines(
        self,
        input_data,
        output,
        output_key,
        flavor_config,
        include_prompt=True,
        collapse_whitespace=False,
    ):
        """
        Parse the output from instruction pipelines to conform with other text generator
        pipeline types and remove line feed characters and other confusing outputs
        """

        def extract_response_data(data_out):
            if all(isinstance(x, dict) for x in data_out):
                return [elem[output_key] for elem in data_out][0]
            elif all(isinstance(x, list) for x in data_out):
                return [elem[output_key] for coll in data_out for elem in coll]
            else:
                raise MlflowException(
                    "Unable to parse the pipeline output. Expected List[Dict[str,str]] or "
                    f"List[List[Dict[str,str]]] but got {type(data_out)} instead."
                )

        output = extract_response_data(output)

        def trim_input(data_in, data_out):
            # NB: the '\n\n' pattern is exclusive to specific InstructionalTextGenerationPipeline
            # types that have been loaded as a plain TextGenerator. The structure of these
            # pipelines will precisely repeat the input question immediately followed by 2 carriage
            # return statements, followed by the start of the response to the prompt. We only
            # want to left-trim these types of pipelines output values if the user has indicated
            # the removal action of the input prompt in the returned str or List[str] by applying
            # the optional model_config entry of `{"include_prompt": False}`.
            # By default, the prompt is included in the response.
            # Stripping out additional carriage returns (\n) is another additional optional flag
            # that can be set for these generator pipelines. It is off by default (False).
            if (
                not include_prompt
                and flavor_config[FlavorKey.INSTANCE_TYPE] in self._supported_custom_generator_types
                and data_out.startswith(data_in + "\n\n")
            ):
                # If the user has indicated to not preserve the prompt input in the response,
                # split the response output and trim the input prompt from the response.
                data_out = data_out[len(data_in) :].lstrip()
                if data_out.startswith("A:"):
                    data_out = data_out[2:].lstrip()

            # If the user has indicated to remove newlines and extra spaces from the generated
            # text, replace them with a single space.
            if collapse_whitespace:
                data_out = re.sub(r"\s+", " ", data_out).strip()
            return data_out

        if isinstance(input_data, list) and isinstance(output, list):
            return [trim_input(data_in, data_out) for data_in, data_out in zip(input_data, output)]
        elif isinstance(input_data, str) and isinstance(output, str):
            return trim_input(input_data, output)
        else:
            raise MlflowException(
                "Unknown data structure after parsing output. Expected str or List[str]. "
                f"Got {type(output)} instead."
            )

    def _sanitize_output(self, output, input_data):
        # Some pipelines and their underlying models leave leading or trailing whitespace.
        # This method removes that whitespace.
        import transformers

        if (
            not isinstance(self.pipeline, transformers.TokenClassificationPipeline)
            and isinstance(input_data, str)
            and isinstance(output, list)
        ):
            # Retrieve the first output for return types that are List[str] of only a single
            # element.
            output = output[0]
        if isinstance(output, str):
            return output.strip()
        elif isinstance(output, list):
            if all(isinstance(elem, str) for elem in output):
                cleaned = [text.strip() for text in output]
                # If the list has only a single string, return as string.
                return cleaned if len(cleaned) > 1 else cleaned[0]
            else:
                return [self._sanitize_output(coll, input_data) for coll in output]
        elif isinstance(output, dict) and all(
            isinstance(key, str) and isinstance(value, str) for key, value in output.items()
        ):
            return {k: v.strip() for k, v in output.items()}
        else:
            return output

    @staticmethod
    def _wrap_strings_as_list_if_scalar(output_data):
        """
        Wraps single string outputs in a list to support batch processing logic in serving.
        Scalar values are not supported for processing in batch logic as they cannot be coerced
        to DataFrame representations.
        """
        if isinstance(output_data, str):
            return [output_data]
        else:
            return output_data

    def _parse_lists_of_dict_to_list_of_str(self, output_data, target_dict_key) -> list[str]:
        """
        Parses the output results from select Pipeline types to extract specific values from a
        target key.
        Examples (with "a" as the `target_dict_key`):

        Input: [{"a": "valid", "b": "invalid"}, {"a": "another valid", "c": invalid"}]
        Output: ["valid", "another_valid"]

        Input: [{"a": "valid", "b": [{"a": "another valid"}, {"b": "invalid"}]},
                {"a": "valid 2", "b": [{"a": "another valid 2"}, {"c": "invalid"}]}]
        Output: ["valid", "another valid", "valid 2", "another valid 2"]
        """
        if isinstance(output_data, list):
            output_coll = []
            for output in output_data:
                if isinstance(output, dict):
                    for key, value in output.items():
                        if key == target_dict_key:
                            output_coll.append(output[target_dict_key])
                        elif isinstance(value, list) and all(
                            isinstance(elem, dict) for elem in value
                        ):
                            output_coll.extend(
                                self._parse_lists_of_dict_to_list_of_str(value, target_dict_key)
                            )
                elif isinstance(output, list):
                    output_coll.extend(
                        self._parse_lists_of_dict_to_list_of_str(output, target_dict_key)
                    )
            return output_coll
        elif target_dict_key:
            return output_data[target_dict_key]
        else:
            return output_data

    @staticmethod
    def _parse_feature_extraction_input(input_data):
        if isinstance(input_data, list) and isinstance(input_data[0], dict):
            return [list(data.values())[0] for data in input_data]
        else:
            return input_data

    @staticmethod
    def _parse_feature_extraction_output(output_data):
        """
        Parse the return type from a FeatureExtractionPipeline output. The mixed types for
        input are present depending on how the pyfunc is instantiated. For model serving usage,
        the returned type from MLServer will be a numpy.ndarray type, otherwise, the return
        within a manually executed pyfunc (i.e., for udf usage), the return will be a collection
        of nested lists.

        Examples:

        Input: [[[0.11, 0.98, 0.76]]] or np.array([0.11, 0.98, 0.76])
        Output: np.array([0.11, 0.98, 0.76])

        Input: [[[[0.1, 0.2], [0.3, 0.4]]]] or
            np.array([np.array([0.1, 0.2]), np.array([0.3, 0.4])])
        Output: np.array([np.array([0.1, 0.2]), np.array([0.3, 0.4])])
        """
        if isinstance(output_data, np.ndarray):
            return output_data
        else:
            return np.array(output_data[0][0])

    def _parse_tokenizer_output(self, output_data, target_set):
        """
        Parses the tokenizer pipeline output.

        Examples:

        Input: [{"entity": "PRON", "score": 0.95}, {"entity": "NOUN", "score": 0.998}]
        Output: "PRON,NOUN"

        Input: [[{"entity": "PRON", "score": 0.95}, {"entity": "NOUN", "score": 0.998}],
                [{"entity": "PRON", "score": 0.95}, {"entity": "NOUN", "score": 0.998}]]
        Output: ["PRON,NOUN", "PRON,NOUN"]
        """
        # NB: We're collapsing the results here to a comma separated string for each inference
        # input string. This is to simplify having to otherwise make extensive changes to
        # ColSpec in order to support schema enforcement of List[List[str]]
        if isinstance(output_data[0], list):
            return [self._parse_tokenizer_output(coll, target_set) for coll in output_data]
        else:
            # NB: Since there are no attributes accessible from the pipeline object that determine
            # what the characteristics of the return structure names are within the dictionaries,
            # Determine which one is present in the output to extract the correct entries.
            target = target_set.intersection(output_data[0].keys()).pop()
            return ",".join([coll[target] for coll in output_data])

    @staticmethod
    def _parse_list_of_multiple_dicts(output_data, target_dict_key):
        """
        Returns the first value of the `target_dict_key` that matches in the first dictionary in a
        list of dictionaries.
        """

        def fetch_target_key_value(data, key):
            if isinstance(data[0], dict):
                return data[0][key]
            return [item[0][key] for item in data]

        if isinstance(output_data[0], list):
            return [
                fetch_target_key_value(collection, target_dict_key) for collection in output_data
            ]
        else:
            return [output_data[0][target_dict_key]]

    def _parse_question_answer_input(self, data):
        """
        Parses the single string input representation for a question answer pipeline into the
        required dict format for a `question-answering` pipeline.
        """
        if isinstance(data, list):
            return [self._parse_question_answer_input(entry) for entry in data]
        elif isinstance(data, dict):
            expected_keys = {"question", "context"}
            if not expected_keys.intersection(set(data.keys())) == expected_keys:
                raise MlflowException(
                    f"Invalid keys were submitted. Keys must be exclusively {expected_keys}"
                )
            return data
        else:
            raise MlflowException(
                "An invalid type has been supplied. Must be either List[Dict[str, str]] or "
                f"Dict[str, str]. {type(data)} is not supported.",
                error_code=INVALID_PARAMETER_VALUE,
            )

    def _parse_text2text_input(self, data):
        """
        Parses the mixed input types that can be submitted into a text2text Pipeline.
        Valid examples:

        Input:
            {"context": "abc", "answer": "def"}
        Output:
            "context: abc answer: def"
        Input:
            [{"context": "abc", "answer": "def"}, {"context": "ghi", "answer": "jkl"}]
        Output:
            ["context: abc answer: def", "context: ghi answer: jkl"]
        Input:
            "abc"
        Output:
            "abc"
        Input:
            ["abc", "def"]
        Output:
            ["abc", "def"]
        """
        if isinstance(data, dict) and all(isinstance(value, str) for value in data.values()):
            if all(isinstance(key, str) for key in data) and "inputs" not in data:
                # NB: Text2Text Pipelines require submission of text in a pseudo-string based dict
                # formatting.
                # As an example, for the input of:
                # data = {"context": "The sky is blue", "answer": "blue"}
                # This method will return the Pipeline-required format of:
                # "context: The sky is blue. answer: blue"
                return " ".join(f"{key}: {value}" for key, value in data.items())
            else:
                return list(data.values())
        elif isinstance(data, list) and all(isinstance(value, dict) for value in data):
            return [self._parse_text2text_input(entry) for entry in data]
        elif isinstance(data, str) or (
            isinstance(data, list) and all(isinstance(value, str) for value in data)
        ):
            return data
        else:
            raise MlflowException(
                f"An invalid type has been supplied: {_truncate_and_ellipsize(data, 100)} "
                f"(type: {type(data).__name__}). Please supply a Dict[str, str], str, List[str], "
                "or a List[Dict[str, str]] for a Text2Text Pipeline.",
                error_code=INVALID_PARAMETER_VALUE,
            )

    def _parse_json_encoded_list(self, data, key_to_unpack):
        """
        Parses the complex input types for pipelines such as ZeroShotClassification in which
        the required input type is Dict[str, Union[str, List[str]]] wherein the list
        provided is encoded as JSON. This method unpacks that string to the required
        elements.
        """
        if isinstance(data, list):
            return [self._parse_json_encoded_list(entry, key_to_unpack) for entry in data]
        elif isinstance(data, dict):
            if key_to_unpack not in data:
                raise MlflowException(
                    "Invalid key in inference payload. The expected inference data key "
                    f"is: {key_to_unpack}",
                    error_code=INVALID_PARAMETER_VALUE,
                )
            if isinstance(data[key_to_unpack], str):
                try:
                    return {
                        k: (json.loads(v) if k == key_to_unpack else v) for k, v in data.items()
                    }
                except json.JSONDecodeError:
                    return data
            elif isinstance(data[key_to_unpack], list):
                return data

    @staticmethod
    def _parse_json_encoded_dict_payload_to_dict(data, key_to_unpack):
        """
        Parses complex dict input types that have been json encoded. Pipelines like
        TableQuestionAnswering require such input types.
        """
        if isinstance(data, list):
            return [
                {
                    key: (
                        json.loads(value)
                        if key == key_to_unpack and isinstance(value, str)
                        else value
                    )
                    for key, value in entry.items()
                }
                for entry in data
            ]
        elif isinstance(data, dict):
            # This is to handle serving use cases as the DataFrame encapsulation converts
            # collections within rows to np.array type. In order to process this data through
            # the transformers.Pipeline API, we need to cast these arrays back to lists
            # and replace the single quotes with double quotes after extracting the
            # json-encoded `table` (a pandas DF) in order to convert it to a dict that
            # the TableQuestionAnsweringPipeline can accept and cast to a Pandas DataFrame.
            #
            # An example casting that occurs for this case when input to model serving is the
            # conversion of a user input of:
            #   '{"inputs": {"query": "What is the longest distance?",
            #                "table": {"Distance": ["1000", "10", "1"]}}}'
            # is converted to:
            #   [{'query': array('What is the longest distance?', dtype='<U29'),
            #     'table': array('{\'Distance\': [\'1000\', \'10\', \'1\']}', dtype='U<204')}]
            # which is an invalid input to the pipeline.
            # this method converts the input to:
            #   {'query': 'What is the longest distance?',
            #    'table': {'Distance': ['1000', '10', '1']}}
            # which is a valid input to the TableQuestionAnsweringPipeline.
            output = {}
            for key, value in data.items():
                if key == key_to_unpack:
                    if isinstance(value, np.ndarray):
                        output[key] = ast.literal_eval(value.item())
                    else:
                        output[key] = ast.literal_eval(value)
                else:
                    if isinstance(value, np.ndarray):
                        # This cast to np.ndarray occurs when more than one question is asked.
                        output[key] = value.item()
                    else:
                        # Otherwise, the entry does not need casting from a np.ndarray type to
                        # list as it is already a scalar string.
                        output[key] = value
            return output
        else:
            return {
                key: (
                    json.loads(value) if key == key_to_unpack and isinstance(value, str) else value
                )
                for key, value in data.items()
            }

    @staticmethod
    def _validate_str_or_list_str(data):
        if not isinstance(data, (str, list)):
            raise MlflowException(
                f"The input data is of an incorrect type. {type(data)} is invalid. "
                "Must be either string or List[str]",
                error_code=INVALID_PARAMETER_VALUE,
            )
        elif isinstance(data, list) and not all(isinstance(entry, str) for entry in data):
            raise MlflowException(
                "If supplying a list, all values must be of string type.",
                error_code=INVALID_PARAMETER_VALUE,
            )

    @staticmethod
    def _convert_cast_lists_from_np_back_to_list(data):
        """
        This handles the casting of dicts within lists from Pandas DF conversion within model
        serving back into the required Dict[str, List[str]] if this type matching occurs.
        Otherwise, it's a noop.
        """
        if not isinstance(data, list):
            # NB: applying a short-circuit return here to not incur runtime overhead with
            # type validation if the input is not a list
            return data
        elif not all(isinstance(value, dict) for value in data):
            return data
        else:
            parsed_data = []
            for entry in data:
                if all(isinstance(value, np.ndarray) for value in entry.values()):
                    parsed_data.append({key: value.tolist() for key, value in entry.items()})
                else:
                    parsed_data.append(entry)
            return parsed_data

    @staticmethod
    def is_base64_image(image):
        """Check whether input image is a base64 encoded"""

        try:
            b64_decoded_image = base64.b64decode(image)
            return (
                base64.b64encode(b64_decoded_image).decode("utf-8") == image
                or base64.encodebytes(b64_decoded_image).decode("utf-8") == image
            )
        except binascii.Error:
            return False

    def _convert_image_input(self, input_data):
        """
        Conversion utility for decoding the base64 encoded bytes data of a raw image file when
        parsed through model serving, if applicable. Direct usage of the pyfunc implementation
        outside of model serving will treat this utility as a noop.

        For reference, the expected encoding for input to Model Serving will be:

        import requests
        import base64

        response = requests.get("https://www.my.images/a/sound/file.jpg")
        encoded_image = base64.b64encode(response.content).decode("utf-8")

        inference_data = json.dumps({"inputs": [encoded_image]})

        or

        inference_df = pd.DataFrame(
        pd.Series([encoded_image], name="image_file")
        )
        split_dict = {"dataframe_split": inference_df.to_dict(orient="split")}
        split_json = json.dumps(split_dict)

        or

        records_dict = {"dataframe_records": inference_df.to_dict(orient="records")}
        records_json = json.dumps(records_dict)

        This utility will convert this JSON encoded, base64 encoded text back into bytes for
        input into the Image pipelines for inference.
        """

        def process_input_element(input_element):
            input_value = next(iter(input_element.values()))
            if isinstance(input_value, str) and not self.is_base64_image(input_value):
                self._validate_str_input_uri_or_file(input_value)
            return input_value

        if isinstance(input_data, list) and all(
            isinstance(element, dict) for element in input_data
        ):
            # Use a list comprehension for readability
            # the elimination of empty collection declarations
            return [process_input_element(element) for element in input_data]
        elif isinstance(input_data, str) and not self.is_base64_image(input_data):
            self._validate_str_input_uri_or_file(input_data)

        return input_data

    def _convert_audio_input(
        self, data: Union[AudioInput, list[dict[int, list[AudioInput]]]]
    ) -> Union[AudioInput, list[AudioInput]]:
        """
        Convert the input data into the format that the Transformers pipeline expects.

        Args:
            data: The input data to be converted. This can be one of the following:
                1. A single input audio data (bytes, numpy array, or a path or URI to an audio file)
                2. List of dictionaries, derived from Pandas DataFrame with `orient="records"`.
                   This is the outcome of the pyfunc signature validation for the audio input.
                   E.g. [{[0]: <audio data>}, {[1]: <audio data>}]

        Returns:
            A single or list of audio data.
        """
        if isinstance(data, list):
            data = [list(element.values())[0] for element in data]
            decoded = [self._decode_audio(audio) for audio in data]
            # Signature validation converts a single audio data into a list (via Pandas Series).
            # We have to unwrap it back not to confuse with batch processing.
            return decoded if len(decoded) > 1 else decoded[0]
        else:
            return self._decode_audio(data)

    def _decode_audio(self, audio: AudioInput) -> AudioInput:
        """
        Decode the audio data if it is base64 encoded bytes, otherwise no-op.
        """
        if isinstance(audio, str):
            # Input is an URI to the audio file to be processed.
            self._validate_str_input_uri_or_file(audio)
            return audio
        elif isinstance(audio, np.ndarray):
            # Input is a numpy array that contains floating point time series of the audio.
            return audio
        elif isinstance(audio, bytes):
            # Input is a bytes object. In model serving, the input audio data is b64encoded.
            # They are typically decoded before reaching here, but iff the inference payload
            # contains raw bytes in the key 'inputs', the upstream code will not decode the
            # bytes. Therefore, we need to decode the bytes here. For other cases like
            # 'dataframe_records' or 'dataframe_split', the bytes should be already decoded.
            if self.is_base64_audio(audio):
                return base64.b64decode(audio)
            else:
                return audio
        else:
            raise MlflowException(
                "Invalid audio data. Must be either bytes, str, or np.ndarray.",
                error_code=INVALID_PARAMETER_VALUE,
            )

    @staticmethod
    def is_base64_audio(audio: bytes) -> bool:
        """Check whether input audio is a base64 encoded"""
        try:
            return base64.b64encode(base64.b64decode(audio)) == audio
        except binascii.Error:
            return False

    @staticmethod
    def _validate_str_input_uri_or_file(input_str):
        """
        Validation of blob references to either audio or image files,
        if a string is input to the ``predict``
        method, perform validation of the string contents by checking for a valid uri or
        filesystem reference instead of surfacing the cryptic stack trace that is otherwise raised
        for an invalid uri input.
        """

        def is_uri(s):
            try:
                result = urlparse(s)
                return all([result.scheme, result.netloc])
            except ValueError:
                return False

        valid_uri = os.path.isfile(input_str) or is_uri(input_str)

        if not valid_uri:
            if len(input_str) <= 20:
                data_str = f"Received: {input_str}"
            else:
                data_str = f"Received (truncated): {input_str[:20]}..."
            raise MlflowException(
                "An invalid string input was provided. String inputs to "
                "audio or image files must be either a file location or a uri."
                f"audio files must be either a file location or a uri. {data_str}",
                error_code=BAD_REQUEST,
            )

    def _format_prompt_template(self, input_data):
        """
        Wraps the input data in the specified prompt template. If no template is
        specified, or if the pipeline is an unsupported type, or if the input type
        is not a string or list of strings, then the input data is returned unchanged.
        """
        if not self.prompt_template:
            return input_data

        if self.pipeline.task not in _SUPPORTED_PROMPT_TEMPLATING_TASK_TYPES:
            raise MlflowException(
                f"_format_prompt_template called on an unexpected pipeline type. "
                f"Expected one of: {_SUPPORTED_PROMPT_TEMPLATING_TASK_TYPES}. "
                f"Received: {self.pipeline.task}"
            )

        if isinstance(input_data, str):
            return self.prompt_template.format(prompt=input_data)
        elif isinstance(input_data, list):
            # if every item is a string, then apply formatting to every item
            if all(isinstance(data, str) for data in input_data):
                return [self.prompt_template.format(prompt=data) for data in input_data]

        # throw for unsupported types
        raise MlflowException.invalid_parameter_value(
            "Prompt templating is only supported for data of type str or List[str]. "
            f"Got {type(input_data)} instead."
        )


@experimental
@autologging_integration(FLAVOR_NAME)
def autolog(
    log_input_examples=False,
    log_model_signatures=False,
    log_models=False,
    log_datasets=False,
    disable=False,
    exclusive=False,
    disable_for_unsupported_versions=False,
    silent=False,
    extra_tags=None,
):
    """
    This autologging integration is solely used for disabling spurious autologging of irrelevant
    sub-models that are created during the training and evaluation of transformers-based models.
    Autologging functionality is not implemented fully for the transformers flavor.
    """
    # A list of other flavors whose base autologging config would be automatically logged due to
    # training a model that would otherwise create a run and be logged internally within the
    # transformers-supported trainer calls.
    DISABLED_ANCILLARY_FLAVOR_AUTOLOGGING = ["sklearn", "tensorflow", "pytorch"]

    def train(original, *args, **kwargs):
        with disable_discrete_autologging(DISABLED_ANCILLARY_FLAVOR_AUTOLOGGING):
            return original(*args, **kwargs)

    with contextlib.suppress(ImportError):
        import setfit

        safe_patch(
            FLAVOR_NAME,
            (
                setfit.SetFitTrainer
                if Version(setfit.__version__) < Version("1.0.0")
                else setfit.Trainer
            ),
            "train",
            functools.partial(train),
            manage_run=False,
        )

    with contextlib.suppress(ImportError):
        import transformers

        classes = [transformers.Trainer, transformers.Seq2SeqTrainer]
        methods = ["train"]
        for clazz in classes:
            for method in methods:
                safe_patch(FLAVOR_NAME, clazz, method, functools.partial(train), manage_run=False)


def _get_prompt_template(model_path):
    if not os.path.exists(model_path):
        raise MlflowException(
            f'Could not find an "{MLMODEL_FILE_NAME}" configuration file at "{model_path}"',
            RESOURCE_DOES_NOT_EXIST,
        )

    model_conf = Model.load(model_path)
    if model_conf.metadata:
        return model_conf.metadata.get(FlavorKey.PROMPT_TEMPLATE)

    return None


def _validate_prompt_template(prompt_template):
    if prompt_template is None:
        return

    if not isinstance(prompt_template, str):
        raise MlflowException(
            f"Argument `prompt_template` must be a string, received {type(prompt_template)}",
            INVALID_PARAMETER_VALUE,
        )

    format_args = [
        tup[1] for tup in string.Formatter().parse(prompt_template) if tup[1] is not None
    ]

    # expect there to only be one format arg, and for that arg to be "prompt"
    if format_args != ["prompt"]:
        raise MlflowException.invalid_parameter_value(
            "Argument `prompt_template` must be a string with a single format arg, 'prompt'. "
            "For example: 'Answer the following question in a friendly tone. Q: {prompt}. A:'\n"
            f"Received {prompt_template}. "
        )<|MERGE_RESOLUTION|>--- conflicted
+++ resolved
@@ -812,16 +812,13 @@
     example_no_conversion: Optional[bool] = None,
     prompt_template: Optional[str] = None,
     save_pretrained: bool = True,
-<<<<<<< HEAD
+    prompts: Optional[list[Union[str, Prompt]]] = None,
     name: Optional[str] = None,
     params: Optional[dict[str, Any]] = None,
     tags: Optional[dict[str, Any]] = None,
     model_type: Optional[str] = None,
     step: int = 0,
     model_id: Optional[str] = None,
-=======
-    prompts: Optional[list[Union[str, Prompt]]] = None,
->>>>>>> df38fbc7
     **kwargs,
 ):
     """
@@ -1025,16 +1022,13 @@
         example_no_conversion: {{ example_no_conversion }}
         prompt_template: {{ prompt_template }}
         save_pretrained: {{ save_pretrained }}
-<<<<<<< HEAD
+        prompts: {{ prompts }}
         name: {{ name }}
         params: {{ params }}
         tags: {{ tags }}
         model_type: {{ model_type }}
         step: {{ step }}
         model_id: {{ model_id }}
-=======
-        prompts: {{ prompts }}
->>>>>>> df38fbc7
         kwargs: Additional arguments for :py:class:`mlflow.models.model.Model`
     """
     return Model.log(
@@ -1066,15 +1060,12 @@
         example_no_conversion=example_no_conversion,
         prompt_template=prompt_template,
         save_pretrained=save_pretrained,
-<<<<<<< HEAD
+        prompts=prompts,
         params=params,
         tags=tags,
         model_type=model_type,
         step=step,
         model_id=model_id,
-=======
-        prompts=prompts,
->>>>>>> df38fbc7
         **kwargs,
     )
 
