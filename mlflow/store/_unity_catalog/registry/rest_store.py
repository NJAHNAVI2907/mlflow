--- conflicted
+++ resolved
@@ -77,11 +77,7 @@
     DeletePromptTagResponse,
     DeletePromptVersionRequest,
     DeletePromptVersionResponse,
-<<<<<<< HEAD
-    GetPromptRequest,
-    GetPromptResponse,
-=======
->>>>>>> 7685fbde
+
     GetPromptVersionByAliasRequest,
     GetPromptVersionByAliasResponse,
     GetPromptVersionRequest,
@@ -92,30 +88,24 @@
     SetPromptTagResponse,
     UnityCatalogSchema,
 )
-<<<<<<< HEAD
-=======
 from mlflow.protos.unity_catalog_prompt_messages_pb2 import (
     Prompt as ProtoPrompt,
 )
 from mlflow.protos.unity_catalog_prompt_messages_pb2 import (
     PromptVersion as ProtoPromptVersion,
 )
->>>>>>> 7685fbde
 from mlflow.protos.unity_catalog_prompt_service_pb2 import UnityCatalogPromptService
 from mlflow.store._unity_catalog.lineage.constants import (
     _DATABRICKS_LINEAGE_ID_HEADER,
     _DATABRICKS_ORG_ID_HEADER,
 )
 from mlflow.store._unity_catalog.registry.prompt_info import PromptInfo
-<<<<<<< HEAD
-=======
 from mlflow.store._unity_catalog.registry.utils import (
     mlflow_tags_to_proto,
     mlflow_tags_to_proto_version_tags,
     proto_info_to_mlflow_prompt_info,
     proto_to_mlflow_prompt,
 )
->>>>>>> 7685fbde
 from mlflow.store.artifact.databricks_sdk_models_artifact_repo import (
     DatabricksSDKModelsArtifactRepository,
 )
@@ -379,7 +369,6 @@
             DeleteModelVersionTagRequest: DeleteModelVersionTagResponse,
             GetModelVersionByAliasRequest: GetModelVersionByAliasResponse,
             CreatePromptRequest: CreatePromptResponse,
-<<<<<<< HEAD
             GetPromptRequest: GetPromptResponse,
             SearchPromptsRequest: SearchPromptsResponse,
             DeletePromptRequest: DeletePromptResponse,
@@ -388,7 +377,6 @@
             SetPromptTagRequest: SetPromptTagResponse,
             DeletePromptTagRequest: DeletePromptTagResponse,
             GetPromptVersionRequest: GetPromptVersionResponse,
-=======
             SearchPromptsRequest: SearchPromptsResponse,
             DeletePromptRequest: DeletePromptResponse,
             SetPromptTagRequest: SetPromptTagResponse,
@@ -396,7 +384,6 @@
             CreatePromptVersionRequest: CreatePromptVersionResponse,
             GetPromptVersionRequest: GetPromptVersionResponse,
             DeletePromptVersionRequest: DeletePromptVersionResponse,
->>>>>>> 7685fbde
             GetPromptVersionByAliasRequest: GetPromptVersionByAliasResponse,
         }
         return method_to_response[method]()
@@ -1228,15 +1215,12 @@
         """
         Create a new prompt in Unity Catalog (metadata only, no initial version).
         """
-<<<<<<< HEAD
         from mlflow.store._unity_catalog.registry.utils import (
             mlflow_tags_to_proto,
             proto_info_to_mlflow_prompt_info,
         )
         from mlflow.protos.unity_catalog_prompt_messages_pb2 import Prompt as ProtoPrompt
 
-=======
->>>>>>> 7685fbde
         # Create a Prompt object with the provided fields
         prompt_proto = ProtoPrompt()
         prompt_proto.name = name
@@ -1254,7 +1238,6 @@
         response_proto = self._call_endpoint(CreatePromptRequest, req_body)
         return proto_info_to_mlflow_prompt_info(response_proto.prompt, tags or {})
 
-<<<<<<< HEAD
     def get_prompt(self, name: str, version: Optional[Union[str, int]] = None) -> Optional[Prompt]:
         """
         Get prompt by name and version from Unity Catalog.
@@ -1307,8 +1290,6 @@
                 return None
             raise
 
-=======
->>>>>>> 7685fbde
     def search_prompts(
         self,
         filter_string: Optional[str] = None,
@@ -1329,14 +1310,11 @@
             catalog_name: Unity Catalog catalog name (for UC registries)
             schema_name: Unity Catalog schema name (for UC registries)
         """
-<<<<<<< HEAD
         from mlflow.store._unity_catalog.registry.utils import (
             proto_info_to_mlflow_prompt_info,
         )
         from mlflow.store.entities.paged_list import PagedList
 
-=======
->>>>>>> 7685fbde
         # Build the request with Unity Catalog schema if provided
         if catalog_name and schema_name:
             unity_catalog_schema = UnityCatalogSchema(
@@ -1381,8 +1359,80 @@
             proto_name=DeletePromptRequest,
         )
 
-<<<<<<< HEAD
-=======
+    def create_prompt_version(
+        self,
+        name: str,
+        template: str,
+        description: Optional[str] = None,
+        tags: Optional[dict[str, str]] = None,
+    ) -> Prompt:
+        """
+        Create a new prompt version in Unity Catalog.
+        """
+        from mlflow.store._unity_catalog.registry.utils import (
+            mlflow_tags_to_proto_version_tags,
+            proto_to_mlflow_prompt,
+        )
+        from mlflow.protos.unity_catalog_prompt_messages_pb2 import PromptVersion as ProtoPromptVersion
+
+        # Create a PromptVersion object with the provided fields
+        prompt_version_proto = ProtoPromptVersion()
+        prompt_version_proto.name = name
+        prompt_version_proto.template = template
+        if description:
+            prompt_version_proto.description = description
+        if tags:
+            prompt_version_proto.tags.extend(mlflow_tags_to_proto_version_tags(tags))
+
+        req_body = message_to_json(
+            CreatePromptVersionRequest(
+                name=name,
+                prompt_version=prompt_version_proto,
+            )
+        )
+        endpoint, method = self._get_endpoint_from_method(CreatePromptVersionRequest)
+        response_proto = self._edit_endpoint_and_call(
+            endpoint=endpoint,
+            method=method,
+            req_body=req_body,
+            name=name,
+            proto_name=CreatePromptVersionRequest,
+        )
+        return proto_to_mlflow_prompt(response_proto.prompt_version, tags or {})
+
+    def get_prompt_version(self, name: str, version: Union[str, int]) -> Prompt:
+        """
+        Get a specific prompt version from Unity Catalog.
+        """
+        from mlflow.store._unity_catalog.registry.utils import proto_to_mlflow_prompt
+
+        req_body = message_to_json(GetPromptVersionRequest(name=name, version=str(version)))
+        endpoint, method = self._get_endpoint_from_method(GetPromptVersionRequest)
+        response_proto = self._edit_endpoint_and_call(
+            endpoint=endpoint,
+            method=method,
+            req_body=req_body,
+            name=name,
+            version=version,
+            proto_name=GetPromptVersionRequest,
+        )
+        return proto_to_mlflow_prompt(response_proto.prompt_version, {})
+
+    def delete_prompt_version(self, name: str, version: Union[str, int]) -> None:
+        """
+        Delete a specific prompt version from Unity Catalog.
+        """
+        req_body = message_to_json(DeletePromptVersionRequest(name=name, version=str(version)))
+        endpoint, method = self._get_endpoint_from_method(DeletePromptVersionRequest)
+        self._edit_endpoint_and_call(
+            endpoint=endpoint,
+            method=method,
+            req_body=req_body,
+            name=name,
+            version=version,
+            proto_name=DeletePromptVersionRequest,
+        )
+
     def set_prompt_tag(self, name: str, key: str, value: str) -> None:
         """
         Set a tag on a prompt in Unity Catalog.
@@ -1458,7 +1508,6 @@
                 return None
             raise
 
->>>>>>> 7685fbde
     def create_prompt_version(
         self,
         name: str,
@@ -1469,15 +1518,6 @@
         """
         Create a new prompt version in Unity Catalog.
         """
-<<<<<<< HEAD
-        from mlflow.store._unity_catalog.registry.utils import (
-            mlflow_tags_to_proto_version_tags,
-            proto_to_mlflow_prompt,
-        )
-        from mlflow.protos.unity_catalog_prompt_messages_pb2 import PromptVersion as ProtoPromptVersion
-
-=======
->>>>>>> 7685fbde
         # Create a PromptVersion object with the provided fields
         prompt_version_proto = ProtoPromptVersion()
         prompt_version_proto.name = name
@@ -1507,11 +1547,6 @@
         """
         Get a specific prompt version from Unity Catalog.
         """
-<<<<<<< HEAD
-        from mlflow.store._unity_catalog.registry.utils import proto_to_mlflow_prompt
-
-=======
->>>>>>> 7685fbde
         req_body = message_to_json(GetPromptVersionRequest(name=name, version=str(version)))
         endpoint, method = self._get_endpoint_from_method(GetPromptVersionRequest)
         response_proto = self._edit_endpoint_and_call(
@@ -1526,11 +1561,7 @@
 
     def delete_prompt_version(self, name: str, version: Union[str, int]) -> None:
         """
-<<<<<<< HEAD
-        Delete a specific prompt version from Unity Catalog.
-=======
         Delete a prompt version from Unity Catalog.
->>>>>>> 7685fbde
         """
         req_body = message_to_json(DeletePromptVersionRequest(name=name, version=str(version)))
         endpoint, method = self._get_endpoint_from_method(DeletePromptVersionRequest)
@@ -1543,48 +1574,12 @@
             proto_name=DeletePromptVersionRequest,
         )
 
-<<<<<<< HEAD
-    def set_prompt_tag(self, name: str, key: str, value: str) -> None:
-        """
-        Set a tag on a prompt in Unity Catalog.
-        """
-        req_body = message_to_json(SetPromptTagRequest(name=name, key=key, value=value))
-        endpoint, method = self._get_endpoint_from_method(SetPromptTagRequest)
-        self._edit_endpoint_and_call(
-            endpoint=endpoint,
-            method=method,
-            req_body=req_body,
-            name=name,
-            key=key,
-            proto_name=SetPromptTagRequest,
-        )
-
-    def delete_prompt_tag(self, name: str, key: str) -> None:
-        """
-        Delete a tag from a prompt in Unity Catalog.
-        """
-        req_body = message_to_json(DeletePromptTagRequest(name=name, key=key))
-        endpoint, method = self._get_endpoint_from_method(DeletePromptTagRequest)
-        self._edit_endpoint_and_call(
-            endpoint=endpoint,
-            method=method,
-            req_body=req_body,
-            name=name,
-            key=key,
-            proto_name=DeletePromptTagRequest,
-        )
-
-=======
->>>>>>> 7685fbde
     def get_prompt_version_by_alias(self, name: str, alias: str) -> Prompt:
         """
         Get a prompt version by alias from Unity Catalog.
         """
-<<<<<<< HEAD
         from mlflow.store._unity_catalog.registry.utils import proto_to_mlflow_prompt
 
-=======
->>>>>>> 7685fbde
         req_body = message_to_json(GetPromptVersionByAliasRequest(name=name, alias=alias))
         endpoint, method = self._get_endpoint_from_method(GetPromptVersionByAliasRequest)
         response_proto = self._edit_endpoint_and_call(
@@ -1595,9 +1590,6 @@
             alias=alias,
             proto_name=GetPromptVersionByAliasRequest,
         )
-<<<<<<< HEAD
-        return proto_to_mlflow_prompt(response_proto.prompt_version, {})
-=======
         return proto_to_mlflow_prompt(response_proto.prompt_version, {})
 
     def _edit_endpoint_and_call(self, endpoint, method, req_body, proto_name, **kwargs):
@@ -1625,5 +1617,4 @@
             method=method,
             json_body=req_body,
             response_proto=self._get_response_from_method(proto_name),
-        )
->>>>>>> 7685fbde
+        )