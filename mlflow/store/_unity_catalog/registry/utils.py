"""
Utility functions for converting between Unity Catalog proto and MLflow entities.
"""

from typing import Optional

from mlflow.entities.model_registry.prompt import Prompt
from mlflow.protos.unity_catalog_prompt_messages_pb2 import (
    PromptAlias as ProtoPromptAlias,
)
from mlflow.protos.unity_catalog_prompt_messages_pb2 import (
    Prompt as ProtoPrompt,
)
from mlflow.protos.unity_catalog_prompt_messages_pb2 import (
    PromptTag as ProtoPromptTag,
)
from mlflow.protos.unity_catalog_prompt_messages_pb2 import (
    PromptVersion as ProtoPromptVersion,
)
from mlflow.protos.unity_catalog_prompt_messages_pb2 import (
    PromptVersionTag as ProtoPromptVersionTag,
)
from mlflow.store._unity_catalog.registry.prompt_info import PromptInfo


def proto_to_mlflow_tags(proto_tags: list[ProtoPromptTag]) -> dict[str, str]:
    """Convert proto prompt tags to MLflow tags dictionary."""
    return {tag.key: tag.value for tag in proto_tags} if proto_tags else {}


def proto_version_tags_to_mlflow(proto_tags: list[ProtoPromptVersionTag]) -> dict[str, str]:
    """Convert proto version tags to MLflow tags dictionary."""
    return {tag.key: tag.value for tag in proto_tags} if proto_tags else {}


def mlflow_tags_to_proto(tags: dict[str, str]) -> list[ProtoPromptTag]:
    """Convert MLflow tags dictionary to proto prompt tags."""
    return [ProtoPromptTag(key=k, value=v) for k, v in tags.items()] if tags else []


<<<<<<< HEAD
def mlflow_tags_to_proto_version_tags(tags: dict[str, str]) -> list[ProtoPromptVersionTag]:
    """Convert MLflow tags dictionary to proto version tags."""
=======
def proto_version_tags_to_mlflow_tags(
    proto_tags: list[ProtoPromptVersionTag],
) -> dict[str, str]:
    """Convert proto prompt version tags to MLflow tags dictionary."""
    return {tag.key: tag.value for tag in proto_tags} if proto_tags else {}


def mlflow_tags_to_proto_version_tags(tags: dict[str, str]) -> list[ProtoPromptVersionTag]:
    """Convert MLflow tags dictionary to proto prompt version tags."""
>>>>>>> 7685fbde
    return [ProtoPromptVersionTag(key=k, value=v) for k, v in tags.items()] if tags else []


def proto_info_to_mlflow_prompt_info(
    proto_info,  # Prompt type from protobuf
    prompt_tags: Optional[dict[str, str]] = None,
) -> PromptInfo:
    """Convert proto Prompt to MLflow PromptInfo entity.

    Prompt doesn't have template or version fields.
    This is used for create_prompt and search_prompts responses.
    """
    tags = proto_to_mlflow_tags(proto_info.tags) if proto_info.tags else {}
    if prompt_tags:
        tags.update(prompt_tags)

    return PromptInfo(
        name=proto_info.name,
        description=proto_info.description,
        tags=tags,
    )


def proto_to_mlflow_prompt(
    proto_version,  # PromptVersion type from protobuf
    prompt_tags: Optional[dict[str, str]] = None,
) -> Prompt:
    """Convert proto PromptVersion to MLflow prompt entity.

    PromptVersion has template and version fields.
    This is used for get_prompt_version responses.
    """
<<<<<<< HEAD
    # Extract version tags using the version tag function
    version_tags = proto_version_tags_to_mlflow(proto_version.tags) if proto_version.tags else {}
=======
    # Extract version tags
    version_tags = (
        proto_version_tags_to_mlflow_tags(proto_version.tags) if proto_version.tags else {}
    )
>>>>>>> 7685fbde

    # Extract aliases
    aliases = []
    if hasattr(proto_version, "aliases") and proto_version.aliases:
        aliases = [alias.alias for alias in proto_version.aliases]

    return Prompt(
        name=proto_version.name,
        version=int(proto_version.version),
        template=proto_version.template,
        commit_message=proto_version.description,
        creation_timestamp=proto_version.creation_timestamp,
        version_metadata=version_tags,
        prompt_tags=prompt_tags,
        aliases=aliases,
    )


def mlflow_prompt_to_proto(prompt: Prompt) -> ProtoPromptVersion:
    """Convert MLflow prompt entity to proto prompt version."""
    proto_version = ProtoPromptVersion()
    proto_version.name = prompt.name
    proto_version.version = str(prompt.version)
    proto_version.template = prompt.template
    if prompt.commit_message:
        proto_version.description = prompt.commit_message
    if prompt.creation_timestamp:
        proto_version.creation_timestamp = prompt.creation_timestamp

    # Add version tags using the version tag function
    if prompt.version_metadata:
        proto_version.tags.extend(mlflow_tags_to_proto_version_tags(prompt.version_metadata))

    # Add aliases
    if prompt.aliases:
        for alias in prompt.aliases:
            alias_proto = ProtoPromptAlias()
            alias_proto.alias = alias
            alias_proto.version = str(prompt.version)
            proto_version.aliases.append(alias_proto)

    return proto_version<|MERGE_RESOLUTION|>--- conflicted
+++ resolved
@@ -28,8 +28,10 @@
     return {tag.key: tag.value for tag in proto_tags} if proto_tags else {}
 
 
-def proto_version_tags_to_mlflow(proto_tags: list[ProtoPromptVersionTag]) -> dict[str, str]:
-    """Convert proto version tags to MLflow tags dictionary."""
+def proto_version_tags_to_mlflow_tags(
+    proto_tags: list[ProtoPromptVersionTag],
+) -> dict[str, str]:
+    """Convert proto prompt version tags to MLflow tags dictionary."""
     return {tag.key: tag.value for tag in proto_tags} if proto_tags else {}
 
 
@@ -38,20 +40,8 @@
     return [ProtoPromptTag(key=k, value=v) for k, v in tags.items()] if tags else []
 
 
-<<<<<<< HEAD
-def mlflow_tags_to_proto_version_tags(tags: dict[str, str]) -> list[ProtoPromptVersionTag]:
-    """Convert MLflow tags dictionary to proto version tags."""
-=======
-def proto_version_tags_to_mlflow_tags(
-    proto_tags: list[ProtoPromptVersionTag],
-) -> dict[str, str]:
-    """Convert proto prompt version tags to MLflow tags dictionary."""
-    return {tag.key: tag.value for tag in proto_tags} if proto_tags else {}
-
-
 def mlflow_tags_to_proto_version_tags(tags: dict[str, str]) -> list[ProtoPromptVersionTag]:
     """Convert MLflow tags dictionary to proto prompt version tags."""
->>>>>>> 7685fbde
     return [ProtoPromptVersionTag(key=k, value=v) for k, v in tags.items()] if tags else []
 
 
@@ -84,15 +74,10 @@
     PromptVersion has template and version fields.
     This is used for get_prompt_version responses.
     """
-<<<<<<< HEAD
-    # Extract version tags using the version tag function
-    version_tags = proto_version_tags_to_mlflow(proto_version.tags) if proto_version.tags else {}
-=======
     # Extract version tags
     version_tags = (
         proto_version_tags_to_mlflow_tags(proto_version.tags) if proto_version.tags else {}
     )
->>>>>>> 7685fbde
 
     # Extract aliases
     aliases = []
