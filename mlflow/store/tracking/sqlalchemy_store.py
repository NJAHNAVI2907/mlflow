--- conflicted
+++ resolved
@@ -605,12 +605,10 @@
             query = session.query(SqlRun)
             for j in _get_sqlalchemy_filter_clauses(parsed_filters, session):
                 query = query.join(j)
-<<<<<<< HEAD
+
             # using an outer join is necessary here because we want to be able to sort
             # on a column (tag, metric or param) without removing the lines that
             # do not have a value for this column (which is what inner join would do)
-=======
->>>>>>> 5f1f0aeb
             for j in sorting_joins:
                 query = query.outerjoin(j)
 
