--- conflicted
+++ resolved
@@ -1,7 +1,6 @@
 import json
 import logging
-<<<<<<< HEAD
-from typing import Any, Dict, List, Optional
+from typing import Any, Optional
 
 from mlflow.entities import (
     DatasetInput,
@@ -18,11 +17,6 @@
     TraceInfo,
     ViewType,
 )
-=======
-from typing import Optional
-
-from mlflow.entities import DatasetInput, Experiment, Metric, Run, RunInfo, TraceInfo, ViewType
->>>>>>> 0cf210ea
 from mlflow.entities.trace_status import TraceStatus
 from mlflow.exceptions import MlflowException
 from mlflow.protos import databricks_pb2
@@ -575,14 +569,13 @@
         )
         self._call_endpoint(LogModel, req_body)
 
-<<<<<<< HEAD
     def create_logged_model(
         self,
         experiment_id: str,
         name: Optional[str] = None,
         source_run_id: Optional[str] = None,
-        tags: Optional[List[LoggedModelTag]] = None,
-        params: Optional[List[LoggedModelParameter]] = None,
+        tags: Optional[list[LoggedModelTag]] = None,
+        params: Optional[list[LoggedModelParameter]] = None,
         model_type: Optional[str] = None,
     ) -> LoggedModel:
         """
@@ -628,10 +621,10 @@
 
     def search_logged_models(
         self,
-        experiment_ids: List[str],
+        experiment_ids: list[str],
         filter_string: Optional[str] = None,
         max_results: Optional[int] = None,
-        order_by: Optional[List[Dict[str, Any]]] = None,
+        order_by: Optional[list[dict[str, Any]]] = None,
         page_token: Optional[str] = None,
     ) -> PagedList[LoggedModel]:
         """
@@ -698,7 +691,7 @@
         )
         return self._call_endpoint(FinalizeLoggedModel, json_body=json_body, endpoint=endpoint)
 
-    def set_logged_model_tags(self, model_id: str, tags: List[LoggedModelTag]) -> None:
+    def set_logged_model_tags(self, model_id: str, tags: list[LoggedModelTag]) -> None:
         """
         Set tags on the specified logged model.
 
@@ -732,12 +725,9 @@
     def log_inputs(
         self,
         run_id: str,
-        datasets: Optional[List[DatasetInput]] = None,
-        models: Optional[List[LoggedModelInput]] = None,
+        datasets: Optional[list[DatasetInput]] = None,
+        models: Optional[list[LoggedModelInput]] = None,
     ):
-=======
-    def log_inputs(self, run_id: str, datasets: Optional[list[DatasetInput]] = None):
->>>>>>> 0cf210ea
         """
         Log inputs, such as datasets, to the specified run.
 
@@ -761,7 +751,7 @@
         )
         self._call_endpoint(LogInputs, req_body)
 
-    def log_outputs(self, run_id: str, models: List[LoggedModelOutput]):
+    def log_outputs(self, run_id: str, models: list[LoggedModelOutput]):
         """
         Log outputs, such as models, to the specified run.
 
