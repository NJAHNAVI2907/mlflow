--- conflicted
+++ resolved
@@ -1,9 +1,5 @@
 from abc import ABCMeta, abstractmethod
-<<<<<<< HEAD
-from typing import Any, Dict, List, Optional, Tuple
-=======
-from typing import Optional
->>>>>>> 0cf210ea
+from typing import Any, Optional
 
 from mlflow.entities import (
     DatasetInput,
@@ -663,8 +659,8 @@
     def log_inputs(
         self,
         run_id: str,
-        datasets: Optional[List[DatasetInput]] = None,
-        models: Optional[List[LoggedModelInput]] = None,
+        datasets: Optional[list[DatasetInput]] = None,
+        models: Optional[list[LoggedModelInput]] = None,
     ):
         """
         Log inputs, such as datasets, to the specified run.
@@ -680,12 +676,7 @@
             None.
         """
 
-<<<<<<< HEAD
-    def log_outputs(self, run_id: str, models: List[LoggedModelOutput]):
-=======
-    @abstractmethod
-    def log_inputs(self, run_id: str, datasets: Optional[list[DatasetInput]] = None):
->>>>>>> 0cf210ea
+    def log_outputs(self, run_id: str, models: list[LoggedModelOutput]):
         """
         Log outputs, such as models, to the specified run.
 
@@ -707,8 +698,8 @@
         experiment_id: str,
         name: Optional[str] = None,
         source_run_id: Optional[str] = None,
-        tags: Optional[List[LoggedModelTag]] = None,
-        params: Optional[List[LoggedModelParameter]] = None,
+        tags: Optional[list[LoggedModelTag]] = None,
+        params: Optional[list[LoggedModelParameter]] = None,
         model_type: Optional[str] = None,
     ) -> LoggedModel:
         """
@@ -729,10 +720,10 @@
 
     def search_logged_models(
         self,
-        experiment_ids: List[str],
+        experiment_ids: list[str],
         filter_string: Optional[str] = None,
         max_results: Optional[int] = None,
-        order_by: Optional[List[Dict[str, Any]]] = None,
+        order_by: Optional[list[dict[str, Any]]] = None,
         page_token: Optional[str] = None,
     ) -> PagedList[LoggedModel]:
         """
@@ -777,7 +768,7 @@
         """
         raise NotImplementedError
 
-    def set_logged_model_tags(self, model_id: str, tags: List[LoggedModelTag]) -> None:
+    def set_logged_model_tags(self, model_id: str, tags: list[LoggedModelTag]) -> None:
         """
         Set tags on the specified logged model.
 
