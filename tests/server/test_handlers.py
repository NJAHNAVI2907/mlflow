import json
import uuid
from unittest import mock

import pytest

import mlflow
from mlflow.entities import ScorerVersion, TraceInfo, TraceState, ViewType
from mlflow.entities.model_registry import (
    ModelVersion,
    ModelVersionTag,
    RegisteredModel,
    RegisteredModelTag,
)
from mlflow.entities.model_registry.prompt_version import IS_PROMPT_TAG_KEY, PROMPT_TEXT_TAG_KEY
from mlflow.entities.trace_location import TraceLocation as EntityTraceLocation
from mlflow.exceptions import MlflowException
from mlflow.protos.databricks_pb2 import INTERNAL_ERROR, INVALID_PARAMETER_VALUE, ErrorCode
from mlflow.protos.model_registry_pb2 import (
    CreateModelVersion,
    CreateRegisteredModel,
    DeleteModelVersion,
    DeleteModelVersionTag,
    DeleteRegisteredModel,
    DeleteRegisteredModelAlias,
    DeleteRegisteredModelTag,
    GetLatestVersions,
    GetModelVersion,
    GetModelVersionByAlias,
    GetModelVersionDownloadUri,
    GetRegisteredModel,
    RenameRegisteredModel,
    SearchModelVersions,
    SearchRegisteredModels,
    SetModelVersionTag,
    SetRegisteredModelAlias,
    SetRegisteredModelTag,
    TransitionModelVersionStage,
    UpdateModelVersion,
    UpdateRegisteredModel,
)
from mlflow.protos.service_pb2 import (
    CalculateTraceFilterCorrelation,
    CreateExperiment,
    DeleteScorer,
    GetScorer,
    ListScorers,
    ListScorerVersions,
    RegisterScorer,
    SearchExperiments,
    SearchLoggedModels,
    SearchRuns,
    SearchTraces,
    SearchTracesV3,
    TraceLocation,
)
from mlflow.protos.webhooks_pb2 import ListWebhooks
from mlflow.server import (
    ARTIFACTS_DESTINATION_ENV_VAR,
    BACKEND_STORE_URI_ENV_VAR,
    SERVE_ARTIFACTS_ENV_VAR,
    app,
)
from mlflow.server.handlers import (
    ModelRegistryStoreRegistryWrapper,
    TrackingStoreRegistryWrapper,
    _calculate_trace_filter_correlation,
    _convert_path_parameter_to_flask_format,
    _create_dataset_handler,
    _create_experiment,
    _create_model_version,
    _create_registered_model,
    _delete_artifact_mlflow_artifacts,
    _delete_dataset_handler,
    _delete_dataset_tag_handler,
    _delete_model_version,
    _delete_model_version_tag,
    _delete_registered_model,
    _delete_registered_model_alias,
    _delete_registered_model_tag,
    _delete_scorer,
    _deprecated_search_traces_v2,
    _get_dataset_experiment_ids_handler,
    _get_dataset_handler,
    _get_dataset_records_handler,
    _get_latest_versions,
    _get_model_version,
    _get_model_version_by_alias,
    _get_model_version_download_uri,
    _get_registered_model,
    _get_request_message,
    _get_scorer,
    _get_trace_artifact_repo,
    _list_scorer_versions,
    _list_scorers,
    _list_webhooks,
    _log_batch,
    _register_scorer,
    _rename_registered_model,
    _search_evaluation_datasets_handler,
    _search_experiments,
    _search_logged_models,
    _search_model_versions,
    _search_registered_models,
    _search_runs,
    _search_traces_v3,
    _set_dataset_tags_handler,
    _set_model_version_tag,
    _set_registered_model_alias,
    _set_registered_model_tag,
    _transition_stage,
    _update_model_version,
    _update_registered_model,
    _upsert_dataset_records_handler,
    _validate_source_run,
    catch_mlflow_exception,
    get_endpoints,
)
from mlflow.store._unity_catalog.registry.rest_store import UcModelRegistryStore
from mlflow.store.artifact.azure_blob_artifact_repo import AzureBlobArtifactRepository
from mlflow.store.artifact.local_artifact_repo import LocalArtifactRepository
from mlflow.store.artifact.s3_artifact_repo import S3ArtifactRepository
from mlflow.store.entities.paged_list import PagedList
from mlflow.store.model_registry import (
    SEARCH_MODEL_VERSION_MAX_RESULTS_THRESHOLD,
    SEARCH_REGISTERED_MODEL_MAX_RESULTS_DEFAULT,
)
from mlflow.store.model_registry.rest_store import RestStore as ModelRegistryRestStore
from mlflow.store.tracking.rest_store import RestStore
from mlflow.tracing.analysis import TraceFilterCorrelationResult
from mlflow.utils.mlflow_tags import MLFLOW_ARTIFACT_LOCATION
from mlflow.utils.proto_json_utils import message_to_json
from mlflow.utils.validation import MAX_BATCH_LOG_REQUEST_SIZE


@pytest.fixture
def mock_get_request_message():
    with mock.patch("mlflow.server.handlers._get_request_message") as m:
        yield m


@pytest.fixture
def mock_get_request_json():
    with mock.patch("mlflow.server.handlers._get_request_json") as m:
        yield m


@pytest.fixture
def mock_tracking_store():
    with mock.patch("mlflow.server.handlers._get_tracking_store") as m:
        mock_store = mock.MagicMock()
        m.return_value = mock_store
        yield mock_store


@pytest.fixture
def mock_model_registry_store():
    with mock.patch("mlflow.server.handlers._get_model_registry_store") as m:
        mock_store = mock.MagicMock()
        mock_store.list_webhooks_by_event.return_value = PagedList([], None)
        m.return_value = mock_store
        yield mock_store


@pytest.fixture
def enable_serve_artifacts(monkeypatch):
    monkeypatch.setenv(SERVE_ARTIFACTS_ENV_VAR, "true")


@pytest.fixture
def mock_evaluation_dataset():
    from mlflow.protos.datasets_pb2 import Dataset as ProtoDataset

    dataset = mock.MagicMock()
    dataset.dataset_id = "d-1234567890abcdef1234567890abcdef"
    dataset.name = "test_dataset"
    dataset.digest = "abc123"
    dataset.created_time = 1234567890
    dataset.last_update_time = 1234567890
    dataset.created_by = "test_user"
    dataset.last_updated_by = "test_user"
    dataset.tags = {"env": "test", "version": "1.0"}
    dataset.experiment_ids = ["0", "1"]
    dataset.records = []
    dataset.schema = json.dumps(
        {"inputs": {"question": "string"}, "expectations": {"accuracy": "float"}}
    )
    dataset.profile = json.dumps({"record_count": 0})

    proto_dataset = ProtoDataset()
    proto_dataset.dataset_id = dataset.dataset_id
    proto_dataset.name = dataset.name
    proto_dataset.digest = dataset.digest
    proto_dataset.created_time = dataset.created_time
    proto_dataset.last_update_time = dataset.last_update_time
    proto_dataset.created_by = dataset.created_by
    proto_dataset.last_updated_by = dataset.last_updated_by
    proto_dataset.schema = dataset.schema
    proto_dataset.profile = dataset.profile

    dataset.to_proto = mock.MagicMock(return_value=proto_dataset)

    return dataset


def test_health():
    with app.test_client() as c:
        response = c.get("/health")
        assert response.status_code == 200
        assert response.get_data().decode() == "OK"


def test_version():
    with app.test_client() as c:
        response = c.get("/version")
        assert response.status_code == 200
        assert response.get_data().decode() == mlflow.__version__


def test_get_endpoints():
    endpoints = get_endpoints()
    create_experiment_endpoint = [e for e in endpoints if e[1] == _create_experiment]
    assert len(create_experiment_endpoint) == 2


def test_convert_path_parameter_to_flask_format():
    converted = _convert_path_parameter_to_flask_format("/mlflow/trace")
    assert "/mlflow/trace" == converted

    converted = _convert_path_parameter_to_flask_format("/mlflow/trace/{request_id}")
    assert "/mlflow/trace/<request_id>" == converted

    converted = _convert_path_parameter_to_flask_format("/mlflow/{foo}/{bar}/{baz}")
    assert "/mlflow/<foo>/<bar>/<baz>" == converted


def test_all_model_registry_endpoints_available():
    endpoints = {handler: method for (path, handler, method) in get_endpoints()}

    # Test that each of the handler is enabled as an endpoint with appropriate method.
    expected_endpoints = {
        "POST": [
            _create_registered_model,
            _create_model_version,
            _rename_registered_model,
            _transition_stage,
        ],
        "PATCH": [_update_registered_model, _update_model_version],
        "DELETE": [_delete_registered_model, _delete_registered_model],
        "GET": [
            _search_model_versions,
            _get_latest_versions,
            _get_registered_model,
            _get_model_version,
            _get_model_version_download_uri,
        ],
    }
    # TODO: efficient mechanism to test endpoint path
    for method, handlers in expected_endpoints.items():
        for handler in handlers:
            assert handler in endpoints
            assert endpoints[handler] == [method]


def test_can_parse_json():
    request = mock.MagicMock()
    request.method = "POST"
    request.content_type = "application/json"
    request.get_json = mock.MagicMock()
    request.get_json.return_value = {"name": "hello"}
    msg = _get_request_message(CreateExperiment(), flask_request=request)
    assert msg.name == "hello"


def test_can_parse_post_json_with_unknown_fields():
    request = mock.MagicMock()
    request.method = "POST"
    request.content_type = "application/json"
    request.get_json = mock.MagicMock()
    request.get_json.return_value = {"name": "hello", "WHAT IS THIS FIELD EVEN": "DOING"}
    msg = _get_request_message(CreateExperiment(), flask_request=request)
    assert msg.name == "hello"


def test_can_parse_post_json_with_content_type_params():
    request = mock.MagicMock()
    request.method = "POST"
    request.content_type = "application/json; charset=utf-8"
    request.get_json = mock.MagicMock()
    request.get_json.return_value = {"name": "hello"}
    msg = _get_request_message(CreateExperiment(), flask_request=request)
    assert msg.name == "hello"


def test_can_parse_get_json_with_unknown_fields():
    request = mock.MagicMock()
    request.method = "GET"
    request.args = {"name": "hello", "superDuperUnknown": "field"}
    msg = _get_request_message(CreateExperiment(), flask_request=request)
    assert msg.name == "hello"


# Previous versions of the client sent a doubly string encoded JSON blob,
# so this test ensures continued compliance with such clients.
def test_can_parse_json_string():
    request = mock.MagicMock()
    request.method = "POST"
    request.content_type = "application/json"
    request.get_json = mock.MagicMock()
    request.get_json.return_value = '{"name": "hello2"}'
    msg = _get_request_message(CreateExperiment(), flask_request=request)
    assert msg.name == "hello2"


def test_can_block_post_request_with_invalid_content_type():
    request = mock.MagicMock()
    request.method = "POST"
    request.content_type = "text/plain"
    request.get_json = mock.MagicMock()
    request.get_json.return_value = {"name": "hello"}
    with pytest.raises(MlflowException, match=r"Bad Request. Content-Type"):
        _get_request_message(CreateExperiment(), flask_request=request)


def test_can_block_post_request_with_missing_content_type():
    request = mock.MagicMock()
    request.method = "POST"
    request.content_type = None
    request.get_json = mock.MagicMock()
    request.get_json.return_value = {"name": "hello"}
    with pytest.raises(MlflowException, match=r"Bad Request. Content-Type"):
        _get_request_message(CreateExperiment(), flask_request=request)


def test_search_runs_default_view_type(mock_get_request_message, mock_tracking_store):
    """
    Search Runs default view type is filled in as ViewType.ACTIVE_ONLY
    """
    mock_get_request_message.return_value = SearchRuns(experiment_ids=["0"])
    mock_tracking_store.search_runs.return_value = PagedList([], None)
    _search_runs()
    _, kwargs = mock_tracking_store.search_runs.call_args
    assert kwargs["run_view_type"] == ViewType.ACTIVE_ONLY


def test_search_runs_empty_page_token(mock_get_request_message, mock_tracking_store):
    """
    Test that empty page_token from protobuf is converted to None before calling store
    """
    # Create proto without setting page_token
    search_runs_proto = SearchRuns()
    search_runs_proto.experiment_ids.append("0")
    search_runs_proto.max_results = 10
    # Verify protobuf returns empty string for unset field
    assert search_runs_proto.page_token == ""

    mock_get_request_message.return_value = search_runs_proto
    mock_tracking_store.search_runs.return_value = PagedList([], None)

    _search_runs()

    # Verify store was called with None, not empty string
    mock_tracking_store.search_runs.assert_called_once()
    call_kwargs = mock_tracking_store.search_runs.call_args.kwargs
    assert call_kwargs["page_token"] is None  # page_token should be None, not ""


def test_log_batch_api_req(mock_get_request_json):
    mock_get_request_json.return_value = "a" * (MAX_BATCH_LOG_REQUEST_SIZE + 1)
    response = _log_batch()
    assert response.status_code == 400
    json_response = json.loads(response.get_data())
    assert json_response["error_code"] == ErrorCode.Name(INVALID_PARAMETER_VALUE)
    assert (
        f"Batched logging API requests must be at most {MAX_BATCH_LOG_REQUEST_SIZE} bytes"
        in json_response["message"]
    )


def test_catch_mlflow_exception():
    @catch_mlflow_exception
    def test_handler():
        raise MlflowException("test error", error_code=INTERNAL_ERROR)

    response = test_handler()
    json_response = json.loads(response.get_data())
    assert response.status_code == 500
    assert json_response["error_code"] == ErrorCode.Name(INTERNAL_ERROR)
    assert json_response["message"] == "test error"


def test_mlflow_server_with_installed_plugin(tmp_path, monkeypatch):
    """This test requires the package in tests/resources/mlflow-test-plugin to be installed"""
    from mlflow_test_plugin.file_store import PluginFileStore

    monkeypatch.setenv(BACKEND_STORE_URI_ENV_VAR, f"file-plugin:{tmp_path}")
    monkeypatch.setattr(mlflow.server.handlers, "_tracking_store", None)
    plugin_file_store = mlflow.server.handlers._get_tracking_store()
    assert isinstance(plugin_file_store, PluginFileStore)
    assert plugin_file_store.is_plugin


def jsonify(obj):
    def _jsonify(obj):
        return json.loads(message_to_json(obj.to_proto()))

    if isinstance(obj, list):
        return [_jsonify(o) for o in obj]
    else:
        return _jsonify(obj)


# Tests for Model Registry handlers
def test_create_registered_model(mock_get_request_message, mock_model_registry_store):
    tags = [
        RegisteredModelTag(key="key", value="value"),
        RegisteredModelTag(key="anotherKey", value="some other value"),
    ]
    mock_get_request_message.return_value = CreateRegisteredModel(
        name="model_1", tags=[tag.to_proto() for tag in tags]
    )
    rm = RegisteredModel("model_1", tags=tags)
    mock_model_registry_store.create_registered_model.return_value = rm
    resp = _create_registered_model()
    _, args = mock_model_registry_store.create_registered_model.call_args
    assert args["name"] == "model_1"
    assert {tag.key: tag.value for tag in args["tags"]} == {tag.key: tag.value for tag in tags}
    assert json.loads(resp.get_data()) == {"registered_model": jsonify(rm)}


def test_get_registered_model(mock_get_request_message, mock_model_registry_store):
    name = "model1"
    mock_get_request_message.return_value = GetRegisteredModel(name=name)
    rmd = RegisteredModel(
        name=name,
        creation_timestamp=111,
        last_updated_timestamp=222,
        description="Test model",
        latest_versions=[],
    )
    mock_model_registry_store.get_registered_model.return_value = rmd
    resp = _get_registered_model()
    _, args = mock_model_registry_store.get_registered_model.call_args
    assert args == {"name": name}
    assert json.loads(resp.get_data()) == {"registered_model": jsonify(rmd)}


def test_update_registered_model(mock_get_request_message, mock_model_registry_store):
    name = "model_1"
    description = "Test model"
    mock_get_request_message.return_value = UpdateRegisteredModel(
        name=name, description=description
    )
    rm2 = RegisteredModel(name, description=description)
    mock_model_registry_store.update_registered_model.return_value = rm2
    resp = _update_registered_model()
    _, args = mock_model_registry_store.update_registered_model.call_args
    assert args == {"name": name, "description": "Test model"}
    assert json.loads(resp.get_data()) == {"registered_model": jsonify(rm2)}


def test_rename_registered_model(mock_get_request_message, mock_model_registry_store):
    name = "model_1"
    new_name = "model_2"
    mock_get_request_message.return_value = RenameRegisteredModel(name=name, new_name=new_name)
    rm2 = RegisteredModel(new_name)
    mock_model_registry_store.rename_registered_model.return_value = rm2
    resp = _rename_registered_model()
    _, args = mock_model_registry_store.rename_registered_model.call_args
    assert args == {"name": name, "new_name": new_name}
    assert json.loads(resp.get_data()) == {"registered_model": jsonify(rm2)}


def test_delete_registered_model(mock_get_request_message, mock_model_registry_store):
    name = "model_1"
    mock_get_request_message.return_value = DeleteRegisteredModel(name=name)
    _delete_registered_model()
    _, args = mock_model_registry_store.delete_registered_model.call_args
    assert args == {"name": name}


def test_search_registered_models(mock_get_request_message, mock_model_registry_store):
    rmds = [
        RegisteredModel(
            name="model_1",
            creation_timestamp=111,
            last_updated_timestamp=222,
            description="Test model",
            latest_versions=[],
        ),
        RegisteredModel(
            name="model_2",
            creation_timestamp=111,
            last_updated_timestamp=333,
            description="Another model",
            latest_versions=[],
        ),
    ]
    mock_get_request_message.return_value = SearchRegisteredModels()
    mock_model_registry_store.search_registered_models.return_value = PagedList(rmds, None)
    resp = _search_registered_models()
    _, args = mock_model_registry_store.search_registered_models.call_args
    assert args == {
        "filter_string": "",
        "max_results": SEARCH_REGISTERED_MODEL_MAX_RESULTS_DEFAULT,
        "order_by": [],
        "page_token": None,
    }
    assert json.loads(resp.get_data()) == {"registered_models": jsonify(rmds)}

    mock_get_request_message.return_value = SearchRegisteredModels(filter="hello")
    mock_model_registry_store.search_registered_models.return_value = PagedList(rmds[:1], "tok")
    resp = _search_registered_models()
    _, args = mock_model_registry_store.search_registered_models.call_args
    assert args == {
        "filter_string": "hello",
        "max_results": SEARCH_REGISTERED_MODEL_MAX_RESULTS_DEFAULT,
        "order_by": [],
        "page_token": None,
    }
    assert json.loads(resp.get_data()) == {
        "registered_models": jsonify(rmds[:1]),
        "next_page_token": "tok",
    }

    mock_get_request_message.return_value = SearchRegisteredModels(filter="hi", max_results=5)
    mock_model_registry_store.search_registered_models.return_value = PagedList([rmds[0]], "tik")
    resp = _search_registered_models()
    _, args = mock_model_registry_store.search_registered_models.call_args
    assert args == {"filter_string": "hi", "max_results": 5, "order_by": [], "page_token": None}
    assert json.loads(resp.get_data()) == {
        "registered_models": jsonify([rmds[0]]),
        "next_page_token": "tik",
    }

    mock_get_request_message.return_value = SearchRegisteredModels(
        filter="hey", max_results=500, order_by=["a", "B desc"], page_token="prev"
    )
    mock_model_registry_store.search_registered_models.return_value = PagedList(rmds, "DONE")
    resp = _search_registered_models()
    _, args = mock_model_registry_store.search_registered_models.call_args
    assert args == {
        "filter_string": "hey",
        "max_results": 500,
        "order_by": ["a", "B desc"],
        "page_token": "prev",
    }
    assert json.loads(resp.get_data()) == {
        "registered_models": jsonify(rmds),
        "next_page_token": "DONE",
    }


def test_get_latest_versions(mock_get_request_message, mock_model_registry_store):
    name = "model1"
    mock_get_request_message.return_value = GetLatestVersions(name=name)
    mvds = [
        ModelVersion(
            name=name,
            version="5",
            creation_timestamp=1,
            last_updated_timestamp=12,
            description="v 5",
            user_id="u1",
            current_stage="Production",
            source="A/B",
            run_id=uuid.uuid4().hex,
            status="READY",
            status_message=None,
        ),
        ModelVersion(
            name=name,
            version="1",
            creation_timestamp=1,
            last_updated_timestamp=1200,
            description="v 1",
            user_id="u1",
            current_stage="Archived",
            source="A/B2",
            run_id=uuid.uuid4().hex,
            status="READY",
            status_message=None,
        ),
        ModelVersion(
            name=name,
            version="12",
            creation_timestamp=100,
            last_updated_timestamp=None,
            description="v 12",
            user_id="u2",
            current_stage="Staging",
            source="A/B3",
            run_id=uuid.uuid4().hex,
            status="READY",
            status_message=None,
        ),
    ]
    mock_model_registry_store.get_latest_versions.return_value = mvds
    resp = _get_latest_versions()
    _, args = mock_model_registry_store.get_latest_versions.call_args
    assert args == {"name": name, "stages": []}
    assert json.loads(resp.get_data()) == {"model_versions": jsonify(mvds)}

    for stages in [[], ["None"], ["Staging"], ["Staging", "Production"]]:
        mock_get_request_message.return_value = GetLatestVersions(name=name, stages=stages)
        _get_latest_versions()
        _, args = mock_model_registry_store.get_latest_versions.call_args
        assert args == {"name": name, "stages": stages}


def test_create_model_version(mock_get_request_message, mock_model_registry_store):
    run_id = uuid.uuid4().hex
    tags = [
        ModelVersionTag(key="key", value="value"),
        ModelVersionTag(key="anotherKey", value="some other value"),
    ]
    run_link = "localhost:5000/path/to/run"
    mock_get_request_message.return_value = CreateModelVersion(
        name="model_1",
        source=f"runs:/{run_id}",
        run_id=run_id,
        run_link=run_link,
        tags=[tag.to_proto() for tag in tags],
    )
    mv = ModelVersion(
        name="model_1", version="12", creation_timestamp=123, tags=tags, run_link=run_link
    )
    mock_model_registry_store.create_model_version.return_value = mv
    resp = _create_model_version()
    _, args = mock_model_registry_store.create_model_version.call_args
    assert args["name"] == "model_1"
    assert args["source"] == f"runs:/{run_id}"
    assert args["run_id"] == run_id
    assert {tag.key: tag.value for tag in args["tags"]} == {tag.key: tag.value for tag in tags}
    assert args["run_link"] == run_link
    assert json.loads(resp.get_data()) == {"model_version": jsonify(mv)}


def test_set_registered_model_tag(mock_get_request_message, mock_model_registry_store):
    name = "model1"
    tag = RegisteredModelTag(key="some weird key", value="some value")
    mock_get_request_message.return_value = SetRegisteredModelTag(
        name=name, key=tag.key, value=tag.value
    )
    _set_registered_model_tag()
    _, args = mock_model_registry_store.set_registered_model_tag.call_args
    assert args == {"name": name, "tag": tag}


def test_delete_registered_model_tag(mock_get_request_message, mock_model_registry_store):
    name = "model1"
    key = "some weird key"
    mock_get_request_message.return_value = DeleteRegisteredModelTag(name=name, key=key)
    _delete_registered_model_tag()
    _, args = mock_model_registry_store.delete_registered_model_tag.call_args
    assert args == {"name": name, "key": key}


def test_get_model_version_details(mock_get_request_message, mock_model_registry_store):
    mock_get_request_message.return_value = GetModelVersion(name="model1", version="32")
    mvd = ModelVersion(
        name="model1",
        version="5",
        creation_timestamp=1,
        last_updated_timestamp=12,
        description="v 5",
        user_id="u1",
        current_stage="Production",
        source="A/B",
        run_id=uuid.uuid4().hex,
        status="READY",
        status_message=None,
    )
    mock_model_registry_store.get_model_version.return_value = mvd
    resp = _get_model_version()
    _, args = mock_model_registry_store.get_model_version.call_args
    assert args == {"name": "model1", "version": "32"}
    assert json.loads(resp.get_data()) == {"model_version": jsonify(mvd)}


def test_update_model_version(mock_get_request_message, mock_model_registry_store):
    name = "model1"
    version = "32"
    description = "Great model!"
    mock_get_request_message.return_value = UpdateModelVersion(
        name=name, version=version, description=description
    )

    mv = ModelVersion(name=name, version=version, creation_timestamp=123, description=description)
    mock_model_registry_store.update_model_version.return_value = mv
    _update_model_version()
    _, args = mock_model_registry_store.update_model_version.call_args
    assert args == {"name": name, "version": version, "description": description}


def test_transition_model_version_stage(mock_get_request_message, mock_model_registry_store):
    name = "model1"
    version = "32"
    stage = "Production"
    mock_get_request_message.return_value = TransitionModelVersionStage(
        name=name, version=version, stage=stage
    )
    mv = ModelVersion(name=name, version=version, creation_timestamp=123, current_stage=stage)
    mock_model_registry_store.transition_model_version_stage.return_value = mv
    _transition_stage()
    _, args = mock_model_registry_store.transition_model_version_stage.call_args
    assert args == {
        "name": name,
        "version": version,
        "stage": stage,
        "archive_existing_versions": False,
    }


def test_delete_model_version(mock_get_request_message, mock_model_registry_store):
    name = "model1"
    version = "32"
    mock_get_request_message.return_value = DeleteModelVersion(name=name, version=version)
    _delete_model_version()
    _, args = mock_model_registry_store.delete_model_version.call_args
    assert args == {"name": name, "version": version}


def test_get_model_version_download_uri(mock_get_request_message, mock_model_registry_store):
    name = "model1"
    version = "32"
    mock_get_request_message.return_value = GetModelVersionDownloadUri(name=name, version=version)
    mock_model_registry_store.get_model_version_download_uri.return_value = "some/download/path"
    resp = _get_model_version_download_uri()
    _, args = mock_model_registry_store.get_model_version_download_uri.call_args
    assert args == {"name": name, "version": version}
    assert json.loads(resp.get_data()) == {"artifact_uri": "some/download/path"}


def test_search_model_versions(mock_get_request_message, mock_model_registry_store):
    mvds = [
        ModelVersion(
            name="model_1",
            version="5",
            creation_timestamp=100,
            last_updated_timestamp=3200,
            description="v 5",
            user_id="u1",
            current_stage="Production",
            source="A/B/CD",
            run_id=uuid.uuid4().hex,
            status="READY",
            status_message=None,
        ),
        ModelVersion(
            name="model_1",
            version="12",
            creation_timestamp=110,
            last_updated_timestamp=2000,
            description="v 12",
            user_id="u2",
            current_stage="Production",
            source="A/B/CD",
            run_id=uuid.uuid4().hex,
            status="READY",
            status_message=None,
        ),
        ModelVersion(
            name="ads_model",
            version="8",
            creation_timestamp=200,
            last_updated_timestamp=1000,
            description="v 8",
            user_id="u1",
            current_stage="Staging",
            source="A/B/CD",
            run_id=uuid.uuid4().hex,
            status="READY",
            status_message=None,
        ),
        ModelVersion(
            name="fraud_detection_model",
            version="345",
            creation_timestamp=1000,
            last_updated_timestamp=999,
            description="newest version",
            user_id="u12",
            current_stage="None",
            source="A/B/CD",
            run_id=uuid.uuid4().hex,
            status="READY",
            status_message=None,
        ),
    ]
    mock_get_request_message.return_value = SearchModelVersions(filter="source_path = 'A/B/CD'")
    mock_model_registry_store.search_model_versions.return_value = PagedList(mvds, None)
    resp = _search_model_versions()
    mock_model_registry_store.search_model_versions.assert_called_with(
        filter_string="source_path = 'A/B/CD'",
        max_results=SEARCH_MODEL_VERSION_MAX_RESULTS_THRESHOLD,
        order_by=[],
        page_token=None,
    )
    assert json.loads(resp.get_data()) == {"model_versions": jsonify(mvds)}

    mock_get_request_message.return_value = SearchModelVersions(filter="name='model_1'")
    mock_model_registry_store.search_model_versions.return_value = PagedList(mvds[:1], "tok")
    resp = _search_model_versions()
    mock_model_registry_store.search_model_versions.assert_called_with(
        filter_string="name='model_1'",
        max_results=SEARCH_MODEL_VERSION_MAX_RESULTS_THRESHOLD,
        order_by=[],
        page_token=None,
    )
    assert json.loads(resp.get_data()) == {
        "model_versions": jsonify(mvds[:1]),
        "next_page_token": "tok",
    }

    mock_get_request_message.return_value = SearchModelVersions(filter="version<=12", max_results=2)
    mock_model_registry_store.search_model_versions.return_value = PagedList(
        [mvds[0], mvds[2]], "next"
    )
    resp = _search_model_versions()
    mock_model_registry_store.search_model_versions.assert_called_with(
        filter_string="version<=12", max_results=2, order_by=[], page_token=None
    )
    assert json.loads(resp.get_data()) == {
        "model_versions": jsonify([mvds[0], mvds[2]]),
        "next_page_token": "next",
    }

    mock_get_request_message.return_value = SearchModelVersions(
        filter="version<=12", max_results=2, order_by=["version DESC"], page_token="prev"
    )
    mock_model_registry_store.search_model_versions.return_value = PagedList(mvds[1:3], "next")
    resp = _search_model_versions()
    mock_model_registry_store.search_model_versions.assert_called_with(
        filter_string="version<=12", max_results=2, order_by=["version DESC"], page_token="prev"
    )
    assert json.loads(resp.get_data()) == {
        "model_versions": jsonify(mvds[1:3]),
        "next_page_token": "next",
    }


def test_set_model_version_tag(mock_get_request_message, mock_model_registry_store):
    name = "model1"
    version = "1"
    tag = ModelVersionTag(key="some weird key", value="some value")
    mock_get_request_message.return_value = SetModelVersionTag(
        name=name, version=version, key=tag.key, value=tag.value
    )
    _set_model_version_tag()
    _, args = mock_model_registry_store.set_model_version_tag.call_args
    assert args == {"name": name, "version": version, "tag": tag}


def test_delete_model_version_tag(mock_get_request_message, mock_model_registry_store):
    name = "model1"
    version = "1"
    key = "some weird key"
    mock_get_request_message.return_value = DeleteModelVersionTag(
        name=name, version=version, key=key
    )
    _delete_model_version_tag()
    _, args = mock_model_registry_store.delete_model_version_tag.call_args
    assert args == {"name": name, "version": version, "key": key}


def test_set_registered_model_alias(mock_get_request_message, mock_model_registry_store):
    name = "model1"
    alias = "test_alias"
    version = "1"
    mock_get_request_message.return_value = SetRegisteredModelAlias(
        name=name, alias=alias, version=version
    )
    _set_registered_model_alias()
    _, args = mock_model_registry_store.set_registered_model_alias.call_args
    assert args == {"name": name, "alias": alias, "version": version}


def test_delete_registered_model_alias(mock_get_request_message, mock_model_registry_store):
    name = "model1"
    alias = "test_alias"
    mock_get_request_message.return_value = DeleteRegisteredModelAlias(name=name, alias=alias)
    _delete_registered_model_alias()
    _, args = mock_model_registry_store.delete_registered_model_alias.call_args
    assert args == {"name": name, "alias": alias}


def test_get_model_version_by_alias(mock_get_request_message, mock_model_registry_store):
    name = "model1"
    alias = "test_alias"
    mock_get_request_message.return_value = GetModelVersionByAlias(name=name, alias=alias)
    mvd = ModelVersion(
        name="model1",
        version="5",
        creation_timestamp=1,
        last_updated_timestamp=12,
        description="v 5",
        user_id="u1",
        current_stage="Production",
        source="A/B",
        run_id=uuid.uuid4().hex,
        status="READY",
        status_message=None,
        aliases=["test_alias"],
    )
    mock_model_registry_store.get_model_version_by_alias.return_value = mvd
    resp = _get_model_version_by_alias()
    _, args = mock_model_registry_store.get_model_version_by_alias.call_args
    assert args == {"name": name, "alias": alias}
    assert json.loads(resp.get_data()) == {"model_version": jsonify(mvd)}


@pytest.mark.parametrize(
    "path",
    [
        "/path",
        "path/../to/file",
        "/etc/passwd",
        "/etc/passwd%00.jpg",
        "/file://etc/passwd",
        "%2E%2E%2F%2E%2E%2Fpath",
    ],
)
def test_delete_artifact_mlflow_artifacts_throws_for_malicious_path(enable_serve_artifacts, path):
    response = _delete_artifact_mlflow_artifacts(path)
    assert response.status_code == 400
    json_response = json.loads(response.get_data())
    assert json_response["error_code"] == ErrorCode.Name(INVALID_PARAMETER_VALUE)
    assert json_response["message"] == "Invalid path"


@pytest.mark.parametrize(
    "uri",
    [
        "http://host#/abc/etc/",
        "http://host/;..%2F..%2Fetc",
    ],
)
def test_local_file_read_write_by_pass_vulnerability(uri):
    request = mock.MagicMock()
    request.method = "POST"
    request.content_type = "application/json; charset=utf-8"
    request.get_json = mock.MagicMock()
    request.get_json.return_value = {
        "name": "hello",
        "artifact_location": uri,
    }
    msg = _get_request_message(CreateExperiment(), flask_request=request)
    with mock.patch("mlflow.server.handlers._get_request_message", return_value=msg):
        response = _create_experiment()
        json_response = json.loads(response.get_data())
        assert (
            json_response["message"] == "'artifact_location' URL can't include fragments or params."
        )

    # Test if source is a local filesystem path, `_validate_source` validates that the run
    # artifact_uri is also a local filesystem path.
    run_id = uuid.uuid4().hex
    with mock.patch("mlflow.server.handlers._get_tracking_store") as mock_get_tracking_store:
        mock_get_tracking_store().get_run(
            run_id
        ).info.artifact_uri = f"http://host/{run_id}/artifacts/abc"

        with pytest.raises(
            MlflowException,
            match=(
                "the run_id request parameter has to be specified and the local "
                "path has to be contained within the artifact directory of the "
                "run specified by the run_id"
            ),
        ):
            _validate_source_run("/local/path/xyz", run_id)


@pytest.mark.parametrize(
    ("location", "expected_class", "expected_uri"),
    [
        ("file:///0/traces/123", LocalArtifactRepository, "file:///0/traces/123"),
        ("s3://bucket/0/traces/123", S3ArtifactRepository, "s3://bucket/0/traces/123"),
        (
            "wasbs://container@account.blob.core.windows.net/bucket/1/traces/123",
            AzureBlobArtifactRepository,
            "wasbs://container@account.blob.core.windows.net/bucket/1/traces/123",
        ),
        # Proxy URI must be resolved to the actual storage URI
        (
            "https://127.0.0.1/api/2.0/mlflow-artifacts/artifacts/2/traces/123",
            S3ArtifactRepository,
            "s3://bucket/2/traces/123",
        ),
        ("mlflow-artifacts:/1/traces/123", S3ArtifactRepository, "s3://bucket/1/traces/123"),
    ],
)
def test_get_trace_artifact_repo(location, expected_class, expected_uri, monkeypatch):
    monkeypatch.setenv(SERVE_ARTIFACTS_ENV_VAR, "true")
    monkeypatch.setenv(ARTIFACTS_DESTINATION_ENV_VAR, "s3://bucket")
    trace_info = TraceInfo(
        trace_id="123",
        trace_location=EntityTraceLocation.from_experiment_id("0"),
        request_time=0,
        execution_duration=1,
        state=TraceState.OK,
        tags={MLFLOW_ARTIFACT_LOCATION: location},
    )
    repo = _get_trace_artifact_repo(trace_info)
    assert isinstance(repo, expected_class)
    assert repo.artifact_uri == expected_uri


### Prompt Registry Tests ###
def test_create_prompt_as_registered_model(mock_get_request_message, mock_model_registry_store):
    tags = [RegisteredModelTag(key=IS_PROMPT_TAG_KEY, value="true")]
    mock_get_request_message.return_value = CreateRegisteredModel(
        name="model_1", tags=[tag.to_proto() for tag in tags]
    )
    rm = RegisteredModel("model_1", tags=tags)
    mock_model_registry_store.create_registered_model.return_value = rm
    resp = _create_registered_model()
    _, args = mock_model_registry_store.create_registered_model.call_args
    assert args["name"] == "model_1"
    assert {tag.key: tag.value for tag in args["tags"]} == {tag.key: tag.value for tag in tags}
    assert json.loads(resp.get_data()) == {"registered_model": jsonify(rm)}


def test_create_prompt_as_model_version(mock_get_request_message, mock_model_registry_store):
    tags = [
        ModelVersionTag(key=IS_PROMPT_TAG_KEY, value="true"),
        ModelVersionTag(key=PROMPT_TEXT_TAG_KEY, value="some prompt text"),
    ]
    mock_get_request_message.return_value = CreateModelVersion(
        name="model_1",
        tags=[tag.to_proto() for tag in tags],
        source=None,
        run_id=None,
        run_link=None,
    )
    mv = ModelVersion(
        name="prompt_1", version="12", creation_timestamp=123, tags=tags, run_link=None
    )
    mock_model_registry_store.create_model_version.return_value = mv
    resp = _create_model_version()
    _, args = mock_model_registry_store.create_model_version.call_args
    assert args["name"] == "model_1"
    assert args["source"] == ""
    assert args["run_id"] == ""
    assert {tag.key: tag.value for tag in args["tags"]} == {tag.key: tag.value for tag in tags}
    assert args["run_link"] == ""
    assert json.loads(resp.get_data()) == {"model_version": jsonify(mv)}


def test_create_evaluation_dataset(mock_tracking_store, mock_evaluation_dataset):
    mock_tracking_store.create_dataset.return_value = mock_evaluation_dataset

    with app.test_request_context(
        method="POST",
        json={
            "name": "test_dataset",
            "experiment_ids": ["0", "1"],
            "tags": json.dumps({"env": "test"}),
        },
    ):
        _create_dataset_handler()

    mock_tracking_store.create_dataset.assert_called_once_with(
        name="test_dataset",
        experiment_ids=["0", "1"],
        tags={"env": "test"},
    )


def test_get_evaluation_dataset(mock_tracking_store, mock_evaluation_dataset):
    mock_tracking_store.get_dataset.return_value = mock_evaluation_dataset

    dataset_id = "d-1234567890abcdef1234567890abcdef"
    with app.test_request_context(method="GET"):
        _get_dataset_handler(dataset_id)

    mock_tracking_store.get_dataset.assert_called_once_with(dataset_id)


def test_delete_evaluation_dataset(mock_tracking_store):
    dataset_id = "d-1234567890abcdef1234567890abcdef"
    with app.test_request_context(method="DELETE"):
        _delete_dataset_handler(dataset_id)

    mock_tracking_store.delete_dataset.assert_called_once_with(dataset_id)


def test_search_datasets(mock_tracking_store):
    from mlflow.protos.datasets_pb2 import Dataset as ProtoDataset

    datasets = []
    for i in range(2):
        ds = mock.MagicMock()
        ds.name = f"dataset_{i}"
        proto = ProtoDataset()
        proto.dataset_id = f"d-{i:032d}"
        proto.name = ds.name
        ds.to_proto.return_value = proto
        datasets.append(ds)

    paged_list = PagedList(datasets, "next_token")
    mock_tracking_store.search_datasets.return_value = paged_list

    with app.test_request_context(
        method="POST",
        json={
            "experiment_ids": ["0", "1"],
            "filter_string": "name = 'dataset_1'",
            "max_results": 10,
            "order_by": ["name DESC"],
            "page_token": "token123",
        },
    ):
        _search_evaluation_datasets_handler()

    mock_tracking_store.search_datasets.assert_called_once_with(
        experiment_ids=["0", "1"],
        filter_string="name = 'dataset_1'",
        max_results=10,
        order_by=["name DESC"],
        page_token="token123",
    )


def test_set_dataset_tags(mock_tracking_store):
    dataset_id = "d-1234567890abcdef1234567890abcdef"
    with app.test_request_context(
        method="POST",
        json={
            "tags": json.dumps({"env": "production", "version": "2.0"}),
        },
    ):
        _set_dataset_tags_handler(dataset_id)

    mock_tracking_store.set_dataset_tags.assert_called_once_with(
        dataset_id=dataset_id,
        tags={"env": "production", "version": "2.0"},
    )


def test_delete_dataset_tag(mock_tracking_store):
    dataset_id = "d-1234567890abcdef1234567890abcdef"
    key = "deprecated_tag"
    with app.test_request_context(method="DELETE"):
        _delete_dataset_tag_handler(dataset_id, key)

    mock_tracking_store.delete_dataset_tag.assert_called_once_with(
        dataset_id=dataset_id,
        key=key,
    )


def test_upsert_dataset_records(mock_tracking_store):
    mock_tracking_store.upsert_dataset_records.return_value = {
        "inserted": 2,
        "updated": 0,
    }

    dataset_id = "d-1234567890abcdef1234567890abcdef"
    records = [
        {"inputs": {"q": "test1"}, "expectations": {"score": 0.9}},
        {"inputs": {"q": "test2"}, "expectations": {"score": 0.8}},
    ]

    with app.test_request_context(
        method="POST",
        json={
            "records": json.dumps(records),
        },
    ):
        resp = _upsert_dataset_records_handler(dataset_id)

    mock_tracking_store.upsert_dataset_records.assert_called_once_with(
        dataset_id=dataset_id,
        records=records,
        updated_by=None,
    )

    response_data = json.loads(resp.get_data())
    assert response_data["inserted_count"] == 2
    assert response_data["updated_count"] == 0


def test_get_dataset_experiment_ids(mock_tracking_store):
    mock_tracking_store.get_dataset_experiment_ids.return_value = [
        "exp1",
        "exp2",
        "exp3",
    ]

    dataset_id = "d-1234567890abcdef1234567890abcdef"
    with app.test_request_context(method="GET"):
        resp = _get_dataset_experiment_ids_handler(dataset_id)

    mock_tracking_store.get_dataset_experiment_ids.assert_called_once_with(dataset_id=dataset_id)

    response_data = json.loads(resp.get_data())
    assert response_data["experiment_ids"] == ["exp1", "exp2", "exp3"]


def test_get_dataset_records(mock_tracking_store):
    records = []
    for i in range(3):
        record = mock.MagicMock()
        record.dataset_id = "d-1234567890abcdef1234567890abcdef"
        record.dataset_record_id = f"r-00{i}"
        record.inputs = {"question": f"test{i}"}
        record.expectations = {"score": 0.9 - i * 0.1}
        record.tags = {}
        record.created_time = 1234567890 + i
        record.last_update_time = 1234567890 + i
        record.to_dict.return_value = {
            "dataset_id": record.dataset_id,
            "dataset_record_id": record.dataset_record_id,
            "inputs": record.inputs,
            "expectations": record.expectations,
            "tags": record.tags,
            "created_time": record.created_time,
            "last_update_time": record.last_update_time,
        }
        records.append(record)

    mock_tracking_store._load_dataset_records.return_value = (records, None)

    dataset_id = "d-1234567890abcdef1234567890abcdef"
    with app.test_request_context(method="GET"):
        resp = _get_dataset_records_handler(dataset_id)

    mock_tracking_store._load_dataset_records.assert_called_with(
        dataset_id, max_results=1000, page_token=None
    )

    response_data = json.loads(resp.get_data())
    records_data = json.loads(response_data["records"])
    assert len(records_data) == 3
    assert records_data[0]["dataset_record_id"] == "r-000"

    mock_tracking_store._load_dataset_records.return_value = (records[:2], "token_page2")

    with app.test_request_context(
        method="GET",
        json={
            "max_results": 2,
            "page_token": None,
        },
    ):
        resp = _get_dataset_records_handler(dataset_id)

    mock_tracking_store._load_dataset_records.assert_called_with(
        dataset_id, max_results=2, page_token=None
    )

    response_data = json.loads(resp.get_data())
    records_data = json.loads(response_data["records"])
    assert len(records_data) == 2
    assert response_data["next_page_token"] == "token_page2"

    mock_tracking_store._load_dataset_records.return_value = (records[2:], None)

    with app.test_request_context(
        method="GET",
        json={
            "max_results": 2,
            "page_token": "token_page2",
        },
    ):
        resp = _get_dataset_records_handler(dataset_id)

    mock_tracking_store._load_dataset_records.assert_called_with(
        dataset_id, max_results=2, page_token="token_page2"
    )

    response_data = json.loads(resp.get_data())
    records_data = json.loads(response_data["records"])
    assert len(records_data) == 1
    assert "next_page_token" not in response_data or response_data["next_page_token"] == ""


def test_get_dataset_records_empty(mock_tracking_store):
    mock_tracking_store._load_dataset_records.return_value = ([], None)

    dataset_id = "d-1234567890abcdef1234567890abcdef"
    with app.test_request_context(method="GET"):
        resp = _get_dataset_records_handler(dataset_id)

    response_data = json.loads(resp.get_data())
    records_data = json.loads(response_data["records"])
    assert len(records_data) == 0
    assert "next_page_token" not in response_data or response_data["next_page_token"] == ""


def test_get_dataset_records_pagination(mock_tracking_store):
    dataset_id = "d-1234567890abcdef1234567890abcdef"
    all_records = []
    for i in range(50):
        record = mock.Mock()
        record.dataset_record_id = f"r-{i:03d}"
        record.inputs = {"q": f"Question {i}"}
        record.expectations = {"a": f"Answer {i}"}
        record.tags = {}
        record.source_type = "TRACE"
        record.source_id = f"trace-{i}"
        record.created_time = 1609459200 + i
        record.to_dict.return_value = {
            "dataset_record_id": f"r-{i:03d}",
            "inputs": {"q": f"Question {i}"},
            "expectations": {"a": f"Answer {i}"},
            "tags": {},
            "source_type": "TRACE",
            "source_id": f"trace-{i}",
            "created_time": 1609459200 + i,
        }
        all_records.append(record)
    mock_tracking_store._load_dataset_records.return_value = (all_records[:20], "token_20")

    with app.test_request_context(
        method="GET",
        json={"max_results": 20},
    ):
        resp = _get_dataset_records_handler(dataset_id)

    mock_tracking_store._load_dataset_records.assert_called_with(
        dataset_id, max_results=20, page_token=None
    )

    response_data = json.loads(resp.get_data())
    records_data = json.loads(response_data["records"])
    assert len(records_data) == 20
    assert response_data["next_page_token"] == "token_20"
    assert records_data[0]["dataset_record_id"] == "r-000"
    assert records_data[19]["dataset_record_id"] == "r-019"
    mock_tracking_store._load_dataset_records.return_value = (all_records[20:40], "token_40")

    with app.test_request_context(
        method="GET",
        json={"max_results": 20, "page_token": "token_20"},
    ):
        resp = _get_dataset_records_handler(dataset_id)

    mock_tracking_store._load_dataset_records.assert_called_with(
        dataset_id, max_results=20, page_token="token_20"
    )

    response_data = json.loads(resp.get_data())
    records_data = json.loads(response_data["records"])
    assert len(records_data) == 20
    assert response_data["next_page_token"] == "token_40"
    assert records_data[0]["dataset_record_id"] == "r-020"
    mock_tracking_store._load_dataset_records.return_value = (all_records[40:], None)

    with app.test_request_context(
        method="GET",
        json={"max_results": 20, "page_token": "token_40"},
    ):
        resp = _get_dataset_records_handler(dataset_id)

    response_data = json.loads(resp.get_data())
    records_data = json.loads(response_data["records"])
    assert len(records_data) == 10
    assert "next_page_token" not in response_data or response_data["next_page_token"] == ""
    assert records_data[0]["dataset_record_id"] == "r-040"
    assert records_data[9]["dataset_record_id"] == "r-049"


def test_register_scorer(mock_get_request_message, mock_tracking_store):
    """Test register_scorer handler."""
    experiment_id = "123"
    name = "accuracy_scorer"
    serialized_scorer = "serialized_scorer_data"

    mock_get_request_message.return_value = RegisterScorer(
        experiment_id=experiment_id, name=name, serialized_scorer=serialized_scorer
    )

    mock_tracking_store.register_scorer.return_value = 1

    resp = _register_scorer()

    # Verify the tracking store was called with correct arguments
    mock_tracking_store.register_scorer.assert_called_once_with(
        experiment_id, name, serialized_scorer
    )

    # Verify the response
    response_data = json.loads(resp.get_data())
    assert response_data == {"version": 1}


def test_list_scorers(mock_get_request_message, mock_tracking_store):
    """Test list_scorers handler."""
    experiment_id = "123"

    mock_get_request_message.return_value = ListScorers(experiment_id=experiment_id)

    # Create mock scorers
    scorers = [
        ScorerVersion(
            experiment_id=123,
            scorer_name="accuracy_scorer",
            scorer_version=1,
            serialized_scorer="serialized_accuracy_scorer",
            creation_time=12345,
        ),
        ScorerVersion(
            experiment_id=123,
            scorer_name="safety_scorer",
            scorer_version=2,
            serialized_scorer="serialized_safety_scorer",
            creation_time=12345,
        ),
    ]

    mock_tracking_store.list_scorers.return_value = scorers

    resp = _list_scorers()

    # Verify the tracking store was called with correct arguments
    mock_tracking_store.list_scorers.assert_called_once_with(experiment_id)

    # Verify the response
    response_data = json.loads(resp.get_data())
    assert len(response_data["scorers"]) == 2
    assert response_data["scorers"][0]["scorer_name"] == "accuracy_scorer"
    assert response_data["scorers"][0]["scorer_version"] == 1
    assert response_data["scorers"][0]["serialized_scorer"] == "serialized_accuracy_scorer"
    assert response_data["scorers"][1]["scorer_name"] == "safety_scorer"
    assert response_data["scorers"][1]["scorer_version"] == 2
    assert response_data["scorers"][1]["serialized_scorer"] == "serialized_safety_scorer"


def test_list_scorer_versions(mock_get_request_message, mock_tracking_store):
    """Test list_scorer_versions handler."""
    experiment_id = "123"
    name = "accuracy_scorer"

    mock_get_request_message.return_value = ListScorerVersions(
        experiment_id=experiment_id, name=name
    )

    # Create mock scorers with multiple versions
    scorers = [
        ScorerVersion(
            experiment_id=123,
            scorer_name="accuracy_scorer",
            scorer_version=1,
            serialized_scorer="serialized_accuracy_scorer_v1",
            creation_time=12345,
        ),
        ScorerVersion(
            experiment_id=123,
            scorer_name="accuracy_scorer",
            scorer_version=2,
            serialized_scorer="serialized_accuracy_scorer_v2",
            creation_time=12345,
        ),
    ]

    mock_tracking_store.list_scorer_versions.return_value = scorers

    resp = _list_scorer_versions()

    # Verify the tracking store was called with correct arguments
    mock_tracking_store.list_scorer_versions.assert_called_once_with(experiment_id, name)

    # Verify the response
    response_data = json.loads(resp.get_data())
    assert len(response_data["scorers"]) == 2
    assert response_data["scorers"][0]["scorer_version"] == 1
    assert response_data["scorers"][0]["serialized_scorer"] == "serialized_accuracy_scorer_v1"
    assert response_data["scorers"][1]["scorer_version"] == 2
    assert response_data["scorers"][1]["serialized_scorer"] == "serialized_accuracy_scorer_v2"


def test_get_scorer_with_version(mock_get_request_message, mock_tracking_store):
    """Test get_scorer handler with specific version."""
    experiment_id = "123"
    name = "accuracy_scorer"
    version = 2

    mock_get_request_message.return_value = GetScorer(
        experiment_id=experiment_id, name=name, version=version
    )

    # Mock the return value as a ScorerVersion entity
    mock_scorer_version = ScorerVersion(
        experiment_id=123,
        scorer_name="accuracy_scorer",
        scorer_version=2,
        serialized_scorer="serialized_accuracy_scorer_v2",
        creation_time=1640995200000,
    )
    mock_tracking_store.get_scorer.return_value = mock_scorer_version

    resp = _get_scorer()

    # Verify the tracking store was called with correct arguments (positional)
    mock_tracking_store.get_scorer.assert_called_once_with(experiment_id, name, version)

    # Verify the response
    response_data = json.loads(resp.get_data())
    assert response_data["scorer"]["experiment_id"] == 123
    assert response_data["scorer"]["scorer_name"] == "accuracy_scorer"
    assert response_data["scorer"]["scorer_version"] == 2
    assert response_data["scorer"]["serialized_scorer"] == "serialized_accuracy_scorer_v2"
    assert response_data["scorer"]["creation_time"] == 1640995200000


def test_get_scorer_without_version(mock_get_request_message, mock_tracking_store):
    """Test get_scorer handler without version (should return latest)."""
    experiment_id = "123"
    name = "accuracy_scorer"

    mock_get_request_message.return_value = GetScorer(experiment_id=experiment_id, name=name)

    # Mock the return value as a ScorerVersion entity
    mock_scorer_version = ScorerVersion(
        experiment_id=123,
        scorer_name="accuracy_scorer",
        scorer_version=3,
        serialized_scorer="serialized_accuracy_scorer_latest",
        creation_time=1640995200000,
    )
    mock_tracking_store.get_scorer.return_value = mock_scorer_version

    resp = _get_scorer()

    # Verify the tracking store was called with correct arguments (positional, version=None)
    mock_tracking_store.get_scorer.assert_called_once_with(experiment_id, name, None)

    # Verify the response
    response_data = json.loads(resp.get_data())
    assert response_data["scorer"]["experiment_id"] == 123
    assert response_data["scorer"]["scorer_name"] == "accuracy_scorer"
    assert response_data["scorer"]["scorer_version"] == 3
    assert response_data["scorer"]["serialized_scorer"] == "serialized_accuracy_scorer_latest"
    assert response_data["scorer"]["creation_time"] == 1640995200000


def test_delete_scorer_with_version(mock_get_request_message, mock_tracking_store):
    """Test delete_scorer handler with specific version."""
    experiment_id = "123"
    name = "accuracy_scorer"
    version = 2

    mock_get_request_message.return_value = DeleteScorer(
        experiment_id=experiment_id, name=name, version=version
    )

    resp = _delete_scorer()

    # Verify the tracking store was called with correct arguments (positional)
    mock_tracking_store.delete_scorer.assert_called_once_with(experiment_id, name, version)

    # Verify the response (should be empty for delete operations)
    response_data = json.loads(resp.get_data())
    assert response_data == {}


def test_delete_scorer_without_version(mock_get_request_message, mock_tracking_store):
    """Test delete_scorer handler without version (should delete all versions)."""
    experiment_id = "123"
    name = "accuracy_scorer"

    mock_get_request_message.return_value = DeleteScorer(experiment_id=experiment_id, name=name)

    resp = _delete_scorer()

    # Verify the tracking store was called with correct arguments (positional, version=None)
    mock_tracking_store.delete_scorer.assert_called_once_with(experiment_id, name, None)

    # Verify the response (should be empty for delete operations)
    response_data = json.loads(resp.get_data())
    assert response_data == {}

<<<<<<< HEAD
def test_catch_mlflow_exception_dynamic_headers():
    @catch_mlflow_exception
    def test_handler():
        ex = MlflowException(
            "dynamic header test",
            error_code=INTERNAL_ERROR
        )
        ex.json_kwargs = {
            "headers": {
                "request_id": "abc123",
                "retry_after": 30,
                "x_custom_code": "42"
            }
        }
        raise ex

    response = test_handler()
    assert response.status_code == 500
    headers = response.headers
    assert headers.get("X-request_id") == "abc123"
    assert headers.get("X-retry_after") == "30"
    assert headers.get("X-x_custom_code") == "42"
=======

def test_calculate_trace_filter_correlation(mock_get_request_message, mock_tracking_store):
    experiment_ids = ["123", "456"]
    filter_string1 = "span.type = 'LLM'"
    filter_string2 = "feedback.quality > 0.8"
    base_filter = "request_time > 1000"

    mock_request = CalculateTraceFilterCorrelation(
        experiment_ids=experiment_ids,
        filter_string1=filter_string1,
        filter_string2=filter_string2,
        base_filter=base_filter,
    )
    mock_get_request_message.return_value = mock_request

    mock_result = TraceFilterCorrelationResult(
        npmi=0.456,
        npmi_smoothed=0.445,
        filter1_count=100,
        filter2_count=80,
        joint_count=50,
        total_count=200,
    )
    mock_tracking_store.calculate_trace_filter_correlation.return_value = mock_result

    resp = _calculate_trace_filter_correlation()

    mock_tracking_store.calculate_trace_filter_correlation.assert_called_once_with(
        experiment_ids=experiment_ids,
        filter_string1=filter_string1,
        filter_string2=filter_string2,
        base_filter=base_filter,
    )

    response_data = json.loads(resp.get_data())
    assert response_data["npmi"] == 0.456
    assert response_data["npmi_smoothed"] == 0.445
    assert response_data["filter1_count"] == 100
    assert response_data["filter2_count"] == 80
    assert response_data["joint_count"] == 50
    assert response_data["total_count"] == 200


def test_calculate_trace_filter_correlation_without_base_filter(
    mock_get_request_message, mock_tracking_store
):
    experiment_ids = ["123"]
    filter_string1 = "span.type = 'LLM'"
    filter_string2 = "feedback.quality > 0.8"

    mock_request = CalculateTraceFilterCorrelation(
        experiment_ids=experiment_ids,
        filter_string1=filter_string1,
        filter_string2=filter_string2,
    )
    mock_get_request_message.return_value = mock_request

    mock_result = TraceFilterCorrelationResult(
        npmi=0.789,
        npmi_smoothed=0.775,
        filter1_count=50,
        filter2_count=40,
        joint_count=30,
        total_count=100,
    )
    mock_tracking_store.calculate_trace_filter_correlation.return_value = mock_result

    resp = _calculate_trace_filter_correlation()

    mock_tracking_store.calculate_trace_filter_correlation.assert_called_once_with(
        experiment_ids=experiment_ids,
        filter_string1=filter_string1,
        filter_string2=filter_string2,
        base_filter=None,
    )

    response_data = json.loads(resp.get_data())
    assert response_data["npmi"] == 0.789
    assert response_data["npmi_smoothed"] == 0.775
    assert response_data["filter1_count"] == 50
    assert response_data["filter2_count"] == 40
    assert response_data["joint_count"] == 30
    assert response_data["total_count"] == 100


def test_calculate_trace_filter_correlation_with_nan_npmi(
    mock_get_request_message, mock_tracking_store
):
    experiment_ids = ["123"]
    filter_string1 = "span.type = 'LLM'"
    filter_string2 = "feedback.quality > 0.8"

    mock_request = CalculateTraceFilterCorrelation(
        experiment_ids=experiment_ids,
        filter_string1=filter_string1,
        filter_string2=filter_string2,
    )
    mock_get_request_message.return_value = mock_request

    mock_result = TraceFilterCorrelationResult(
        npmi=float("nan"),
        npmi_smoothed=None,
        filter1_count=0,
        filter2_count=0,
        joint_count=0,
        total_count=100,
    )
    mock_tracking_store.calculate_trace_filter_correlation.return_value = mock_result

    resp = _calculate_trace_filter_correlation()

    mock_tracking_store.calculate_trace_filter_correlation.assert_called_once_with(
        experiment_ids=experiment_ids,
        filter_string1=filter_string1,
        filter_string2=filter_string2,
        base_filter=None,
    )

    response_data = json.loads(resp.get_data())
    assert "npmi" not in response_data
    assert "npmi_smoothed" not in response_data
    assert response_data["filter1_count"] == 0
    assert response_data["filter2_count"] == 0
    assert response_data["joint_count"] == 0
    assert response_data["total_count"] == 100


def test_databricks_tracking_store_registration():
    """Test that Databricks tracking store is properly registered."""
    registry = TrackingStoreRegistryWrapper()

    # Test that the correct store type is returned for databricks scheme
    store = registry.get_store("databricks", artifact_uri=None)
    assert isinstance(store, RestStore)

    # Verify that the store was created with the right get_host_creds function
    # The RestStore should have a get_host_creds attribute that is a partial function
    assert hasattr(store, "get_host_creds")
    assert store.get_host_creds.func.__name__ == "get_databricks_host_creds"
    assert store.get_host_creds.args == ("databricks",)


def test_databricks_model_registry_store_registration():
    """Test that Databricks model registry stores are properly registered."""
    registry = ModelRegistryStoreRegistryWrapper()

    # Test that the correct store type is returned for databricks
    store = registry.get_store("databricks")
    assert isinstance(store, ModelRegistryRestStore)

    # Verify that the store was created with the right get_host_creds function
    assert hasattr(store, "get_host_creds")
    assert store.get_host_creds.func.__name__ == "get_databricks_host_creds"
    assert store.get_host_creds.args == ("databricks",)

    # Test that the correct store type is returned for databricks-uc
    uc_store = registry.get_store("databricks-uc")
    assert isinstance(uc_store, UcModelRegistryStore)

    # Verify that the UC store was created with the right get_host_creds function
    # Note: UcModelRegistryStore uses get_databricks_host_creds internally,
    # not get_databricks_uc_host_creds
    assert hasattr(uc_store, "get_host_creds")
    assert uc_store.get_host_creds.func.__name__ == "get_databricks_host_creds"
    assert uc_store.get_host_creds.args == ("databricks-uc",)

    # Also verify it has tracking_uri set
    assert hasattr(uc_store, "tracking_uri")
    # The tracking_uri will be set based on environment/test config
    # In test environment, it may be set to a test sqlite database
    assert uc_store.tracking_uri is not None


def test_search_experiments_empty_page_token(mock_get_request_message, mock_tracking_store):
    """Test that _search_experiments converts empty page_token to None."""
    # Create proto without setting page_token - it defaults to empty string
    search_experiments_proto = SearchExperiments()
    search_experiments_proto.max_results = 10

    # Verify that proto's default page_token is empty string
    assert search_experiments_proto.page_token == ""

    mock_get_request_message.return_value = search_experiments_proto
    mock_tracking_store.search_experiments.return_value = PagedList([], None)

    _search_experiments()

    # Verify that search_experiments was called with page_token=None (not empty string)
    mock_tracking_store.search_experiments.assert_called_once()
    call_kwargs = mock_tracking_store.search_experiments.call_args.kwargs
    assert call_kwargs.get("page_token") is None
    assert call_kwargs.get("max_results") == 10


def test_search_registered_models_empty_page_token(
    mock_get_request_message, mock_model_registry_store
):
    """Test that _search_registered_models converts empty page_token to None."""
    # Create proto without setting page_token - it defaults to empty string
    search_registered_models_proto = SearchRegisteredModels()
    search_registered_models_proto.max_results = 10

    # Verify that proto's default page_token is empty string
    assert search_registered_models_proto.page_token == ""

    mock_get_request_message.return_value = search_registered_models_proto
    mock_model_registry_store.search_registered_models.return_value = PagedList([], None)

    _search_registered_models()

    # Verify that search_registered_models was called with page_token=None (not empty string)
    mock_model_registry_store.search_registered_models.assert_called_once()
    call_kwargs = mock_model_registry_store.search_registered_models.call_args.kwargs
    assert call_kwargs.get("page_token") is None
    assert call_kwargs.get("max_results") == 10


def test_search_model_versions_empty_page_token(
    mock_get_request_message, mock_model_registry_store
):
    """Test that _search_model_versions converts empty page_token to None."""
    # Create proto without setting page_token - it defaults to empty string
    search_model_versions_proto = SearchModelVersions()
    search_model_versions_proto.max_results = 10

    # Verify that proto's default page_token is empty string
    assert search_model_versions_proto.page_token == ""

    mock_get_request_message.return_value = search_model_versions_proto
    mock_model_registry_store.search_model_versions.return_value = PagedList([], None)

    _search_model_versions()

    # Verify that search_model_versions was called with page_token=None (not empty string)
    mock_model_registry_store.search_model_versions.assert_called_once()
    call_kwargs = mock_model_registry_store.search_model_versions.call_args.kwargs
    assert call_kwargs.get("page_token") is None
    assert call_kwargs.get("max_results") == 10


def test_search_traces_v3_empty_page_token(mock_get_request_message, mock_tracking_store):
    """Test that _search_traces_v3 converts empty page_token to None."""
    # Create proto without setting page_token - it defaults to empty string
    # SearchTracesV3 requires locations field
    search_traces_proto = SearchTracesV3()
    location = TraceLocation()
    location.mlflow_experiment.experiment_id = "1"
    search_traces_proto.locations.append(location)
    search_traces_proto.max_results = 10

    # Verify that proto's default page_token is empty string
    assert search_traces_proto.page_token == ""

    mock_get_request_message.return_value = search_traces_proto
    mock_tracking_store.search_traces.return_value = ([], None)

    _search_traces_v3()

    # Verify that search_traces was called with page_token=None (not empty string)
    mock_tracking_store.search_traces.assert_called_once()
    call_kwargs = mock_tracking_store.search_traces.call_args.kwargs
    assert call_kwargs.get("page_token") is None
    assert call_kwargs.get("max_results") == 10


def test_deprecated_search_traces_v2_empty_page_token(
    mock_get_request_message, mock_tracking_store
):
    """Test that _deprecated_search_traces_v2 converts empty page_token to None."""
    # Create proto without setting page_token - it defaults to empty string
    search_traces_proto = SearchTraces()
    search_traces_proto.max_results = 10

    # Verify that proto's default page_token is empty string
    assert search_traces_proto.page_token == ""

    mock_get_request_message.return_value = search_traces_proto
    mock_tracking_store.search_traces.return_value = ([], None)

    _deprecated_search_traces_v2()

    # Verify that search_traces was called with page_token=None (not empty string)
    mock_tracking_store.search_traces.assert_called_once()
    call_kwargs = mock_tracking_store.search_traces.call_args.kwargs
    assert call_kwargs.get("page_token") is None
    assert call_kwargs.get("max_results") == 10


def test_search_logged_models_empty_page_token(mock_get_request_message, mock_tracking_store):
    """Test that _search_logged_models converts empty page_token to None."""
    # Create proto without setting page_token - it defaults to empty string
    search_logged_models_proto = SearchLoggedModels()
    search_logged_models_proto.max_results = 10

    # Verify that proto's default page_token is empty string
    assert search_logged_models_proto.page_token == ""

    mock_get_request_message.return_value = search_logged_models_proto
    mock_tracking_store.search_logged_models.return_value = PagedList([], None)

    _search_logged_models()

    # Verify that search_logged_models was called with page_token=None (not empty string)
    mock_tracking_store.search_logged_models.assert_called_once()
    call_kwargs = mock_tracking_store.search_logged_models.call_args.kwargs
    assert call_kwargs.get("page_token") is None
    assert call_kwargs.get("max_results") == 10


def test_list_webhooks_empty_page_token(mock_get_request_message, mock_model_registry_store):
    """Test that _list_webhooks converts empty page_token to None."""
    # Create proto without setting page_token - it defaults to empty string
    list_webhooks_proto = ListWebhooks()
    list_webhooks_proto.max_results = 10

    # Verify that proto's default page_token is empty string
    assert list_webhooks_proto.page_token == ""

    mock_get_request_message.return_value = list_webhooks_proto
    mock_model_registry_store.list_webhooks.return_value = PagedList([], None)

    _list_webhooks()

    # Verify that list_webhooks was called with page_token=None (not empty string)
    mock_model_registry_store.list_webhooks.assert_called_once()
    call_kwargs = mock_model_registry_store.list_webhooks.call_args.kwargs
    assert call_kwargs.get("page_token") is None
    assert call_kwargs.get("max_results") == 10
>>>>>>> d5808e73
<|MERGE_RESOLUTION|>--- conflicted
+++ resolved
@@ -1572,7 +1572,7 @@
     response_data = json.loads(resp.get_data())
     assert response_data == {}
 
-<<<<<<< HEAD
+
 def test_catch_mlflow_exception_dynamic_headers():
     @catch_mlflow_exception
     def test_handler():
@@ -1595,7 +1595,7 @@
     assert headers.get("X-request_id") == "abc123"
     assert headers.get("X-retry_after") == "30"
     assert headers.get("X-x_custom_code") == "42"
-=======
+
 
 def test_calculate_trace_filter_correlation(mock_get_request_message, mock_tracking_store):
     experiment_ids = ["123", "456"]
@@ -1923,5 +1923,4 @@
     mock_model_registry_store.list_webhooks.assert_called_once()
     call_kwargs = mock_model_registry_store.list_webhooks.call_args.kwargs
     assert call_kwargs.get("page_token") is None
-    assert call_kwargs.get("max_results") == 10
->>>>>>> d5808e73
+    assert call_kwargs.get("max_results") == 10