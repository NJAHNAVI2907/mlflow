--- conflicted
+++ resolved
@@ -236,11 +236,7 @@
             ImageBlock(path="tests/resources/images/test.png", image_mimetype="image/png"),
             {
                 "url": f"data:image/png;base64,{image_base64}",
-<<<<<<< HEAD
-                "detail": "low" if llama_core_version < Version("0.12.30") else "auto",
-=======
                 "detail": "low" if llama_core_version < Version("0.12.25") else "auto",
->>>>>>> b3c36623
             },
         ),
     ]
