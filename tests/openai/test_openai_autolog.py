--- conflicted
+++ resolved
@@ -384,31 +384,8 @@
 
 
 @pytest.mark.asyncio
-<<<<<<< HEAD
-def test_autolog_use_active_run_id(client):
-    mlflow.openai.autolog()
-=======
-async def test_autolog_with_registered_model_name(client):
-    registered_model_name = "test_model"
-    mlflow.openai.autolog(log_models=True, registered_model_name=registered_model_name)
-    response = client.chat.completions.create(
-        messages=[{"role": "user", "content": "test"}],
-        model="gpt-4o-mini",
-        temperature=0,
-    )
-
-    if client._is_async:
-        await response
-
-    registered_model = MlflowClient().get_registered_model(registered_model_name)
-    assert registered_model.name == registered_model_name
-
-
-@pytest.mark.asyncio
-@pytest.mark.parametrize("log_models", [True, False])
-async def test_autolog_use_active_run_id(client, log_models):
-    mlflow.openai.autolog(log_models=log_models)
->>>>>>> e5981592
+async def test_autolog_use_active_run_id(client):
+    mlflow.openai.autolog()
 
     messages = [{"role": "user", "content": "test"}]
 
@@ -426,16 +403,8 @@
         await _call_create()
 
     with mlflow.start_run() as run_3:
-<<<<<<< HEAD
         mlflow.openai.autolog()
-        _call_create()
-=======
-        mlflow.openai.autolog(
-            log_models=log_models,
-            extra_tags={"foo": "bar"},
-        )
         await _call_create()
->>>>>>> e5981592
 
     traces = get_traces()[::-1]  # reverse order to sort by timestamp in ascending order
     assert len(traces) == 4
