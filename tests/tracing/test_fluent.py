import asyncio
import json
import time
from concurrent.futures import ThreadPoolExecutor
from dataclasses import asdict
from datetime import datetime
from pathlib import Path
from unittest import mock

import pandas as pd
import pytest

import mlflow
from mlflow.entities import (
    SpanEvent,
    SpanStatusCode,
    SpanType,
    Trace,
    TraceData,
    TraceInfo,
)
from mlflow.entities.trace_status import TraceStatus
from mlflow.environment_variables import MLFLOW_TRACKING_USERNAME
from mlflow.exceptions import MlflowException
from mlflow.pyfunc.context import Context, set_prediction_context
from mlflow.store.entities.paged_list import PagedList
from mlflow.store.tracking import SEARCH_TRACES_DEFAULT_MAX_RESULTS
from mlflow.tracing.client import TracingClient
from mlflow.tracing.constant import (
    TRACE_SCHEMA_VERSION,
    TRACE_SCHEMA_VERSION_KEY,
    SpanAttributeKey,
    TraceMetadataKey,
    TraceTagKey,
)
from mlflow.tracing.export.inference_table import pop_trace
from mlflow.tracing.fluent import start_span_no_context
from mlflow.tracing.provider import _get_trace_exporter, _get_tracer
from mlflow.utils.file_utils import local_file_uri_to_path
from mlflow.utils.os import is_windows

from tests.tracing.helper import create_test_trace_info, get_traces


class DefaultTestModel:
    @mlflow.trace()
    def predict(self, x, y):
        z = x + y
        z = self.add_one(z)
        z = mlflow.trace(self.square)(z)
        return z  # noqa: RET504

    @mlflow.trace(span_type=SpanType.LLM, name="add_one_with_custom_name", attributes={"delta": 1})
    def add_one(self, z):
        return z + 1

    def square(self, t):
        res = t**2
        time.sleep(0.1)
        return res


class DefaultAsyncTestModel:
    @mlflow.trace()
    async def predict(self, x, y):
        z = x + y
        z = await self.add_one(z)
        z = await mlflow.trace(self.square)(z)
        return z  # noqa: RET504

    @mlflow.trace(span_type=SpanType.LLM, name="add_one_with_custom_name", attributes={"delta": 1})
    async def add_one(self, z):
        return z + 1

    async def square(self, t):
        res = t**2
        time.sleep(0.1)
        return res


class StreamTestModel:
    @mlflow.trace(output_reducer=lambda x: sum(x))
    def predict_stream(self, x, y):
        z = x + y
        for i in range(z):
            yield i

        # Generator with a normal func
        for i in range(z):
            yield self.square(i)

        # Nested generator
        yield from self.generate_numbers(z)

    @mlflow.trace
    def square(self, t):
        time.sleep(0.1)
        return t**2

    # No output_reducer -> record the list of outputs
    @mlflow.trace
    def generate_numbers(self, z):
        for i in range(z):
            yield i


class AsyncStreamTestModel:
    @mlflow.trace(output_reducer=lambda x: sum(x))
    async def predict_stream(self, x, y):
        z = x + y
        for i in range(z):
            yield i

        # Generator with a normal func
        for i in range(z):
            yield await self.square(i)

        # Nested generator
        async for number in self.generate_numbers(z):
            yield number

    @mlflow.trace
    async def square(self, t):
        await asyncio.sleep(0.1)
        return t**2

    @mlflow.trace
    async def generate_numbers(self, z):
        for i in range(z):
            yield i


class ErroringTestModel:
    @mlflow.trace()
    def predict(self, x, y):
        return self.some_operation_raise_error(x, y)

    @mlflow.trace()
    def some_operation_raise_error(self, x, y):
        raise ValueError("Some error")


class ErroringAsyncTestModel:
    @mlflow.trace()
    async def predict(self, x, y):
        return await self.some_operation_raise_error(x, y)

    @mlflow.trace()
    async def some_operation_raise_error(self, x, y):
        raise ValueError("Some error")


class ErroringStreamTestModel:
    @mlflow.trace
    def predict_stream(self, x):
        for i in range(x):
            yield self.some_operation_raise_error(i)

    @mlflow.trace
    def some_operation_raise_error(self, i):
        if i >= 1:
            raise ValueError("Some error")
        return i


@pytest.fixture
def mock_client():
    client = mock.MagicMock()
    with mock.patch("mlflow.tracing.fluent.TracingClient", return_value=client):
        yield client


@pytest.mark.parametrize("with_active_run", [True, False])
@pytest.mark.parametrize("wrap_sync_func", [True, False])
def test_trace(wrap_sync_func, with_active_run, async_logging_enabled):
    model = DefaultTestModel() if wrap_sync_func else DefaultAsyncTestModel()

    if with_active_run:
        with mlflow.start_run() as run:
            model.predict(2, 5) if wrap_sync_func else asyncio.run(model.predict(2, 5))
            run_id = run.info.run_id
    else:
        model.predict(2, 5) if wrap_sync_func else asyncio.run(model.predict(2, 5))

    if async_logging_enabled:
        mlflow.flush_trace_async_logging(terminate=True)

    traces = get_traces()
    assert len(traces) == 1
    trace = traces[0]
    assert trace.info.request_id is not None
    assert trace.info.experiment_id == "0"  # default experiment
    assert trace.info.execution_time_ms >= 0.1 * 1e3  # at least 0.1 sec
    assert trace.info.status == SpanStatusCode.OK
    assert trace.info.request_metadata[TraceMetadataKey.INPUTS] == '{"x": 2, "y": 5}'
    assert trace.info.request_metadata[TraceMetadataKey.OUTPUTS] == "64"
    if with_active_run:
        assert trace.info.request_metadata[TraceMetadataKey.SOURCE_RUN] == run_id

    assert trace.data.request == '{"x": 2, "y": 5}'
    assert trace.data.response == "64"
    assert len(trace.data.spans) == 3

    span_name_to_span = {span.name: span for span in trace.data.spans}
    root_span = span_name_to_span["predict"]
    # TODO: Trace info timestamp is not accurate because it is not adjusted to exclude the latency
    # assert root_span.start_time_ns // 1e6 == trace.info.timestamp_ms
    assert root_span.parent_id is None
    assert root_span.attributes == {
        "mlflow.traceRequestId": trace.info.request_id,
        "mlflow.spanFunctionName": "predict",
        "mlflow.spanType": "UNKNOWN",
        "mlflow.spanInputs": {"x": 2, "y": 5},
        "mlflow.spanOutputs": 64,
    }

    child_span_1 = span_name_to_span["add_one_with_custom_name"]
    assert child_span_1.parent_id == root_span.span_id
    assert child_span_1.attributes == {
        "delta": 1,
        "mlflow.traceRequestId": trace.info.request_id,
        "mlflow.spanFunctionName": "add_one",
        "mlflow.spanType": "LLM",
        "mlflow.spanInputs": {"z": 7},
        "mlflow.spanOutputs": 8,
    }

    child_span_2 = span_name_to_span["square"]
    assert child_span_2.parent_id == root_span.span_id
    assert child_span_2.start_time_ns <= child_span_2.end_time_ns - 0.1 * 1e6
    assert child_span_2.attributes == {
        "mlflow.traceRequestId": trace.info.request_id,
        "mlflow.spanFunctionName": "square",
        "mlflow.spanType": "UNKNOWN",
        "mlflow.spanInputs": {"t": 8},
        "mlflow.spanOutputs": 64,
    }


@pytest.mark.parametrize("wrap_sync_func", [True, False])
def test_trace_stream(wrap_sync_func):
    model = StreamTestModel() if wrap_sync_func else AsyncStreamTestModel()

    stream = model.predict_stream(1, 2)

    # Trace should not be logged until the generator is consumed
    assert get_traces() == []
    # The span should not be set to active
    # because the generator is not yet consumed
    assert mlflow.get_current_active_span() is None

    chunks = []
    if wrap_sync_func:
        for chunk in stream:
            chunks.append(chunk)
            # The `predict` span should not be active here.
            assert mlflow.get_current_active_span() is None
    else:

        async def consume_stream():
            async for chunk in stream:
                chunks.append(chunk)
                assert mlflow.get_current_active_span() is None

        asyncio.run(consume_stream())

    traces = get_traces()
    assert len(traces) == 1
    trace = traces[0]
    assert trace.info.request_id is not None
    assert trace.info.experiment_id == "0"  # default experiment
    assert trace.info.execution_time_ms >= 0.1 * 1e3  # at least 0.1 sec
    assert trace.info.status == SpanStatusCode.OK
    metadata = trace.info.request_metadata
    assert metadata[TraceMetadataKey.INPUTS] == '{"x": 1, "y": 2}'
    assert metadata[TraceMetadataKey.OUTPUTS] == "11"  # sum of the outputs

    assert len(trace.data.spans) == 5  # 1 root span + 3 square + 1 generate_numbers

    root_span = trace.data.spans[0]
    assert root_span.name == "predict_stream"
    assert root_span.inputs == {"x": 1, "y": 2}
    assert root_span.outputs == 11
    assert len(root_span.events) == 9
    assert root_span.events[0].name == "mlflow.chunk.item.0"
    assert root_span.events[0].attributes == {"mlflow.chunk.value": "0"}
    assert root_span.events[8].name == "mlflow.chunk.item.8"

    # Spans for the chid 'square' function
    for i in range(3):
        assert trace.data.spans[i + 1].name == f"square_{i + 1}"
        assert trace.data.spans[i + 1].inputs == {"t": i}
        assert trace.data.spans[i + 1].outputs == i**2
        assert trace.data.spans[i + 1].parent_id == root_span.span_id

    # Span for the 'generate_numbers' function
    assert trace.data.spans[4].name == "generate_numbers"
    assert trace.data.spans[4].inputs == {"z": 3}
    assert trace.data.spans[4].outputs == [0, 1, 2]  # list of outputs
    assert len(trace.data.spans[4].events) == 3


def test_trace_with_databricks_tracking_uri(
    databricks_tracking_uri, async_logging_enabled, mock_store, monkeypatch
):
    monkeypatch.setenv("MLFLOW_EXPERIMENT_NAME", "test")
    monkeypatch.setenv(MLFLOW_TRACKING_USERNAME.name, "bob")
    monkeypatch.setattr(mlflow.tracking.context.default_context, "_get_source_name", lambda: "test")

    mock_experiment = mock.MagicMock()
    mock_experiment.experiment_id = "test_experiment_id"
    monkeypatch.setattr(
        mock_store, "get_experiment_by_name", mock.MagicMock(return_value=mock_experiment)
    )

    model = DefaultTestModel()

    with mock.patch(
        "mlflow.tracing.client.TracingClient._upload_trace_data"
    ) as mock_upload_trace_data:
        model.predict(2, 5)
        if async_logging_enabled:
            mlflow.flush_trace_async_logging(terminate=True)

    mock_store.start_trace.assert_called_once()
    mock_store.end_trace.assert_called_once()
    mock_upload_trace_data.assert_called_once()


# NB: async logging should be no-op for model serving,
# but we test it here to make sure it doesn't break
def test_trace_in_databricks_model_serving(
    mock_databricks_serving_with_tracing_env, async_logging_enabled
):
    # Dummy flask app for prediction
    import flask

    app = flask.Flask(__name__)

    @app.route("/invocations", methods=["POST"])
    def predict():
        data = json.loads(flask.request.data.decode("utf-8"))
        request_id = flask.request.headers.get("X-Request-ID")

        with set_prediction_context(Context(request_id=request_id)):
            prediction = TestModel().predict(**data)

        trace = pop_trace(request_id=request_id)

        result = json.dumps(
            {
                "prediction": prediction,
                "trace": trace,
            },
            default=str,
        )
        return flask.Response(response=result, status=200, mimetype="application/json")

    class TestModel:
        @mlflow.trace()
        def predict(self, x, y):
            z = x + y
            z = self.add_one(z)
            with mlflow.start_span(name="square") as span:
                z = self.square(z)
                span.add_event(SpanEvent("event", 0, attributes={"foo": "bar"}))
            return z

        @mlflow.trace(span_type=SpanType.LLM, name="custom", attributes={"delta": 1})
        def add_one(self, z):
            return z + 1

        def square(self, t):
            return t**2

    # Mimic scoring request
    databricks_request_id = "request-12345"
    response = app.test_client().post(
        "/invocations",
        headers={"X-Request-ID": databricks_request_id},
        data=json.dumps({"x": 2, "y": 5}),
    )

    assert response.status_code == 200
    assert response.json["prediction"] == 64

    trace_dict = response.json["trace"]
    trace = Trace.from_dict(trace_dict)
    assert trace.info.request_id == databricks_request_id
    assert trace.info.request_metadata[TRACE_SCHEMA_VERSION_KEY] == "2"
    assert len(trace.data.spans) == 3

    span_name_to_span = {span.name: span for span in trace.data.spans}
    root_span = span_name_to_span["predict"]
    assert isinstance(root_span._trace_id, str)
    assert isinstance(root_span.span_id, str)
    assert isinstance(root_span.start_time_ns, int)
    assert isinstance(root_span.end_time_ns, int)
    assert root_span.status.status_code.value == "OK"
    assert root_span.status.description == ""
    assert root_span.attributes == {
        "mlflow.traceRequestId": databricks_request_id,
        "mlflow.spanType": SpanType.UNKNOWN,
        "mlflow.spanFunctionName": "predict",
        "mlflow.spanInputs": {"x": 2, "y": 5},
        "mlflow.spanOutputs": 64,
    }
    assert root_span.events == []

    child_span_1 = span_name_to_span["custom"]
    assert child_span_1.parent_id == root_span.span_id
    assert child_span_1.attributes == {
        "delta": 1,
        "mlflow.traceRequestId": databricks_request_id,
        "mlflow.spanType": SpanType.LLM,
        "mlflow.spanFunctionName": "add_one",
        "mlflow.spanInputs": {"z": 7},
        "mlflow.spanOutputs": 8,
    }
    assert child_span_1.events == []

    child_span_2 = span_name_to_span["square"]
    assert child_span_2.parent_id == root_span.span_id
    assert child_span_2.attributes == {
        "mlflow.traceRequestId": databricks_request_id,
        "mlflow.spanType": SpanType.UNKNOWN,
    }
    assert asdict(child_span_2.events[0]) == {
        "name": "event",
        "timestamp": 0,
        "attributes": {"foo": "bar"},
    }

    # The trace should be removed from the buffer after being retrieved
    assert pop_trace(request_id=databricks_request_id) is None

    # In model serving, the traces should not be stored in the fluent API buffer
    traces = get_traces()
    assert len(traces) == 0


def test_trace_in_model_evaluation(monkeypatch, async_logging_enabled):
    monkeypatch.setenv(MLFLOW_TRACKING_USERNAME.name, "bob")
    monkeypatch.setattr(mlflow.tracking.context.default_context, "_get_source_name", lambda: "test")

    class TestModel:
        @mlflow.trace()
        def predict(self, x, y):
            return x + y

    model = TestModel()

    # mock _upload_trace_data to avoid generating trace data file
    with mlflow.start_run() as run:
        run_id = run.info.run_id
        request_id_1 = "tr-eval-123"
        with set_prediction_context(Context(request_id=request_id_1, is_evaluate=True)):
            model.predict(1, 2)

        request_id_2 = "tr-eval-456"
        with set_prediction_context(Context(request_id=request_id_2, is_evaluate=True)):
            model.predict(3, 4)

    if async_logging_enabled:
        mlflow.flush_trace_async_logging(terminate=True)

    trace = mlflow.get_trace(request_id_1)
    assert trace.info.request_metadata[TraceMetadataKey.SOURCE_RUN] == run_id
    assert trace.info.request_metadata[TRACE_SCHEMA_VERSION_KEY] == str(TRACE_SCHEMA_VERSION)
    assert trace.info.tags[TraceTagKey.EVAL_REQUEST_ID] == request_id_1

    trace = mlflow.get_trace(request_id_2)
    assert trace.info.request_metadata[TraceMetadataKey.SOURCE_RUN] == run_id
    assert trace.info.tags[TraceTagKey.EVAL_REQUEST_ID] == request_id_2


@pytest.mark.parametrize("sync", [True, False])
def test_trace_handle_exception_during_prediction(sync):
    # This test is to make sure that the exception raised by the main prediction
    # logic is raised properly and the trace is still logged.
    model = ErroringTestModel() if sync else ErroringAsyncTestModel()

    with pytest.raises(ValueError, match=r"Some error"):
        model.predict(2, 5) if sync else asyncio.run(model.predict(2, 5))

    # Trace should be logged even if the function fails, with status code ERROR
    trace = mlflow.get_trace(mlflow.get_last_active_trace_id())
    assert trace.info.request_id is not None
    assert trace.info.status == TraceStatus.ERROR
    assert trace.info.request_metadata[TraceMetadataKey.INPUTS] == '{"x": 2, "y": 5}'
    assert trace.info.request_metadata[TraceMetadataKey.OUTPUTS] == ""

    assert trace.data.request == '{"x": 2, "y": 5}'
    assert trace.data.response is None
    assert len(trace.data.spans) == 2


def test_trace_handle_exception_during_streaming():
    model = ErroringStreamTestModel()

    stream = model.predict_stream(2)

    chunks = []
    with pytest.raises(ValueError, match=r"Some error"):  # noqa: PT012
        for chunk in stream:
            chunks.append(chunk)

    # The test model raises an error after the first chunk
    assert len(chunks) == 1

    traces = get_traces()
    assert len(traces) == 1
    trace = traces[0]
    assert trace.info.status == TraceStatus.ERROR
    assert trace.info.request_metadata[TraceMetadataKey.INPUTS] == '{"x": 2}'

    # The test model is expected to produce three spans
    # 1. Root span (error - inherited from the child)
    # 2. First chunk span (OK)
    # 3. Second chunk span (error)
    spans = trace.data.spans
    assert len(spans) == 3
    assert spans[0].name == "predict_stream"
    assert spans[0].status.status_code == SpanStatusCode.ERROR
    assert spans[1].name == "some_operation_raise_error_1"
    assert spans[1].status.status_code == SpanStatusCode.OK
    assert spans[2].name == "some_operation_raise_error_2"
    assert spans[2].status.status_code == SpanStatusCode.ERROR

    # One chunk event + one exception event
    assert len(spans[0].events) == 2
    assert spans[0].events[0].name == "mlflow.chunk.item.0"
    assert spans[0].events[1].name == "exception"


@pytest.mark.parametrize(
    "model",
    [
        DefaultTestModel(),
        DefaultAsyncTestModel(),
        StreamTestModel(),
        AsyncStreamTestModel(),
    ],
)
def test_trace_ignore_exception(monkeypatch, model):
    # This test is to make sure that the main prediction logic is not affected
    # by the exception raised by the tracing logic.
    def _call_model_and_assert_output(model):
        if isinstance(model, DefaultTestModel):
            output = model.predict(2, 5)
            assert output == 64
        elif isinstance(model, DefaultAsyncTestModel):
            output = asyncio.run(model.predict(2, 5))
            assert output == 64
        elif isinstance(model, StreamTestModel):
            stream = model.predict_stream(2, 5)
            assert len(list(stream)) == 21
        elif isinstance(model, AsyncStreamTestModel):
            astream = model.predict_stream(2, 5)

            async def _consume_stream():
                return [chunk async for chunk in astream]

            stream = asyncio.run(_consume_stream())
            assert len(list(stream)) == 21
        else:
            raise ValueError("Unknown model type")

    # Exception during starting span: trace should not be logged.
    with mock.patch("mlflow.tracing.provider._get_tracer", side_effect=ValueError("Some error")):
        _call_model_and_assert_output(model)

    assert get_traces() == []

    # Exception during ending span: trace should not be logged.
    tracer = _get_tracer(__name__)

    def _always_fail(*args, **kwargs):
        raise ValueError("Some error")

    monkeypatch.setattr(tracer.span_processor, "on_end", _always_fail)
    _call_model_and_assert_output(model)
    assert len(get_traces()) == 0
    monkeypatch.undo()

    # Exception during inspecting inputs: trace should be logged without inputs field
    with mock.patch("inspect.signature", side_effect=ValueError("Some error")) as mock_input_args:
        _call_model_and_assert_output(model)
        assert mock_input_args.call_count > 0

    traces = get_traces()
    assert len(traces) == 1
    assert traces[0].info.status == TraceStatus.OK


def test_trace_skip_resolving_unrelated_tags_to_traces():
    with mock.patch("mlflow.tracking.context.registry.DatabricksRepoRunContext") as mock_context:
        mock_context.in_context.return_value = ["unrelated tags"]

        model = DefaultTestModel()
        model.predict(2, 5)

    trace = mlflow.get_trace(mlflow.get_last_active_trace_id())
    assert "unrelated tags" not in trace.info.tags


def test_start_span_context_manager(async_logging_enabled):
    datetime_now = datetime.now()

    class TestModel:
        def predict(self, x, y):
            with mlflow.start_span(name="root_span") as root_span:
                root_span.set_inputs({"x": x, "y": y})
                z = x + y

                with mlflow.start_span(name="child_span", span_type=SpanType.LLM) as child_span:
                    child_span.set_inputs(z)
                    z = z + 2
                    child_span.set_outputs(z)
                    child_span.set_attributes({"delta": 2, "time": datetime_now})

                res = self.square(z)
                root_span.set_outputs(res)
            return res

        def square(self, t):
            with mlflow.start_span(name="child_span") as span:
                span.set_inputs({"t": t})
                res = t**2
                time.sleep(0.1)
                span.set_outputs(res)
                return res

    model = TestModel()
    model.predict(1, 2)

    if async_logging_enabled:
        mlflow.flush_trace_async_logging(terminate=True)

    traces = get_traces()
    assert len(traces) == 1
    trace = traces[0]
    assert trace.info.request_id is not None
    assert trace.info.experiment_id == "0"  # default experiment
    assert trace.info.execution_time_ms >= 0.1 * 1e3  # at least 0.1 sec
    assert trace.info.status == TraceStatus.OK
    assert trace.info.request_metadata[TraceMetadataKey.INPUTS] == '{"x": 1, "y": 2}'
    assert trace.info.request_metadata[TraceMetadataKey.OUTPUTS] == "25"

    assert trace.data.request == '{"x": 1, "y": 2}'
    assert trace.data.response == "25"
    assert len(trace.data.spans) == 3

    span_name_to_span = {span.name: span for span in trace.data.spans}
    root_span = span_name_to_span["root_span"]
    assert root_span.parent_id is None
    assert root_span.attributes == {
        "mlflow.traceRequestId": trace.info.request_id,
        "mlflow.spanType": "UNKNOWN",
        "mlflow.spanInputs": {"x": 1, "y": 2},
        "mlflow.spanOutputs": 25,
    }

    # Span with duplicate name should be renamed to have an index number like "_1", "_2", ...
    child_span_1 = span_name_to_span["child_span_1"]
    assert child_span_1.parent_id == root_span.span_id
    assert child_span_1.attributes == {
        "delta": 2,
        "time": str(datetime_now),
        "mlflow.traceRequestId": trace.info.request_id,
        "mlflow.spanType": "LLM",
        "mlflow.spanInputs": 3,
        "mlflow.spanOutputs": 5,
    }

    child_span_2 = span_name_to_span["child_span_2"]
    assert child_span_2.parent_id == root_span.span_id
    assert child_span_2.attributes == {
        "mlflow.traceRequestId": trace.info.request_id,
        "mlflow.spanType": "UNKNOWN",
        "mlflow.spanInputs": {"t": 5},
        "mlflow.spanOutputs": 25,
    }
    assert child_span_2.start_time_ns <= child_span_2.end_time_ns - 0.1 * 1e6


def test_start_span_context_manager_with_imperative_apis(async_logging_enabled):
    # This test is to make sure that the spans created with fluent APIs and imperative APIs
    # (via MLflow client) are correctly linked together. This usage is not recommended but
    # should be supported for the advanced use cases like using LangChain callbacks as a
    # part of broader tracing.
    class TestModel:
        def predict(self, x, y):
            with mlflow.start_span(name="root_span") as root_span:
                root_span.set_inputs({"x": x, "y": y})
                z = x + y

                child_span = start_span_no_context(
                    name="child_span_1",
                    span_type=SpanType.LLM,
                    parent_span=root_span,
                )
                child_span.set_inputs(z)

                z = z + 2
                time.sleep(0.1)

                child_span.set_outputs(z)
                child_span.set_attributes({"delta": 2})
                child_span.end()

                root_span.set_outputs(z)
            return z

    model = TestModel()
    model.predict(1, 2)

    if async_logging_enabled:
        mlflow.flush_trace_async_logging(terminate=True)

    traces = get_traces()
    assert len(traces) == 1
    trace = traces[0]
    assert trace.info.request_id is not None
    assert trace.info.experiment_id == "0"  # default experiment
    assert trace.info.execution_time_ms >= 0.1 * 1e3  # at least 0.1 sec
    assert trace.info.status == TraceStatus.OK
    assert trace.info.request_metadata[TraceMetadataKey.INPUTS] == '{"x": 1, "y": 2}'
    assert trace.info.request_metadata[TraceMetadataKey.OUTPUTS] == "5"

    assert trace.data.request == '{"x": 1, "y": 2}'
    assert trace.data.response == "5"
    assert len(trace.data.spans) == 2

    span_name_to_span = {span.name: span for span in trace.data.spans}
    root_span = span_name_to_span["root_span"]
    assert root_span.parent_id is None
    assert root_span.attributes == {
        "mlflow.traceRequestId": trace.info.request_id,
        "mlflow.spanType": "UNKNOWN",
        "mlflow.spanInputs": {"x": 1, "y": 2},
        "mlflow.spanOutputs": 5,
    }

    child_span_1 = span_name_to_span["child_span_1"]
    assert child_span_1.parent_id == root_span.span_id
    assert child_span_1.attributes == {
        "delta": 2,
        "mlflow.traceRequestId": trace.info.request_id,
        "mlflow.spanType": "LLM",
        "mlflow.spanInputs": 3,
        "mlflow.spanOutputs": 5,
    }


def test_mlflow_trace_isolated_from_other_otel_processors():
    # Set up non-MLFlow tracer
    import opentelemetry.sdk.trace as trace_sdk
    from opentelemetry import trace

    class MockOtelExporter(trace_sdk.export.SpanExporter):
        def __init__(self):
            self.exported_spans = []

        def export(self, spans):
            self.exported_spans.extend(spans)

    other_exporter = MockOtelExporter()
    provider = trace_sdk.TracerProvider()
    processor = trace_sdk.export.SimpleSpanProcessor(other_exporter)
    provider.add_span_processor(processor)
    trace.set_tracer_provider(provider)

    # Create MLflow trace
    with mlflow.start_span(name="mlflow_span"):
        pass

    # Create non-MLflow trace
    tracer = trace.get_tracer(__name__)
    with tracer.start_as_current_span("non_mlflow_span"):
        pass

    # MLflow only processes spans created with MLflow APIs
    assert len(get_traces()) == 1
    assert mlflow.get_trace(mlflow.get_last_active_trace_id()).data.spans[0].name == "mlflow_span"

    # Other spans are processed by the other processor
    assert len(other_exporter.exported_spans) == 1
    assert other_exporter.exported_spans[0].name == "non_mlflow_span"


@mock.patch("mlflow.tracing.export.mlflow.get_display_handler")
def test_get_trace(mock_get_display_handler):
    model = DefaultTestModel()
    model.predict(2, 5)

    trace = mlflow.get_trace(mlflow.get_last_active_trace_id())
    request_id = trace.info.request_id
    mock_get_display_handler.reset_mock()

    # Fetch trace from in-memory buffer
    trace_in_memory = mlflow.get_trace(request_id)
    assert trace.info.request_id == trace_in_memory.info.request_id
    mock_get_display_handler.assert_not_called()

    # Fetch trace from backend
    trace_from_backend = mlflow.get_trace(request_id)
    assert trace.info.request_id == trace_from_backend.info.request_id
    mock_get_display_handler.assert_not_called()

    # If not found, return None with warning
    with mock.patch("mlflow.tracing.fluent._logger") as mock_logger:
        assert mlflow.get_trace("not_found") is None
        mock_logger.warning.assert_called_once()


def test_test_search_traces_empty(mock_client):
    mock_client.search_traces.return_value = PagedList([], token=None)

    traces = mlflow.search_traces()
    assert traces.empty

    default_columns = Trace.pandas_dataframe_columns()
    assert traces.columns.tolist() == default_columns

    traces = mlflow.search_traces(extract_fields=["foo.inputs.bar"])
    assert traces.columns.tolist() == [*default_columns, "foo.inputs.bar"]

    mock_client.search_traces.assert_called()


@pytest.mark.parametrize("return_type", ["pandas", "list"])
def test_search_traces(return_type, mock_client):
    mock_client.search_traces.return_value = PagedList(
        [
            Trace(
                info=create_test_trace_info(f"tr-{i}"),
                data=TraceData([]),
            )
            for i in range(10)
        ],
        token=None,
    )

    traces = mlflow.search_traces(
        experiment_ids=["1"],
        filter_string="name = 'foo'",
        max_results=10,
        order_by=["timestamp DESC"],
        return_type=return_type,
    )

    if return_type == "pandas":
        assert isinstance(traces, pd.DataFrame)
    else:
        assert isinstance(traces, list)
        assert all(isinstance(trace, Trace) for trace in traces)

    assert len(traces) == 10
    mock_client.search_traces.assert_called_once_with(
        experiment_ids=["1"],
        run_id=None,
        filter_string="name = 'foo'",
        max_results=10,
        order_by=["timestamp DESC"],
        page_token=None,
        model_id=None,
        sql_warehouse_id=None,
    )


def test_search_traces_invalid_return_types(mock_client):
    with pytest.raises(MlflowException, match=r"Invalid return type"):
        mlflow.search_traces(return_type="invalid")

    with pytest.raises(MlflowException, match=r"The `extract_fields`"):
        mlflow.search_traces(extract_fields=["foo.inputs.bar"], return_type="list")


def test_search_traces_with_pagination(mock_client):
    traces = [
        Trace(
            info=create_test_trace_info(f"tr-{i}"),
            data=TraceData([]),
        )
        for i in range(30)
    ]

    mock_client.search_traces.side_effect = [
        PagedList(traces[:10], token="token-1"),
        PagedList(traces[10:20], token="token-2"),
        PagedList(traces[20:], token=None),
    ]

    traces = mlflow.search_traces(experiment_ids=["1"])

    assert len(traces) == 30
    common_args = {
        "experiment_ids": ["1"],
        "run_id": None,
        "max_results": SEARCH_TRACES_DEFAULT_MAX_RESULTS,
        "filter_string": None,
        "order_by": None,
    }
    mock_client.search_traces.assert_has_calls(
        [
            mock.call(**common_args, page_token=None, model_id=None, sql_warehouse_id=None),
            mock.call(**common_args, page_token="token-1", model_id=None, sql_warehouse_id=None),
            mock.call(**common_args, page_token="token-2", model_id=None, sql_warehouse_id=None),
        ]
    )


def test_search_traces_with_default_experiment_id(mock_client):
    mock_client.search_traces.return_value = PagedList([], token=None)
    with mock.patch("mlflow.tracking.fluent._get_experiment_id", return_value="123"):
        mlflow.search_traces()

    mock_client.search_traces.assert_called_once_with(
        experiment_ids=["123"],
        run_id=None,
        filter_string=None,
        max_results=SEARCH_TRACES_DEFAULT_MAX_RESULTS,
        order_by=None,
        page_token=None,
        model_id=None,
        sql_warehouse_id=None,
    )


def test_search_traces_yields_expected_dataframe_contents(monkeypatch):
    model = DefaultTestModel()
    expected_traces = []
    for _ in range(10):
        model.predict(2, 5)
        time.sleep(0.1)

        trace = mlflow.get_trace(mlflow.get_last_active_trace_id())
        expected_traces.append(trace)

    df = mlflow.search_traces(max_results=10, order_by=["timestamp ASC"])
    assert df.columns.tolist() == [
        "request_id",
        "trace",
        "timestamp_ms",
        "status",
        "execution_time_ms",
        "request",
        "response",
        "request_metadata",
        "spans",
        "tags",
        "assessments",
    ]
    for idx, trace in enumerate(expected_traces):
        assert df.iloc[idx].request_id == trace.info.request_id
        assert df.iloc[idx].trace.info.request_id == trace.info.request_id
        assert df.iloc[idx].timestamp_ms == trace.info.timestamp_ms
        assert df.iloc[idx].status == trace.info.status
        assert df.iloc[idx].execution_time_ms == trace.info.execution_time_ms
        assert df.iloc[idx].request == json.loads(trace.data.request)
        assert df.iloc[idx].response == json.loads(trace.data.response)
        assert df.iloc[idx].request_metadata == trace.info.request_metadata
        assert df.iloc[idx].spans == [s.to_dict() for s in trace.data.spans]
        assert df.iloc[idx].tags == trace.info.tags


<<<<<<< HEAD
def test_search_traces_handles_missing_response_tags_and_metadata(mock_client):
    mock_client.search_traces.return_value = PagedList(
        [
            Trace(
                info=TraceInfo(
                    request_id=5,
                    experiment_id="test",
                    timestamp_ms=1,
                    execution_time_ms=2,
                    status=TraceStatus.OK,
                ),
                data=TraceData(
                    spans=[],
                    request="request",
                    # Response is missing
                ),
            )
        ],
        token=None,
    )
=======
def test_search_traces_handles_missing_response_tags_and_metadata(monkeypatch):
    class MockMlflowClient:
        def search_traces(self, *args, **kwargs):
            return [
                Trace(
                    info=TraceInfo(
                        request_id=5,
                        experiment_id="test",
                        timestamp_ms=1,
                        execution_time_ms=2,
                        status=TraceStatus.OK,
                    ),
                    data=TraceData(spans=[]),
                )
            ]

    monkeypatch.setattr("mlflow.tracing.fluent.MlflowClient", MockMlflowClient)
>>>>>>> b3c36623

    df = mlflow.search_traces()
    assert df["response"].isnull().all()
    assert df["tags"].tolist() == [{}]
    assert df["request_metadata"].tolist() == [{}]


def test_search_traces_extracts_fields_as_expected():
    model = DefaultTestModel()
    model.predict(2, 5)

    df = mlflow.search_traces(
        extract_fields=["predict.inputs.x", "predict.outputs", "add_one_with_custom_name.inputs.z"]
    )
    assert df["predict.inputs.x"].tolist() == [2]
    assert df["predict.outputs"].tolist() == [64]
    assert df["add_one_with_custom_name.inputs.z"].tolist() == [7]


# no spans have the input or output with name,
# some span has an input but we’re looking for output,
def test_search_traces_with_input_and_no_output():
    with mlflow.start_span(name="with_input_and_no_output") as span:
        span.set_inputs({"a": 1})

    df = mlflow.search_traces(
        extract_fields=["with_input_and_no_output.inputs.a", "with_input_and_no_output.outputs"]
    )
    assert df["with_input_and_no_output.inputs.a"].tolist() == [1]
    assert df["with_input_and_no_output.outputs"].isnull().all()


# Test case where span content is invalid
<<<<<<< HEAD
def test_search_traces_with_invalid_span_content(mock_client):
    mock_client.search_traces.return_value = PagedList(
        [
            Trace(
                info=TraceInfo(
                    request_id=5,
                    experiment_id="test",
                    timestamp_ms=1,
                    execution_time_ms=2,
                    status=TraceStatus.OK,
                ),
                data=TraceData(spans=[None], request="request", response="response"),
            )
        ],
        token=None,
    )
=======
def test_search_traces_with_invalid_span_content(monkeypatch):
    class MockMlflowClient:
        def search_traces(self, *args, **kwargs):
            # Invalid span content
            return [
                Trace(
                    info=TraceInfo(
                        request_id=5,
                        experiment_id="test",
                        timestamp_ms=1,
                        execution_time_ms=2,
                        status=TraceStatus.OK,
                    ),
                    data=TraceData(spans=[None]),
                )
            ]

    monkeypatch.setattr("mlflow.tracing.fluent.MlflowClient", MockMlflowClient)
>>>>>>> b3c36623

    with pytest.raises(AttributeError, match="NoneType"):
        mlflow.search_traces()


# Test case where span inputs / outputs aren’t dict
def test_search_traces_with_non_dict_span_inputs_outputs():
    with mlflow.start_span(name="non_dict_span") as span:
        span.set_inputs(["a", "b"])
        span.set_outputs([1, 2, 3])

    df = mlflow.search_traces(
        extract_fields=["non_dict_span.inputs", "non_dict_span.outputs", "non_dict_span.inputs.x"]
    )
    assert df["non_dict_span.inputs"].tolist() == [["a", "b"]]
    assert df["non_dict_span.outputs"].tolist() == [[1, 2, 3]]
    assert df["non_dict_span.inputs.x"].isnull().all()


# Test case where there are multiple spans with the same name
def test_search_traces_with_multiple_spans_with_same_name():
    class TestModel:
        @mlflow.trace(name="duplicate_name")
        def predict(self, x, y):
            z = x + y
            z = self.add_one(z)
            z = mlflow.trace(self.square)(z)
            return z  # noqa: RET504

        @mlflow.trace(span_type=SpanType.LLM, name="duplicate_name", attributes={"delta": 1})
        def add_one(self, z):
            return z + 1

        def square(self, t):
            res = t**2
            time.sleep(0.1)
            return res

    model = TestModel()
    model.predict(2, 5)

    df = mlflow.search_traces(
        extract_fields=[
            "duplicate_name.inputs.y",
            "duplicate_name.inputs.x",
            "duplicate_name.inputs.z",
            "duplicate_name_1.inputs.x",
            "duplicate_name_1.inputs.y",
            "duplicate_name_2.inputs.z",
        ]
    )
    # Duplicate spans would all be null
    assert df["duplicate_name.inputs.y"].isnull().all()
    assert df["duplicate_name.inputs.x"].isnull().all()
    assert df["duplicate_name.inputs.z"].isnull().all()
    assert df["duplicate_name_1.inputs.x"].tolist() == [2]
    assert df["duplicate_name_1.inputs.y"].tolist() == [5]
    assert df["duplicate_name_2.inputs.z"].tolist() == [7]


# Test a field that doesn’t exist for extraction - we shouldn’t throw, just return empty column
def test_search_traces_with_non_existent_field():
    model = DefaultTestModel()
    model.predict(2, 5)

    df = mlflow.search_traces(
        extract_fields=[
            "predict.inputs.k",
            "predict.inputs.x",
            "predict.outputs",
            "add_one_with_custom_name.inputs.z",
        ]
    )
    assert df["predict.inputs.k"].isnull().all()
    assert df["predict.inputs.x"].tolist() == [2]
    assert df["predict.outputs"].tolist() == [64]
    assert df["add_one_with_custom_name.inputs.z"].tolist() == [7]


def test_search_traces_span_and_field_name_with_dot():
    with mlflow.start_span(name="span.name") as span:
        span.set_inputs({"a.b": 0})
        span.set_outputs({"x.y": 1})

    df = mlflow.search_traces(
        extract_fields=[
            "`span.name`.inputs",
            "`span.name`.inputs.`a.b`",
            "`span.name`.outputs",
            "`span.name`.outputs.`x.y`",
        ]
    )

    assert df["span.name.inputs"].tolist() == [{"a.b": 0}]
    assert df["span.name.inputs.a.b"].tolist() == [0]
    assert df["span.name.outputs"].tolist() == [{"x.y": 1}]
    assert df["span.name.outputs.x.y"].tolist() == [1]


def test_search_traces_with_run_id():
    def _create_trace(name, tags=None):
        with mlflow.start_span(name=name) as span:
            for k, v in (tags or {}).items():
                TracingClient().set_trace_tag(request_id=span.request_id, key=k, value=v)
        return span.request_id

    def _get_names(traces):
        tags = traces["tags"].tolist()
        return [tags[i].get(TraceTagKey.TRACE_NAME) for i in range(len(tags))]

    with mlflow.start_run() as run1:
        _create_trace(name="tr-1")
        _create_trace(name="tr-2", tags={"fruit": "apple"})

    with mlflow.start_run() as run2:
        _create_trace(name="tr-3")
        _create_trace(name="tr-4", tags={"fruit": "banana"})
        _create_trace(name="tr-5", tags={"fruit": "apple"})

    traces = mlflow.search_traces()
    assert _get_names(traces) == ["tr-5", "tr-4", "tr-3", "tr-2", "tr-1"]

    traces = mlflow.search_traces(run_id=run1.info.run_id)
    assert _get_names(traces) == ["tr-2", "tr-1"]

    traces = mlflow.search_traces(
        run_id=run2.info.run_id,
        filter_string="tag.fruit = 'apple'",
    )
    assert _get_names(traces) == ["tr-5"]

    with pytest.raises(MlflowException, match="You cannot filter by run_id when it is already"):
        mlflow.search_traces(
            run_id=run2.info.run_id,
            filter_string="metadata.mlflow.sourceRun = '123'",
        )


@pytest.mark.parametrize(
    "extract_fields",
    [
        ["span.llm.inputs"],
        ["span.llm.inputs.x"],
        ["span.llm.outputs"],
    ],
)
def test_search_traces_invalid_extract_fields(extract_fields):
    with pytest.raises(MlflowException, match="Invalid field type"):
        mlflow.search_traces(extract_fields=extract_fields)


def test_get_last_active_trace_id():
    assert mlflow.get_last_active_trace_id() is None

    @mlflow.trace()
    def predict(x, y):
        return x + y

    predict(1, 2)
    predict(2, 5)
    predict(3, 6)

    trace_id = mlflow.get_last_active_trace_id()
    trace = mlflow.get_trace(trace_id)
    assert trace.info.request_id is not None
    assert trace.data.request == '{"x": 3, "y": 6}'

    # Mutation of the copy should not affect the original trace logged in the backend
    trace.info.status = TraceStatus.ERROR
    original_trace = mlflow.get_trace(trace.info.request_id)
    assert original_trace.info.status == TraceStatus.OK


def test_get_last_active_trace_thread_local():
    assert mlflow.get_last_active_trace_id() is None

    def run(id):
        @mlflow.trace(name=f"predict_{id}")
        def predict(x, y):
            return x + y

        predict(1, 2)

        return mlflow.get_last_active_trace_id(thread_local=True)

    with ThreadPoolExecutor(max_workers=4) as executor:
        futures = [executor.submit(run, i) for i in range(10)]
        trace_ids = [future.result() for future in futures]

    assert len(trace_ids) == 10
    for i, trace_id in enumerate(trace_ids):
        trace = mlflow.get_trace(trace_id)
        assert trace.info.status == TraceStatus.OK
        assert trace.data.spans[0].name == f"predict_{i}"


def test_update_current_trace():
    @mlflow.trace
    def f(x):
        mlflow.update_current_trace(tags={"fruit": "apple", "animal": "dog"})
        return g(x) + 1

    @mlflow.trace
    def g(y):
        with mlflow.start_span():
            mlflow.update_current_trace(tags={"fruit": "orange", "vegetable": "carrot"})
            return y * 2

    f(1)

    expected_tags = {
        "animal": "dog",
        "fruit": "orange",
        "vegetable": "carrot",
    }

    # Validate in-memory trace
    trace = mlflow.get_trace(mlflow.get_last_active_trace_id())
    assert trace.info.status == "OK"
    tags = {k: v for k, v in trace.info.tags.items() if not k.startswith("mlflow.")}
    assert tags == expected_tags

    # Validate backend trace
    traces = get_traces()
    assert len(traces) == 1
    assert traces[0].info.status == "OK"
    tags = {k: v for k, v in traces[0].info.tags.items() if not k.startswith("mlflow.")}
    assert tags == expected_tags


def test_non_ascii_characters_not_encoded_as_unicode():
    with mlflow.start_span() as span:
        span.set_inputs({"japanese": "あ", "emoji": "👍"})

    trace = mlflow.get_trace(span.request_id)
    span = trace.data.spans[0]
    assert span.inputs == {"japanese": "あ", "emoji": "👍"}

    artifact_location = local_file_uri_to_path(trace.info.tags["mlflow.artifactLocation"])
    data = Path(artifact_location, "traces.json").read_text()
    assert "あ" in data
    assert "👍" in data
    assert json.dumps("あ").strip('"') not in data
    assert json.dumps("👍").strip('"') not in data


@pytest.mark.skipif(is_windows(), reason="Otel collector docker image does not support Windows")
def test_export_to_otel_collector(otel_collector, mock_client, monkeypatch):
    from opentelemetry.exporter.otlp.proto.grpc.trace_exporter import OTLPSpanExporter

    monkeypatch.setenv("OTEL_EXPORTER_OTLP_TRACES_ENDPOINT", "http://127.0.0.1:4317/v1/traces")

    # Create a trace
    model = DefaultTestModel()
    model.predict(2, 5)
    time.sleep(10)

    # Tracer should be configured to export to OTLP
    exporter = _get_trace_exporter()
    assert isinstance(exporter, OTLPSpanExporter)
    assert exporter._endpoint == "127.0.0.1:4317"

    # Traces should not be logged to MLflow
    mock_client.start_trace.assert_not_called()
    mock_client._upload_trace_data.assert_not_called()
    mock_client._upload_ended_trace_info.assert_not_called()

    # Analyze the logs of the collector
    _, output_file = otel_collector
    with open(output_file) as f:
        collector_logs = f.read()

    # 3 spans should be exported
    assert "Span #0" in collector_logs
    assert "Span #1" in collector_logs
    assert "Span #2" in collector_logs
    assert "Span #3" not in collector_logs


_SAMPLE_REMOTE_TRACE = {
    "info": {
        "request_id": "2e72d64369624e6888324462b62dc120",
        "experiment_id": "0",
        "timestamp_ms": 1726145090860,
        "execution_time_ms": 162,
        "status": "OK",
        "request_metadata": {
            "mlflow.trace_schema.version": "2",
            "mlflow.traceInputs": '{"x": 1}',
            "mlflow.traceOutputs": '{"prediction": 1}',
        },
        "tags": {
            "fruit": "apple",
            "food": "pizza",
        },
    },
    "data": {
        "spans": [
            {
                "name": "remote",
                "context": {
                    "span_id": "0x337af925d6629c01",
                    "trace_id": "0x05e82d1fc4486f3986fae6dd7b5352b1",
                },
                "parent_id": None,
                "start_time": 1726145091022155863,
                "end_time": 1726145091022572053,
                "status_code": "OK",
                "status_message": "",
                "attributes": {
                    "mlflow.traceRequestId": '"2e72d64369624e6888324462b62dc120"',
                    "mlflow.spanType": '"UNKNOWN"',
                    "mlflow.spanInputs": '{"x": 1}',
                    "mlflow.spanOutputs": '{"prediction": 1}',
                },
                "events": [
                    {"name": "event", "timestamp": 1726145091022287, "attributes": {"foo": "bar"}}
                ],
            },
            {
                "name": "remote-child",
                "context": {
                    "span_id": "0xa3dde9f2ebac1936",
                    "trace_id": "0x05e82d1fc4486f3986fae6dd7b5352b1",
                },
                "parent_id": "0x337af925d6629c01",
                "start_time": 1726145091022419340,
                "end_time": 1726145091022497944,
                "status_code": "OK",
                "status_message": "",
                "attributes": {
                    "mlflow.traceRequestId": '"2e72d64369624e6888324462b62dc120"',
                    "mlflow.spanType": '"UNKNOWN"',
                },
                "events": [],
            },
        ],
        "request": '{"x": 1}',
        "response": '{"prediction": 1}',
    },
}


def test_add_trace():
    # Mimic a remote service call that returns a trace as a part of the response
    def dummy_remote_call():
        return {"prediction": 1, "trace": _SAMPLE_REMOTE_TRACE}

    @mlflow.trace
    def predict(add_trace: bool):
        resp = dummy_remote_call()

        if add_trace:
            mlflow.add_trace(resp["trace"])
        return resp["prediction"]

    # If we don't call add_trace, the trace from the remote service should be discarded
    predict(add_trace=False)
    trace = mlflow.get_trace(mlflow.get_last_active_trace_id())
    assert len(trace.data.spans) == 1

    # If we call add_trace, the trace from the remote service should be merged
    predict(add_trace=True)
    trace = mlflow.get_trace(mlflow.get_last_active_trace_id())
    request_id = trace.info.request_id
    assert request_id is not None
    assert trace.data.request == '{"add_trace": true}'
    assert trace.data.response == "1"
    # Remote spans should be merged
    assert len(trace.data.spans) == 3
    assert all(span.request_id == request_id for span in trace.data.spans)
    parent_span, child_span, grandchild_span = trace.data.spans
    assert child_span.parent_id == parent_span.span_id
    assert child_span._trace_id == parent_span._trace_id
    assert grandchild_span.parent_id == child_span.span_id
    assert grandchild_span._trace_id == parent_span._trace_id
    # Check if span information is correctly copied
    rs = Trace.from_dict(_SAMPLE_REMOTE_TRACE).data.spans[0]
    assert child_span.name == rs.name
    assert child_span.start_time_ns == rs.start_time_ns
    assert child_span.end_time_ns == rs.end_time_ns
    assert child_span.status == rs.status
    assert child_span.span_type == rs.span_type
    assert child_span.events == rs.events
    # exclude request ID attribute from comparison
    for k in rs.attributes.keys() - {SpanAttributeKey.REQUEST_ID}:
        assert child_span.attributes[k] == rs.attributes[k]


def test_add_trace_no_current_active_trace():
    # Use the remote trace without any active trace
    remote_trace = Trace.from_dict(_SAMPLE_REMOTE_TRACE)

    mlflow.add_trace(remote_trace)

    trace = mlflow.get_trace(mlflow.get_last_active_trace_id())
    assert len(trace.data.spans) == 3
    parent_span, child_span, grandchild_span = trace.data.spans
    assert parent_span.name == "Remote Trace <remote>"
    rs = remote_trace.data.spans[0]
    assert parent_span.start_time_ns == rs.start_time_ns
    assert parent_span.end_time_ns == rs.end_time_ns
    assert child_span.name == rs.name
    assert child_span.parent_id is parent_span.span_id
    assert child_span.start_time_ns == rs.start_time_ns
    assert child_span.end_time_ns == rs.end_time_ns
    assert child_span.status == rs.status
    assert child_span.span_type == rs.span_type
    assert child_span.events == rs.events
    assert grandchild_span.parent_id == child_span.span_id
    # exclude request ID attribute from comparison
    for k in rs.attributes.keys() - {SpanAttributeKey.REQUEST_ID}:
        assert child_span.attributes[k] == rs.attributes[k]


def test_add_trace_specific_target_span():
    span = start_span_no_context(name="parent")
    mlflow.add_trace(_SAMPLE_REMOTE_TRACE, target=span)
    span.end()

    trace = mlflow.get_trace(mlflow.get_last_active_trace_id())
    assert len(trace.data.spans) == 3
    parent_span, child_span, grandchild_span = trace.data.spans
    assert parent_span.span_id == span.span_id
    rs = Trace.from_dict(_SAMPLE_REMOTE_TRACE).data.spans[0]
    assert child_span.name == rs.name
    assert child_span.parent_id is parent_span.span_id
    assert grandchild_span.parent_id == child_span.span_id


def test_add_trace_merge_tags():
    client = TracingClient()

    # Start the parent trace and merge the above trace as a child
    with mlflow.start_span(name="parent") as span:
        client.set_trace_tag(span.request_id, "vegetable", "carrot")
        client.set_trace_tag(span.request_id, "food", "sushi")

        mlflow.add_trace(Trace.from_dict(_SAMPLE_REMOTE_TRACE))

    trace = mlflow.get_trace(mlflow.get_last_active_trace_id())
    custom_tags = {k: v for k, v in trace.info.tags.items() if not k.startswith("mlflow.")}
    assert custom_tags == {
        "fruit": "apple",
        "vegetable": "carrot",
        # Tag value from the parent trace should prevail
        "food": "sushi",
    }


def test_add_trace_raise_for_invalid_trace():
    with pytest.raises(MlflowException, match="Invalid trace object"):
        mlflow.add_trace(None)

    with pytest.raises(MlflowException, match="Failed to load a trace object"):
        mlflow.add_trace({"info": {}, "data": {}})

    in_progress_trace = Trace(
        info=TraceInfo(
            request_id="123",
            status=TraceStatus.IN_PROGRESS,
            experiment_id="0",
            timestamp_ms=0,
            execution_time_ms=0,
        ),
        data=TraceData(),
    )
    with pytest.raises(MlflowException, match="The trace must be ended"):
        mlflow.add_trace(in_progress_trace)

    trace = Trace.from_dict(_SAMPLE_REMOTE_TRACE)
    spans = trace.data.spans
    unordered_trace = Trace(info=trace.info, data=TraceData(spans=[spans[1], spans[0]]))
    with pytest.raises(MlflowException, match="Span with ID "):
        mlflow.add_trace(unordered_trace)


def test_add_trace_in_databricks_model_serving(mock_databricks_serving_with_tracing_env):
    # Mimic a remote service call that returns a trace as a part of the response
    def dummy_remote_call():
        return {"prediction": 1, "trace": _SAMPLE_REMOTE_TRACE}

    # The parent function that invokes the dummy remote service
    @mlflow.trace
    def predict():
        resp = dummy_remote_call()
        remote_trace = Trace.from_dict(resp["trace"])
        mlflow.add_trace(remote_trace)
        return resp["prediction"]

    db_request_id = "databricks-request-id"
    with set_prediction_context(Context(request_id=db_request_id)):
        predict()

    # Pop the trace to be written to the inference table
    trace = Trace.from_dict(pop_trace(request_id=db_request_id))

    assert trace.info.request_id == db_request_id
    assert len(trace.data.spans) == 3
    assert all(span.request_id == db_request_id for span in trace.data.spans)
    parent_span, child_span, grandchild_span = trace.data.spans
    assert child_span.parent_id == parent_span.span_id
    assert child_span._trace_id == parent_span._trace_id
    assert grandchild_span.parent_id == child_span.span_id
    assert grandchild_span._trace_id == parent_span._trace_id
    # Check if span information is correctly copied
    rs = Trace.from_dict(_SAMPLE_REMOTE_TRACE).data.spans[0]
    assert child_span.name == rs.name
    assert child_span.start_time_ns == rs.start_time_ns
    assert child_span.end_time_ns == rs.end_time_ns


def test_add_trace_logging_model_from_code():
    with mlflow.start_run():
        model_info = mlflow.pyfunc.log_model(
            "model",
            python_model="tests/tracing/sample_code/model_with_add_trace.py",
            input_example=[1, 2],
        )

    loaded_model = mlflow.pyfunc.load_model(model_info.model_uri)
    # Trace should not be logged while logging / loading
    assert mlflow.get_trace(mlflow.get_last_active_trace_id()) is None

    loaded_model.predict(1)
    trace = mlflow.get_trace(mlflow.get_last_active_trace_id())
    assert trace is not None
    assert len(trace.data.spans) == 2


@pytest.mark.parametrize(
    "inputs", [{"question": "Does mlflow support tracing?"}, "Does mlflow support tracing?", None]
)
@pytest.mark.parametrize("outputs", [{"answer": "Yes"}, "Yes", None])
@pytest.mark.parametrize(
    "intermediate_outputs",
    [
        {
            "retrieved_documents": ["mlflow documentation"],
            "system_prompt": ["answer the question with yes or no"],
        },
        None,
    ],
)
def test_log_trace_success(inputs, outputs, intermediate_outputs):
    start_time_ms = 1736144700
    execution_time_ms = 5129

    mlflow.log_trace(
        name="test",
        request=inputs,
        response=outputs,
        intermediate_outputs=intermediate_outputs,
        start_time_ms=start_time_ms,
        execution_time_ms=execution_time_ms,
    )

    trace = mlflow.get_trace(mlflow.get_last_active_trace_id())
    if inputs is not None:
        assert trace.data.request == json.dumps(inputs)
    else:
        assert trace.data.request is None
    if outputs is not None:
        assert trace.data.response == json.dumps(outputs)
    else:
        assert trace.data.response is None
    if intermediate_outputs is not None:
        assert trace.data.intermediate_outputs == intermediate_outputs
    spans = trace.data.spans
    assert len(spans) == 1
    root_span = spans[0]
    assert root_span.name == "test"
    assert root_span.start_time_ns == start_time_ms * 1000000
    assert root_span.end_time_ns == (start_time_ms + execution_time_ms) * 1000000<|MERGE_RESOLUTION|>--- conflicted
+++ resolved
@@ -965,8 +965,7 @@
         assert df.iloc[idx].tags == trace.info.tags
 
 
-<<<<<<< HEAD
-def test_search_traces_handles_missing_response_tags_and_metadata(mock_client):
+def test_search_traces_handles_missing_response_tags_and_metadata(mock_client, monkeypatch):
     mock_client.search_traces.return_value = PagedList(
         [
             Trace(
@@ -977,34 +976,11 @@
                     execution_time_ms=2,
                     status=TraceStatus.OK,
                 ),
-                data=TraceData(
-                    spans=[],
-                    request="request",
-                    # Response is missing
-                ),
+                data=TraceData(spans=[]),
             )
         ],
         token=None,
     )
-=======
-def test_search_traces_handles_missing_response_tags_and_metadata(monkeypatch):
-    class MockMlflowClient:
-        def search_traces(self, *args, **kwargs):
-            return [
-                Trace(
-                    info=TraceInfo(
-                        request_id=5,
-                        experiment_id="test",
-                        timestamp_ms=1,
-                        execution_time_ms=2,
-                        status=TraceStatus.OK,
-                    ),
-                    data=TraceData(spans=[]),
-                )
-            ]
-
-    monkeypatch.setattr("mlflow.tracing.fluent.MlflowClient", MockMlflowClient)
->>>>>>> b3c36623
 
     df = mlflow.search_traces()
     assert df["response"].isnull().all()
@@ -1035,49 +1011,6 @@
     )
     assert df["with_input_and_no_output.inputs.a"].tolist() == [1]
     assert df["with_input_and_no_output.outputs"].isnull().all()
-
-
-# Test case where span content is invalid
-<<<<<<< HEAD
-def test_search_traces_with_invalid_span_content(mock_client):
-    mock_client.search_traces.return_value = PagedList(
-        [
-            Trace(
-                info=TraceInfo(
-                    request_id=5,
-                    experiment_id="test",
-                    timestamp_ms=1,
-                    execution_time_ms=2,
-                    status=TraceStatus.OK,
-                ),
-                data=TraceData(spans=[None], request="request", response="response"),
-            )
-        ],
-        token=None,
-    )
-=======
-def test_search_traces_with_invalid_span_content(monkeypatch):
-    class MockMlflowClient:
-        def search_traces(self, *args, **kwargs):
-            # Invalid span content
-            return [
-                Trace(
-                    info=TraceInfo(
-                        request_id=5,
-                        experiment_id="test",
-                        timestamp_ms=1,
-                        execution_time_ms=2,
-                        status=TraceStatus.OK,
-                    ),
-                    data=TraceData(spans=[None]),
-                )
-            ]
-
-    monkeypatch.setattr("mlflow.tracing.fluent.MlflowClient", MockMlflowClient)
->>>>>>> b3c36623
-
-    with pytest.raises(AttributeError, match="NoneType"):
-        mlflow.search_traces()
 
 
 # Test case where span inputs / outputs aren’t dict
