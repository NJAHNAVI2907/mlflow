import asyncio
import json
import time
from concurrent.futures import ThreadPoolExecutor
from dataclasses import asdict
from datetime import datetime
from pathlib import Path
from unittest import mock

import pytest

import mlflow
from mlflow.entities import (
    SpanEvent,
    SpanStatusCode,
    SpanType,
    Trace,
    TraceData,
    TraceInfo,
)
from mlflow.entities.trace_status import TraceStatus
from mlflow.environment_variables import MLFLOW_TRACKING_USERNAME
from mlflow.exceptions import MlflowException
from mlflow.store.entities.paged_list import PagedList
from mlflow.store.tracking import SEARCH_TRACES_DEFAULT_MAX_RESULTS
from mlflow.tracing.client import TracingClient
from mlflow.tracing.constant import (
    TRACE_SCHEMA_VERSION,
    TRACE_SCHEMA_VERSION_KEY,
    SpanAttributeKey,
    TraceMetadataKey,
    TraceTagKey,
)
from mlflow.tracing.export.inference_table import pop_trace
from mlflow.tracing.fluent import start_span_no_context
from mlflow.tracing.provider import _get_trace_exporter, _get_tracer
from mlflow.tracking.fluent import _get_experiment_id
from mlflow.utils.file_utils import local_file_uri_to_path
from mlflow.utils.os import is_windows
from mlflow.version import IS_TRACING_SDK_ONLY

from tests.tracing.helper import (
    create_test_trace_info,
    get_traces,
    purge_traces,
    skip_when_testing_trace_sdk,
)


class DefaultTestModel:
    @mlflow.trace()
    def predict(self, x, y):
        z = x + y
        z = self.add_one(z)
        z = mlflow.trace(self.square)(z)
        return z  # noqa: RET504

    @mlflow.trace(span_type=SpanType.LLM, name="add_one_with_custom_name", attributes={"delta": 1})
    def add_one(self, z):
        return z + 1

    def square(self, t):
        res = t**2
        time.sleep(0.1)
        return res


class DefaultAsyncTestModel:
    @mlflow.trace()
    async def predict(self, x, y):
        z = x + y
        z = await self.add_one(z)
        z = await mlflow.trace(self.square)(z)
        return z  # noqa: RET504

    @mlflow.trace(span_type=SpanType.LLM, name="add_one_with_custom_name", attributes={"delta": 1})
    async def add_one(self, z):
        return z + 1

    async def square(self, t):
        res = t**2
        time.sleep(0.1)
        return res


class StreamTestModel:
    @mlflow.trace(output_reducer=lambda x: sum(x))
    def predict_stream(self, x, y):
        z = x + y
        for i in range(z):
            yield i

        # Generator with a normal func
        for i in range(z):
            yield self.square(i)

        # Nested generator
        yield from self.generate_numbers(z)

    @mlflow.trace
    def square(self, t):
        time.sleep(0.1)
        return t**2

    # No output_reducer -> record the list of outputs
    @mlflow.trace
    def generate_numbers(self, z):
        for i in range(z):
            yield i


class AsyncStreamTestModel:
    @mlflow.trace(output_reducer=lambda x: sum(x))
    async def predict_stream(self, x, y):
        z = x + y
        for i in range(z):
            yield i

        # Generator with a normal func
        for i in range(z):
            yield await self.square(i)

        # Nested generator
        async for number in self.generate_numbers(z):
            yield number

    @mlflow.trace
    async def square(self, t):
        await asyncio.sleep(0.1)
        return t**2

    @mlflow.trace
    async def generate_numbers(self, z):
        for i in range(z):
            yield i


class ErroringTestModel:
    @mlflow.trace()
    def predict(self, x, y):
        return self.some_operation_raise_error(x, y)

    @mlflow.trace()
    def some_operation_raise_error(self, x, y):
        raise ValueError("Some error")


class ErroringAsyncTestModel:
    @mlflow.trace()
    async def predict(self, x, y):
        return await self.some_operation_raise_error(x, y)

    @mlflow.trace()
    async def some_operation_raise_error(self, x, y):
        raise ValueError("Some error")


class ErroringStreamTestModel:
    @mlflow.trace
    def predict_stream(self, x):
        for i in range(x):
            yield self.some_operation_raise_error(i)

    @mlflow.trace
    def some_operation_raise_error(self, i):
        if i >= 1:
            raise ValueError("Some error")
        return i


@pytest.fixture
def mock_client():
    client = mock.MagicMock()
    with mock.patch("mlflow.tracing.fluent.TracingClient", return_value=client):
        yield client


@pytest.mark.parametrize("with_active_run", [True, False])
@pytest.mark.parametrize("wrap_sync_func", [True, False])
def test_trace(wrap_sync_func, with_active_run, async_logging_enabled):
    model = DefaultTestModel() if wrap_sync_func else DefaultAsyncTestModel()

    if with_active_run:
        if IS_TRACING_SDK_ONLY:
            pytest.skip("Skipping test because mlflow or mlflow-skinny is not installed.")

        with mlflow.start_run() as run:
            model.predict(2, 5) if wrap_sync_func else asyncio.run(model.predict(2, 5))
            run_id = run.info.run_id
    else:
        model.predict(2, 5) if wrap_sync_func else asyncio.run(model.predict(2, 5))

    if async_logging_enabled:
        mlflow.flush_trace_async_logging(terminate=True)

    traces = get_traces()
    assert len(traces) == 1
    trace = traces[0]
<<<<<<< HEAD
    assert trace.info.request_id is not None
    assert trace.info.experiment_id == _get_experiment_id()
=======
    assert trace.info.trace_id is not None
    assert trace.info.experiment_id == "0"  # default experiment
>>>>>>> b7e35887
    assert trace.info.execution_time_ms >= 0.1 * 1e3  # at least 0.1 sec
    assert trace.info.status == SpanStatusCode.OK
    assert trace.info.request_metadata[TraceMetadataKey.INPUTS] == '{"x": 2, "y": 5}'
    assert trace.info.request_metadata[TraceMetadataKey.OUTPUTS] == "64"
    if with_active_run:
        assert trace.info.request_metadata[TraceMetadataKey.SOURCE_RUN] == run_id

    assert trace.data.request == '{"x": 2, "y": 5}'
    assert trace.data.response == "64"
    assert len(trace.data.spans) == 3

    span_name_to_span = {span.name: span for span in trace.data.spans}
    root_span = span_name_to_span["predict"]
    # TODO: Trace info timestamp is not accurate because it is not adjusted to exclude the latency
    # assert root_span.start_time_ns // 1e6 == trace.info.timestamp_ms
    assert root_span.parent_id is None
    assert root_span.attributes == {
        "mlflow.traceRequestId": trace.info.trace_id,
        "mlflow.spanFunctionName": "predict",
        "mlflow.spanType": "UNKNOWN",
        "mlflow.spanInputs": {"x": 2, "y": 5},
        "mlflow.spanOutputs": 64,
    }

    child_span_1 = span_name_to_span["add_one_with_custom_name"]
    assert child_span_1.parent_id == root_span.span_id
    assert child_span_1.attributes == {
        "delta": 1,
        "mlflow.traceRequestId": trace.info.trace_id,
        "mlflow.spanFunctionName": "add_one",
        "mlflow.spanType": "LLM",
        "mlflow.spanInputs": {"z": 7},
        "mlflow.spanOutputs": 8,
    }

    child_span_2 = span_name_to_span["square"]
    assert child_span_2.parent_id == root_span.span_id
    assert child_span_2.start_time_ns <= child_span_2.end_time_ns - 0.1 * 1e6
    assert child_span_2.attributes == {
        "mlflow.traceRequestId": trace.info.trace_id,
        "mlflow.spanFunctionName": "square",
        "mlflow.spanType": "UNKNOWN",
        "mlflow.spanInputs": {"t": 8},
        "mlflow.spanOutputs": 64,
    }


@pytest.mark.parametrize("wrap_sync_func", [True, False])
def test_trace_stream(wrap_sync_func):
    model = StreamTestModel() if wrap_sync_func else AsyncStreamTestModel()

    stream = model.predict_stream(1, 2)

    # Trace should not be logged until the generator is consumed
    assert get_traces() == []
    # The span should not be set to active
    # because the generator is not yet consumed
    assert mlflow.get_current_active_span() is None

    chunks = []
    if wrap_sync_func:
        for chunk in stream:
            chunks.append(chunk)
            # The `predict` span should not be active here.
            assert mlflow.get_current_active_span() is None
    else:

        async def consume_stream():
            async for chunk in stream:
                chunks.append(chunk)
                assert mlflow.get_current_active_span() is None

        asyncio.run(consume_stream())

    traces = get_traces()
    assert len(traces) == 1
    trace = traces[0]
<<<<<<< HEAD
    assert trace.info.request_id is not None
    assert trace.info.experiment_id == _get_experiment_id()
=======
    assert trace.info.trace_id is not None
    assert trace.info.experiment_id == "0"  # default experiment
>>>>>>> b7e35887
    assert trace.info.execution_time_ms >= 0.1 * 1e3  # at least 0.1 sec
    assert trace.info.status == SpanStatusCode.OK
    metadata = trace.info.request_metadata
    assert metadata[TraceMetadataKey.INPUTS] == '{"x": 1, "y": 2}'
    assert metadata[TraceMetadataKey.OUTPUTS] == "11"  # sum of the outputs

    assert len(trace.data.spans) == 5  # 1 root span + 3 square + 1 generate_numbers

    root_span = trace.data.spans[0]
    assert root_span.name == "predict_stream"
    assert root_span.inputs == {"x": 1, "y": 2}
    assert root_span.outputs == 11
    assert len(root_span.events) == 9
    assert root_span.events[0].name == "mlflow.chunk.item.0"
    assert root_span.events[0].attributes == {"mlflow.chunk.value": "0"}
    assert root_span.events[8].name == "mlflow.chunk.item.8"

    # Spans for the chid 'square' function
    for i in range(3):
        assert trace.data.spans[i + 1].name == f"square_{i + 1}"
        assert trace.data.spans[i + 1].inputs == {"t": i}
        assert trace.data.spans[i + 1].outputs == i**2
        assert trace.data.spans[i + 1].parent_id == root_span.span_id

    # Span for the 'generate_numbers' function
    assert trace.data.spans[4].name == "generate_numbers"
    assert trace.data.spans[4].inputs == {"z": 3}
    assert trace.data.spans[4].outputs == [0, 1, 2]  # list of outputs
    assert len(trace.data.spans[4].events) == 3


def test_trace_with_databricks_tracking_uri(
    databricks_tracking_uri, async_logging_enabled, mock_store, monkeypatch
):
    monkeypatch.setenv("MLFLOW_EXPERIMENT_NAME", "test")
    monkeypatch.setenv(MLFLOW_TRACKING_USERNAME.name, "bob")
    monkeypatch.setattr(mlflow.tracking.context.default_context, "_get_source_name", lambda: "test")

    mock_experiment = mock.MagicMock()
    mock_experiment.experiment_id = "test_experiment_id"
    monkeypatch.setattr(
        mock_store, "get_experiment_by_name", mock.MagicMock(return_value=mock_experiment)
    )

    model = DefaultTestModel()

    with mock.patch(
        "mlflow.tracing.client.TracingClient._upload_trace_data"
    ) as mock_upload_trace_data:
        model.predict(2, 5)
        if async_logging_enabled:
            mlflow.flush_trace_async_logging(terminate=True)

    mock_store.start_trace.assert_called_once()
    mock_store.end_trace.assert_called_once()
    mock_upload_trace_data.assert_called_once()


# NB: async logging should be no-op for model serving,
# but we test it here to make sure it doesn't break
@skip_when_testing_trace_sdk
def test_trace_in_databricks_model_serving(
    mock_databricks_serving_with_tracing_env, async_logging_enabled
):
    # Dummy flask app for prediction
    import flask

    from mlflow.pyfunc.context import Context, set_prediction_context

    app = flask.Flask(__name__)

    @app.route("/invocations", methods=["POST"])
    def predict():
        data = json.loads(flask.request.data.decode("utf-8"))
        request_id = flask.request.headers.get("X-Request-ID")

        with set_prediction_context(Context(request_id=request_id)):
            prediction = TestModel().predict(**data)

        trace = pop_trace(request_id=request_id)

        result = json.dumps(
            {
                "prediction": prediction,
                "trace": trace,
            },
            default=str,
        )
        return flask.Response(response=result, status=200, mimetype="application/json")

    class TestModel:
        @mlflow.trace()
        def predict(self, x, y):
            z = x + y
            z = self.add_one(z)
            with mlflow.start_span(name="square") as span:
                z = self.square(z)
                span.add_event(SpanEvent("event", 0, attributes={"foo": "bar"}))
            return z

        @mlflow.trace(span_type=SpanType.LLM, name="custom", attributes={"delta": 1})
        def add_one(self, z):
            return z + 1

        def square(self, t):
            return t**2

    # Mimic scoring request
    databricks_request_id = "request-12345"
    response = app.test_client().post(
        "/invocations",
        headers={"X-Request-ID": databricks_request_id},
        data=json.dumps({"x": 2, "y": 5}),
    )

    assert response.status_code == 200
    assert response.json["prediction"] == 64

    trace_dict = response.json["trace"]
    trace = Trace.from_dict(trace_dict)
    assert trace.info.trace_id == databricks_request_id
    assert trace.info.request_metadata[TRACE_SCHEMA_VERSION_KEY] == "3"
    assert len(trace.data.spans) == 3

    span_name_to_span = {span.name: span for span in trace.data.spans}
    root_span = span_name_to_span["predict"]
    assert isinstance(root_span._trace_id, str)
    assert isinstance(root_span.span_id, str)
    assert isinstance(root_span.start_time_ns, int)
    assert isinstance(root_span.end_time_ns, int)
    assert root_span.status.status_code.value == "OK"
    assert root_span.status.description == ""
    assert root_span.attributes == {
        "mlflow.traceRequestId": databricks_request_id,
        "mlflow.spanType": SpanType.UNKNOWN,
        "mlflow.spanFunctionName": "predict",
        "mlflow.spanInputs": {"x": 2, "y": 5},
        "mlflow.spanOutputs": 64,
    }
    assert root_span.events == []

    child_span_1 = span_name_to_span["custom"]
    assert child_span_1.parent_id == root_span.span_id
    assert child_span_1.attributes == {
        "delta": 1,
        "mlflow.traceRequestId": databricks_request_id,
        "mlflow.spanType": SpanType.LLM,
        "mlflow.spanFunctionName": "add_one",
        "mlflow.spanInputs": {"z": 7},
        "mlflow.spanOutputs": 8,
    }
    assert child_span_1.events == []

    child_span_2 = span_name_to_span["square"]
    assert child_span_2.parent_id == root_span.span_id
    assert child_span_2.attributes == {
        "mlflow.traceRequestId": databricks_request_id,
        "mlflow.spanType": SpanType.UNKNOWN,
    }
    assert asdict(child_span_2.events[0]) == {
        "name": "event",
        "timestamp": 0,
        "attributes": {"foo": "bar"},
    }

    # The trace should be removed from the buffer after being retrieved
    assert pop_trace(request_id=databricks_request_id) is None

    # In model serving, the traces should not be stored in the fluent API buffer
    traces = get_traces()
    assert len(traces) == 0


@skip_when_testing_trace_sdk
def test_trace_in_model_evaluation(monkeypatch, async_logging_enabled):
    from mlflow.pyfunc.context import Context, set_prediction_context

    monkeypatch.setenv(MLFLOW_TRACKING_USERNAME.name, "bob")
    monkeypatch.setattr(mlflow.tracking.context.default_context, "_get_source_name", lambda: "test")

    class TestModel:
        @mlflow.trace()
        def predict(self, x, y):
            return x + y

    model = TestModel()

    # mock _upload_trace_data to avoid generating trace data file
    with mlflow.start_run() as run:
        run_id = run.info.run_id
        request_id_1 = "tr-eval-123"
        with set_prediction_context(Context(request_id=request_id_1, is_evaluate=True)):
            model.predict(1, 2)

        request_id_2 = "tr-eval-456"
        with set_prediction_context(Context(request_id=request_id_2, is_evaluate=True)):
            model.predict(3, 4)

    if async_logging_enabled:
        mlflow.flush_trace_async_logging(terminate=True)

    trace = mlflow.get_trace(request_id_1)
    assert trace.info.request_metadata[TraceMetadataKey.SOURCE_RUN] == run_id
    assert trace.info.request_metadata[TRACE_SCHEMA_VERSION_KEY] == str(TRACE_SCHEMA_VERSION)
    assert trace.info.tags[TraceTagKey.EVAL_REQUEST_ID] == request_id_1

    trace = mlflow.get_trace(request_id_2)
    assert trace.info.request_metadata[TraceMetadataKey.SOURCE_RUN] == run_id
    assert trace.info.tags[TraceTagKey.EVAL_REQUEST_ID] == request_id_2


@pytest.mark.parametrize("sync", [True, False])
def test_trace_handle_exception_during_prediction(sync):
    # This test is to make sure that the exception raised by the main prediction
    # logic is raised properly and the trace is still logged.
    model = ErroringTestModel() if sync else ErroringAsyncTestModel()

    with pytest.raises(ValueError, match=r"Some error"):
        model.predict(2, 5) if sync else asyncio.run(model.predict(2, 5))

    # Trace should be logged even if the function fails, with status code ERROR
    trace = mlflow.get_trace(mlflow.get_last_active_trace_id())
    assert trace.info.trace_id is not None
    assert trace.info.status == TraceStatus.ERROR
    assert trace.info.request_metadata[TraceMetadataKey.INPUTS] == '{"x": 2, "y": 5}'
    assert trace.info.request_metadata[TraceMetadataKey.OUTPUTS] == ""

    assert trace.data.request == '{"x": 2, "y": 5}'
    assert trace.data.response is None
    assert len(trace.data.spans) == 2


def test_trace_handle_exception_during_streaming():
    model = ErroringStreamTestModel()

    stream = model.predict_stream(2)

    chunks = []
    with pytest.raises(ValueError, match=r"Some error"):  # noqa: PT012
        for chunk in stream:
            chunks.append(chunk)

    # The test model raises an error after the first chunk
    assert len(chunks) == 1

    traces = get_traces()
    assert len(traces) == 1
    trace = traces[0]
    assert trace.info.status == TraceStatus.ERROR
    assert trace.info.request_metadata[TraceMetadataKey.INPUTS] == '{"x": 2}'

    # The test model is expected to produce three spans
    # 1. Root span (error - inherited from the child)
    # 2. First chunk span (OK)
    # 3. Second chunk span (error)
    spans = trace.data.spans
    assert len(spans) == 3
    assert spans[0].name == "predict_stream"
    assert spans[0].status.status_code == SpanStatusCode.ERROR
    assert spans[1].name == "some_operation_raise_error_1"
    assert spans[1].status.status_code == SpanStatusCode.OK
    assert spans[2].name == "some_operation_raise_error_2"
    assert spans[2].status.status_code == SpanStatusCode.ERROR

    # One chunk event + one exception event
    assert len(spans[0].events) == 2
    assert spans[0].events[0].name == "mlflow.chunk.item.0"
    assert spans[0].events[1].name == "exception"


@pytest.mark.parametrize(
    "model",
    [
        DefaultTestModel(),
        DefaultAsyncTestModel(),
        StreamTestModel(),
        AsyncStreamTestModel(),
    ],
)
def test_trace_ignore_exception(monkeypatch, model):
    # This test is to make sure that the main prediction logic is not affected
    # by the exception raised by the tracing logic.
    def _call_model_and_assert_output(model):
        if isinstance(model, DefaultTestModel):
            output = model.predict(2, 5)
            assert output == 64
        elif isinstance(model, DefaultAsyncTestModel):
            output = asyncio.run(model.predict(2, 5))
            assert output == 64
        elif isinstance(model, StreamTestModel):
            stream = model.predict_stream(2, 5)
            assert len(list(stream)) == 21
        elif isinstance(model, AsyncStreamTestModel):
            astream = model.predict_stream(2, 5)

            async def _consume_stream():
                return [chunk async for chunk in astream]

            stream = asyncio.run(_consume_stream())
            assert len(list(stream)) == 21
        else:
            raise ValueError("Unknown model type")

    # Exception during starting span: trace should not be logged.
    with mock.patch("mlflow.tracing.provider._get_tracer", side_effect=ValueError("Some error")):
        _call_model_and_assert_output(model)

    assert get_traces() == []

    # Exception during inspecting inputs: trace should be logged without inputs field
    with mock.patch("inspect.signature", side_effect=ValueError("Some error")) as mock_input_args:
        _call_model_and_assert_output(model)
        assert mock_input_args.call_count > 0

    traces = get_traces()
    assert len(traces) == 1
    assert traces[0].info.status == TraceStatus.OK
    purge_traces()

    # Exception during ending span: trace should not be logged.
    tracer = _get_tracer(__name__)

    def _always_fail(*args, **kwargs):
        raise ValueError("Some error")

    monkeypatch.setattr(tracer.span_processor, "on_end", _always_fail)
    _call_model_and_assert_output(model)
    assert len(get_traces()) == 0


def test_trace_skip_resolving_unrelated_tags_to_traces():
    with mock.patch("mlflow.tracking.context.registry.DatabricksRepoRunContext") as mock_context:
        mock_context.in_context.return_value = ["unrelated tags"]

        model = DefaultTestModel()
        model.predict(2, 5)

    trace = mlflow.get_trace(mlflow.get_last_active_trace_id())
    assert "unrelated tags" not in trace.info.tags


def test_start_span_context_manager(async_logging_enabled):
    datetime_now = datetime.now()

    class TestModel:
        def predict(self, x, y):
            with mlflow.start_span(name="root_span") as root_span:
                root_span.set_inputs({"x": x, "y": y})
                z = x + y

                with mlflow.start_span(name="child_span", span_type=SpanType.LLM) as child_span:
                    child_span.set_inputs(z)
                    z = z + 2
                    child_span.set_outputs(z)
                    child_span.set_attributes({"delta": 2, "time": datetime_now})

                res = self.square(z)
                root_span.set_outputs(res)
            return res

        def square(self, t):
            with mlflow.start_span(name="child_span") as span:
                span.set_inputs({"t": t})
                res = t**2
                time.sleep(0.1)
                span.set_outputs(res)
                return res

    model = TestModel()
    model.predict(1, 2)

    if async_logging_enabled:
        mlflow.flush_trace_async_logging(terminate=True)

    traces = get_traces()
    assert len(traces) == 1
    trace = traces[0]
<<<<<<< HEAD
    assert trace.info.request_id is not None
    assert trace.info.experiment_id == _get_experiment_id()
=======
    assert trace.info.trace_id is not None
    assert trace.info.experiment_id == "0"  # default experiment
>>>>>>> b7e35887
    assert trace.info.execution_time_ms >= 0.1 * 1e3  # at least 0.1 sec
    assert trace.info.status == TraceStatus.OK
    assert trace.info.request_metadata[TraceMetadataKey.INPUTS] == '{"x": 1, "y": 2}'
    assert trace.info.request_metadata[TraceMetadataKey.OUTPUTS] == "25"

    assert trace.data.request == '{"x": 1, "y": 2}'
    assert trace.data.response == "25"
    assert len(trace.data.spans) == 3

    span_name_to_span = {span.name: span for span in trace.data.spans}
    root_span = span_name_to_span["root_span"]
    assert root_span.parent_id is None
    assert root_span.attributes == {
        "mlflow.traceRequestId": trace.info.trace_id,
        "mlflow.spanType": "UNKNOWN",
        "mlflow.spanInputs": {"x": 1, "y": 2},
        "mlflow.spanOutputs": 25,
    }

    # Span with duplicate name should be renamed to have an index number like "_1", "_2", ...
    child_span_1 = span_name_to_span["child_span_1"]
    assert child_span_1.parent_id == root_span.span_id
    assert child_span_1.attributes == {
        "delta": 2,
        "time": str(datetime_now),
        "mlflow.traceRequestId": trace.info.trace_id,
        "mlflow.spanType": "LLM",
        "mlflow.spanInputs": 3,
        "mlflow.spanOutputs": 5,
    }

    child_span_2 = span_name_to_span["child_span_2"]
    assert child_span_2.parent_id == root_span.span_id
    assert child_span_2.attributes == {
        "mlflow.traceRequestId": trace.info.trace_id,
        "mlflow.spanType": "UNKNOWN",
        "mlflow.spanInputs": {"t": 5},
        "mlflow.spanOutputs": 25,
    }
    assert child_span_2.start_time_ns <= child_span_2.end_time_ns - 0.1 * 1e6


def test_start_span_context_manager_with_imperative_apis(async_logging_enabled):
    # This test is to make sure that the spans created with fluent APIs and imperative APIs
    # (via MLflow client) are correctly linked together. This usage is not recommended but
    # should be supported for the advanced use cases like using LangChain callbacks as a
    # part of broader tracing.
    class TestModel:
        def predict(self, x, y):
            with mlflow.start_span(name="root_span") as root_span:
                root_span.set_inputs({"x": x, "y": y})
                z = x + y

                child_span = start_span_no_context(
                    name="child_span_1",
                    span_type=SpanType.LLM,
<<<<<<< HEAD
                    parent_span=root_span,
=======
                    trace_id=root_span.trace_id,
                    parent_id=root_span.span_id,
>>>>>>> b7e35887
                )
                child_span.set_inputs(z)

                z = z + 2
                time.sleep(0.1)

                child_span.set_outputs(z)
                child_span.set_attributes({"delta": 2})
                child_span.end()

                root_span.set_outputs(z)
            return z

    model = TestModel()
    model.predict(1, 2)

    if async_logging_enabled:
        mlflow.flush_trace_async_logging(terminate=True)

    traces = get_traces()
    assert len(traces) == 1
    trace = traces[0]
<<<<<<< HEAD
    assert trace.info.request_id is not None
    assert trace.info.experiment_id == _get_experiment_id()
=======
    assert trace.info.trace_id is not None
    assert trace.info.experiment_id == "0"  # default experiment
>>>>>>> b7e35887
    assert trace.info.execution_time_ms >= 0.1 * 1e3  # at least 0.1 sec
    assert trace.info.status == TraceStatus.OK
    assert trace.info.request_metadata[TraceMetadataKey.INPUTS] == '{"x": 1, "y": 2}'
    assert trace.info.request_metadata[TraceMetadataKey.OUTPUTS] == "5"

    assert trace.data.request == '{"x": 1, "y": 2}'
    assert trace.data.response == "5"
    assert len(trace.data.spans) == 2

    span_name_to_span = {span.name: span for span in trace.data.spans}
    root_span = span_name_to_span["root_span"]
    assert root_span.parent_id is None
    assert root_span.attributes == {
        "mlflow.traceRequestId": trace.info.trace_id,
        "mlflow.spanType": "UNKNOWN",
        "mlflow.spanInputs": {"x": 1, "y": 2},
        "mlflow.spanOutputs": 5,
    }

    child_span_1 = span_name_to_span["child_span_1"]
    assert child_span_1.parent_id == root_span.span_id
    assert child_span_1.attributes == {
        "delta": 2,
        "mlflow.traceRequestId": trace.info.trace_id,
        "mlflow.spanType": "LLM",
        "mlflow.spanInputs": 3,
        "mlflow.spanOutputs": 5,
    }


def test_mlflow_trace_isolated_from_other_otel_processors():
    # Set up non-MLFlow tracer
    import opentelemetry.sdk.trace as trace_sdk
    from opentelemetry import trace

    class MockOtelExporter(trace_sdk.export.SpanExporter):
        def __init__(self):
            self.exported_spans = []

        def export(self, spans):
            self.exported_spans.extend(spans)

    other_exporter = MockOtelExporter()
    provider = trace_sdk.TracerProvider()
    processor = trace_sdk.export.SimpleSpanProcessor(other_exporter)
    provider.add_span_processor(processor)
    trace.set_tracer_provider(provider)

    # Create MLflow trace
    with mlflow.start_span(name="mlflow_span"):
        pass

    # Create non-MLflow trace
    tracer = trace.get_tracer(__name__)
    with tracer.start_as_current_span("non_mlflow_span"):
        pass

    # MLflow only processes spans created with MLflow APIs
    assert len(get_traces()) == 1
    assert mlflow.get_trace(mlflow.get_last_active_trace_id()).data.spans[0].name == "mlflow_span"

    # Other spans are processed by the other processor
    assert len(other_exporter.exported_spans) == 1
    assert other_exporter.exported_spans[0].name == "non_mlflow_span"


@mock.patch("mlflow.tracing.export.mlflow.get_display_handler")
def test_get_trace(mock_get_display_handler):
    model = DefaultTestModel()
    model.predict(2, 5)

    trace = mlflow.get_trace(mlflow.get_last_active_trace_id())
    trace_id = trace.info.trace_id
    mock_get_display_handler.reset_mock()

    # Fetch trace from in-memory buffer
    trace_in_memory = mlflow.get_trace(trace_id)
    assert trace.info.trace_id == trace_in_memory.info.trace_id
    mock_get_display_handler.assert_not_called()

    # Fetch trace from backend
    trace_from_backend = mlflow.get_trace(trace.info.trace_id)
    assert trace.info.trace_id == trace_from_backend.info.trace_id
    mock_get_display_handler.assert_not_called()

    # If not found, return None with warning
    with mock.patch("mlflow.tracing.fluent._logger") as mock_logger:
        assert mlflow.get_trace("not_found") is None
        mock_logger.warning.assert_called_once()


def test_test_search_traces_empty(mock_client):
    mock_client.search_traces.return_value = PagedList([], token=None)

    traces = mlflow.search_traces()
    assert len(traces) == 0

    if not IS_TRACING_SDK_ONLY:
        default_columns = Trace.pandas_dataframe_columns()
        assert traces.columns.tolist() == default_columns

        traces = mlflow.search_traces(extract_fields=["foo.inputs.bar"])
        assert traces.columns.tolist() == [*default_columns, "foo.inputs.bar"]

        mock_client.search_traces.assert_called()


@pytest.mark.parametrize("return_type", ["pandas", "list"])
def test_search_traces(return_type, mock_client):
    if return_type == "pandas" and IS_TRACING_SDK_ONLY:
        pytest.skip("Skipping test because mlflow or mlflow-skinny is not installed.")

    mock_client.search_traces.return_value = PagedList(
        [
            Trace(
                info=create_test_trace_info(f"tr-{i}"),
                data=TraceData([]),
            )
            for i in range(10)
        ],
        token=None,
    )

    traces = mlflow.search_traces(
        experiment_ids=["1"],
        filter_string="name = 'foo'",
        max_results=10,
        order_by=["timestamp DESC"],
        return_type=return_type,
    )

    if return_type == "pandas":
        import pandas as pd

        assert isinstance(traces, pd.DataFrame)
    else:
        assert isinstance(traces, list)
        assert all(isinstance(trace, Trace) for trace in traces)

    assert len(traces) == 10
    mock_client.search_traces.assert_called_once_with(
        experiment_ids=["1"],
        run_id=None,
        filter_string="name = 'foo'",
        max_results=10,
        order_by=["timestamp DESC"],
        page_token=None,
        model_id=None,
        sql_warehouse_id=None,
    )


def test_search_traces_invalid_return_types(mock_client):
    with pytest.raises(MlflowException, match=r"Invalid return type"):
        mlflow.search_traces(return_type="invalid")

    with pytest.raises(MlflowException, match=r"The `extract_fields`"):
        mlflow.search_traces(extract_fields=["foo.inputs.bar"], return_type="list")


def test_search_traces_with_pagination(mock_client):
    traces = [
        Trace(
            info=create_test_trace_info(f"tr-{i}"),
            data=TraceData([]),
        )
        for i in range(30)
    ]

    mock_client.search_traces.side_effect = [
        PagedList(traces[:10], token="token-1"),
        PagedList(traces[10:20], token="token-2"),
        PagedList(traces[20:], token=None),
    ]

    traces = mlflow.search_traces(experiment_ids=["1"])

    assert len(traces) == 30
    common_args = {
        "experiment_ids": ["1"],
        "run_id": None,
        "max_results": SEARCH_TRACES_DEFAULT_MAX_RESULTS,
        "filter_string": None,
        "order_by": None,
    }
    mock_client.search_traces.assert_has_calls(
        [
            mock.call(**common_args, page_token=None, model_id=None, sql_warehouse_id=None),
            mock.call(**common_args, page_token="token-1", model_id=None, sql_warehouse_id=None),
            mock.call(**common_args, page_token="token-2", model_id=None, sql_warehouse_id=None),
        ]
    )


def test_search_traces_with_default_experiment_id(mock_client):
    mock_client.search_traces.return_value = PagedList([], token=None)
    with mock.patch("mlflow.tracking.fluent._get_experiment_id", return_value="123"):
        mlflow.search_traces()

    mock_client.search_traces.assert_called_once_with(
        experiment_ids=["123"],
        run_id=None,
        filter_string=None,
        max_results=SEARCH_TRACES_DEFAULT_MAX_RESULTS,
        order_by=None,
        page_token=None,
        model_id=None,
        sql_warehouse_id=None,
    )


@skip_when_testing_trace_sdk
def test_search_traces_yields_expected_dataframe_contents(monkeypatch):
    model = DefaultTestModel()
    expected_traces = []
    for _ in range(10):
        model.predict(2, 5)
        time.sleep(0.1)

        trace = mlflow.get_trace(mlflow.get_last_active_trace_id())
        expected_traces.append(trace)

    df = mlflow.search_traces(max_results=10, order_by=["timestamp ASC"])
    assert df.columns.tolist() == [
        "trace_id",
        "trace",
        "timestamp_ms",
        "status",
        "execution_time_ms",
        "request",
        "response",
        "request_metadata",
        "spans",
        "tags",
        "assessments",
        "request_id",
    ]
    for idx, trace in enumerate(expected_traces):
        assert df.iloc[idx].trace_id == trace.info.trace_id
        assert df.iloc[idx].trace.info.trace_id == trace.info.trace_id
        assert df.iloc[idx].timestamp_ms == trace.info.timestamp_ms
        assert df.iloc[idx].status == trace.info.status
        assert df.iloc[idx].execution_time_ms == trace.info.execution_time_ms
        assert df.iloc[idx].request == json.loads(trace.data.request)
        assert df.iloc[idx].response == json.loads(trace.data.response)
        assert df.iloc[idx].request_metadata == trace.info.request_metadata
        assert df.iloc[idx].spans == [s.to_dict() for s in trace.data.spans]
        assert df.iloc[idx].tags == trace.info.tags
        assert df.iloc[idx].assessments == trace.info.assessments
        assert df.iloc[idx].request_id == trace.info.request_id


@skip_when_testing_trace_sdk
def test_search_traces_handles_missing_response_tags_and_metadata(mock_client):
    mock_client.search_traces.return_value = PagedList(
        [
            Trace(
                info=TraceInfo(
                    request_id=5,
                    experiment_id="test",
                    timestamp_ms=1,
                    execution_time_ms=2,
                    status=TraceStatus.OK,
                ),
                data=TraceData(spans=[]),
            )
        ],
        token=None,
    )

    df = mlflow.search_traces()
    assert df["response"].isnull().all()
    assert df["tags"].tolist() == [{}]
    assert df["request_metadata"].tolist() == [{}]


@skip_when_testing_trace_sdk
def test_search_traces_extracts_fields_as_expected():
    model = DefaultTestModel()
    model.predict(2, 5)

    df = mlflow.search_traces(
        extract_fields=["predict.inputs.x", "predict.outputs", "add_one_with_custom_name.inputs.z"]
    )
    assert df["predict.inputs.x"].tolist() == [2]
    assert df["predict.outputs"].tolist() == [64]
    assert df["add_one_with_custom_name.inputs.z"].tolist() == [7]


# no spans have the input or output with name,
# some span has an input but we’re looking for output,
@skip_when_testing_trace_sdk
def test_search_traces_with_input_and_no_output():
    with mlflow.start_span(name="with_input_and_no_output") as span:
        span.set_inputs({"a": 1})

    df = mlflow.search_traces(
        extract_fields=["with_input_and_no_output.inputs.a", "with_input_and_no_output.outputs"]
    )
    assert df["with_input_and_no_output.inputs.a"].tolist() == [1]
    assert df["with_input_and_no_output.outputs"].isnull().all()


@skip_when_testing_trace_sdk
def test_search_traces_with_non_dict_span_inputs_outputs():
    with mlflow.start_span(name="non_dict_span") as span:
        span.set_inputs(["a", "b"])
        span.set_outputs([1, 2, 3])

    df = mlflow.search_traces(
        extract_fields=["non_dict_span.inputs", "non_dict_span.outputs", "non_dict_span.inputs.x"]
    )
    assert df["non_dict_span.inputs"].tolist() == [["a", "b"]]
    assert df["non_dict_span.outputs"].tolist() == [[1, 2, 3]]
    assert df["non_dict_span.inputs.x"].isnull().all()


@skip_when_testing_trace_sdk
def test_search_traces_with_multiple_spans_with_same_name():
    class TestModel:
        @mlflow.trace(name="duplicate_name")
        def predict(self, x, y):
            z = x + y
            z = self.add_one(z)
            z = mlflow.trace(self.square)(z)
            return z  # noqa: RET504

        @mlflow.trace(span_type=SpanType.LLM, name="duplicate_name", attributes={"delta": 1})
        def add_one(self, z):
            return z + 1

        def square(self, t):
            res = t**2
            time.sleep(0.1)
            return res

    model = TestModel()
    model.predict(2, 5)

    df = mlflow.search_traces(
        extract_fields=[
            "duplicate_name.inputs.y",
            "duplicate_name.inputs.x",
            "duplicate_name.inputs.z",
            "duplicate_name_1.inputs.x",
            "duplicate_name_1.inputs.y",
            "duplicate_name_2.inputs.z",
        ]
    )
    # Duplicate spans would all be null
    assert df["duplicate_name.inputs.y"].isnull().all()
    assert df["duplicate_name.inputs.x"].isnull().all()
    assert df["duplicate_name.inputs.z"].isnull().all()
    assert df["duplicate_name_1.inputs.x"].tolist() == [2]
    assert df["duplicate_name_1.inputs.y"].tolist() == [5]
    assert df["duplicate_name_2.inputs.z"].tolist() == [7]


# Test a field that doesn’t exist for extraction - we shouldn’t throw, just return empty column
@skip_when_testing_trace_sdk
def test_search_traces_with_non_existent_field():
    model = DefaultTestModel()
    model.predict(2, 5)

    df = mlflow.search_traces(
        extract_fields=[
            "predict.inputs.k",
            "predict.inputs.x",
            "predict.outputs",
            "add_one_with_custom_name.inputs.z",
        ]
    )
    assert df["predict.inputs.k"].isnull().all()
    assert df["predict.inputs.x"].tolist() == [2]
    assert df["predict.outputs"].tolist() == [64]
    assert df["add_one_with_custom_name.inputs.z"].tolist() == [7]


@skip_when_testing_trace_sdk
def test_search_traces_span_and_field_name_with_dot():
    with mlflow.start_span(name="span.name") as span:
        span.set_inputs({"a.b": 0})
        span.set_outputs({"x.y": 1})

    df = mlflow.search_traces(
        extract_fields=[
            "`span.name`.inputs",
            "`span.name`.inputs.`a.b`",
            "`span.name`.outputs",
            "`span.name`.outputs.`x.y`",
        ]
    )

    assert df["span.name.inputs"].tolist() == [{"a.b": 0}]
    assert df["span.name.inputs.a.b"].tolist() == [0]
    assert df["span.name.outputs"].tolist() == [{"x.y": 1}]
    assert df["span.name.outputs.x.y"].tolist() == [1]


@skip_when_testing_trace_sdk
def test_search_traces_with_run_id():
    def _create_trace(name, tags=None):
        with mlflow.start_span(name=name) as span:
            for k, v in (tags or {}).items():
<<<<<<< HEAD
                TracingClient().set_trace_tag(request_id=span.request_id, key=k, value=v)
        return span.request_id
=======
                mlflow.MlflowClient().set_trace_tag(trace_id=span.trace_id, key=k, value=v)
        return span.trace_id
>>>>>>> b7e35887

    def _get_names(traces):
        tags = traces["tags"].tolist()
        return [tags[i].get(TraceTagKey.TRACE_NAME) for i in range(len(tags))]

    with mlflow.start_run() as run1:
        _create_trace(name="tr-1")
        _create_trace(name="tr-2", tags={"fruit": "apple"})

    with mlflow.start_run() as run2:
        _create_trace(name="tr-3")
        _create_trace(name="tr-4", tags={"fruit": "banana"})
        _create_trace(name="tr-5", tags={"fruit": "apple"})

    traces = mlflow.search_traces()
    assert _get_names(traces) == ["tr-5", "tr-4", "tr-3", "tr-2", "tr-1"]

    traces = mlflow.search_traces(run_id=run1.info.run_id)
    assert _get_names(traces) == ["tr-2", "tr-1"]

    traces = mlflow.search_traces(
        run_id=run2.info.run_id,
        filter_string="tag.fruit = 'apple'",
    )
    assert _get_names(traces) == ["tr-5"]

    with pytest.raises(MlflowException, match="You cannot filter by run_id when it is already"):
        mlflow.search_traces(
            run_id=run2.info.run_id,
            filter_string="metadata.mlflow.sourceRun = '123'",
        )


@pytest.mark.parametrize(
    "extract_fields",
    [
        ["span.llm.inputs"],
        ["span.llm.inputs.x"],
        ["span.llm.outputs"],
    ],
)
@skip_when_testing_trace_sdk
def test_search_traces_invalid_extract_fields(extract_fields):
    with pytest.raises(MlflowException, match="Invalid field type"):
        mlflow.search_traces(extract_fields=extract_fields)


def test_get_last_active_trace_id():
    assert mlflow.get_last_active_trace_id() is None

    @mlflow.trace()
    def predict(x, y):
        return x + y

    predict(1, 2)
    predict(2, 5)
    predict(3, 6)

    trace_id = mlflow.get_last_active_trace_id()
    trace = mlflow.get_trace(trace_id)
    assert trace.info.trace_id is not None
    assert trace.data.request == '{"x": 3, "y": 6}'

    # Mutation of the copy should not affect the original trace logged in the backend
    trace.info.status = TraceStatus.ERROR
<<<<<<< HEAD
    original_trace = mlflow.get_trace(trace.info.request_id)
=======
    original_trace = mlflow.MlflowClient().get_trace(trace.info.trace_id)
>>>>>>> b7e35887
    assert original_trace.info.status == TraceStatus.OK


def test_get_last_active_trace_thread_local():
    assert mlflow.get_last_active_trace_id() is None

    def run(id):
        @mlflow.trace(name=f"predict_{id}")
        def predict(x, y):
            return x + y

        predict(1, 2)

        return mlflow.get_last_active_trace_id(thread_local=True)

    with ThreadPoolExecutor(max_workers=4) as executor:
        futures = [executor.submit(run, i) for i in range(10)]
        trace_ids = [future.result() for future in futures]

    assert len(trace_ids) == 10
    for i, trace_id in enumerate(trace_ids):
        trace = mlflow.get_trace(trace_id)
        assert trace.info.status == TraceStatus.OK
        assert trace.data.spans[0].name == f"predict_{i}"


def test_update_current_trace():
    @mlflow.trace
    def f(x):
        mlflow.update_current_trace(tags={"fruit": "apple", "animal": "dog"})
        return g(x) + 1

    @mlflow.trace
    def g(y):
        with mlflow.start_span():
            mlflow.update_current_trace(tags={"fruit": "orange", "vegetable": "carrot"})
            return y * 2

    f(1)

    expected_tags = {
        "animal": "dog",
        "fruit": "orange",
        "vegetable": "carrot",
    }

    # Validate in-memory trace
    trace = mlflow.get_trace(mlflow.get_last_active_trace_id())
    assert trace.info.status == "OK"
    tags = {k: v for k, v in trace.info.tags.items() if not k.startswith("mlflow.")}
    assert tags == expected_tags

    # Validate backend trace
    traces = get_traces()
    assert len(traces) == 1
    assert traces[0].info.status == "OK"
    tags = {k: v for k, v in traces[0].info.tags.items() if not k.startswith("mlflow.")}
    assert tags == expected_tags


@skip_when_testing_trace_sdk
def test_non_ascii_characters_not_encoded_as_unicode():
    with mlflow.start_span() as span:
        span.set_inputs({"japanese": "あ", "emoji": "👍"})

<<<<<<< HEAD
    trace = mlflow.get_trace(span.request_id)
=======
    trace = mlflow.MlflowClient().get_trace(span.trace_id)
>>>>>>> b7e35887
    span = trace.data.spans[0]
    assert span.inputs == {"japanese": "あ", "emoji": "👍"}

    artifact_location = local_file_uri_to_path(trace.info.tags["mlflow.artifactLocation"])
    data = Path(artifact_location, "traces.json").read_text()
    assert "あ" in data
    assert "👍" in data
    assert json.dumps("あ").strip('"') not in data
    assert json.dumps("👍").strip('"') not in data


@pytest.mark.skipif(is_windows(), reason="Otel collector docker image does not support Windows")
def test_export_to_otel_collector(otel_collector, mock_client, monkeypatch):
    from opentelemetry.exporter.otlp.proto.grpc.trace_exporter import OTLPSpanExporter

    monkeypatch.setenv("OTEL_EXPORTER_OTLP_TRACES_ENDPOINT", "http://127.0.0.1:4317/v1/traces")

    # Create a trace
    model = DefaultTestModel()
    model.predict(2, 5)
    time.sleep(10)

    # Tracer should be configured to export to OTLP
    exporter = _get_trace_exporter()
    assert isinstance(exporter, OTLPSpanExporter)
    assert exporter._endpoint == "127.0.0.1:4317"

    # Traces should not be logged to MLflow
    mock_client.start_trace.assert_not_called()
    mock_client._upload_trace_data.assert_not_called()
    mock_client._upload_ended_trace_info.assert_not_called()

    # Analyze the logs of the collector
    _, output_file = otel_collector
    with open(output_file) as f:
        collector_logs = f.read()

    # 3 spans should be exported
    assert "Span #0" in collector_logs
    assert "Span #1" in collector_logs
    assert "Span #2" in collector_logs
    assert "Span #3" not in collector_logs


_SAMPLE_REMOTE_TRACE = {
    "info": {
        "request_id": "2e72d64369624e6888324462b62dc120",
        "experiment_id": "0",
        "timestamp_ms": 1726145090860,
        "execution_time_ms": 162,
        "status": "OK",
        "request_metadata": {
            "mlflow.trace_schema.version": "2",
            "mlflow.traceInputs": '{"x": 1}',
            "mlflow.traceOutputs": '{"prediction": 1}',
        },
        "tags": {
            "fruit": "apple",
            "food": "pizza",
        },
    },
    "data": {
        "spans": [
            {
                "name": "remote",
                "context": {
                    "span_id": "0x337af925d6629c01",
                    "trace_id": "0x05e82d1fc4486f3986fae6dd7b5352b1",
                },
                "parent_id": None,
                "start_time": 1726145091022155863,
                "end_time": 1726145091022572053,
                "status_code": "OK",
                "status_message": "",
                "attributes": {
                    "mlflow.traceRequestId": '"2e72d64369624e6888324462b62dc120"',
                    "mlflow.spanType": '"UNKNOWN"',
                    "mlflow.spanInputs": '{"x": 1}',
                    "mlflow.spanOutputs": '{"prediction": 1}',
                },
                "events": [
                    {"name": "event", "timestamp": 1726145091022287, "attributes": {"foo": "bar"}}
                ],
            },
            {
                "name": "remote-child",
                "context": {
                    "span_id": "0xa3dde9f2ebac1936",
                    "trace_id": "0x05e82d1fc4486f3986fae6dd7b5352b1",
                },
                "parent_id": "0x337af925d6629c01",
                "start_time": 1726145091022419340,
                "end_time": 1726145091022497944,
                "status_code": "OK",
                "status_message": "",
                "attributes": {
                    "mlflow.traceRequestId": '"2e72d64369624e6888324462b62dc120"',
                    "mlflow.spanType": '"UNKNOWN"',
                },
                "events": [],
            },
        ],
        "request": '{"x": 1}',
        "response": '{"prediction": 1}',
    },
}


def test_add_trace():
    # Mimic a remote service call that returns a trace as a part of the response
    def dummy_remote_call():
        return {"prediction": 1, "trace": _SAMPLE_REMOTE_TRACE}

    @mlflow.trace
    def predict(add_trace: bool):
        resp = dummy_remote_call()

        if add_trace:
            mlflow.add_trace(resp["trace"])
        return resp["prediction"]

    # If we don't call add_trace, the trace from the remote service should be discarded
    predict(add_trace=False)
    trace = mlflow.get_trace(mlflow.get_last_active_trace_id())
    assert len(trace.data.spans) == 1

    # If we call add_trace, the trace from the remote service should be merged
    predict(add_trace=True)
    trace = mlflow.get_trace(mlflow.get_last_active_trace_id())
    trace_id = trace.info.trace_id
    assert trace_id is not None
    assert trace.data.request == '{"add_trace": true}'
    assert trace.data.response == "1"
    # Remote spans should be merged
    assert len(trace.data.spans) == 3
    assert all(span.trace_id == trace_id for span in trace.data.spans)
    parent_span, child_span, grandchild_span = trace.data.spans
    assert child_span.parent_id == parent_span.span_id
    assert child_span._trace_id == parent_span._trace_id
    assert grandchild_span.parent_id == child_span.span_id
    assert grandchild_span._trace_id == parent_span._trace_id
    # Check if span information is correctly copied
    rs = Trace.from_dict(_SAMPLE_REMOTE_TRACE).data.spans[0]
    assert child_span.name == rs.name
    assert child_span.start_time_ns == rs.start_time_ns
    assert child_span.end_time_ns == rs.end_time_ns
    assert child_span.status == rs.status
    assert child_span.span_type == rs.span_type
    assert child_span.events == rs.events
    # exclude request ID attribute from comparison
    for k in rs.attributes.keys() - {SpanAttributeKey.REQUEST_ID}:
        assert child_span.attributes[k] == rs.attributes[k]


def test_add_trace_no_current_active_trace():
    # Use the remote trace without any active trace
    remote_trace = Trace.from_dict(_SAMPLE_REMOTE_TRACE)

    mlflow.add_trace(remote_trace)

    trace = mlflow.get_trace(mlflow.get_last_active_trace_id())
    assert len(trace.data.spans) == 3
    parent_span, child_span, grandchild_span = trace.data.spans
    assert parent_span.name == "Remote Trace <remote>"
    rs = remote_trace.data.spans[0]
    assert parent_span.start_time_ns == rs.start_time_ns
    assert parent_span.end_time_ns == rs.end_time_ns
    assert child_span.name == rs.name
    assert child_span.parent_id is parent_span.span_id
    assert child_span.start_time_ns == rs.start_time_ns
    assert child_span.end_time_ns == rs.end_time_ns
    assert child_span.status == rs.status
    assert child_span.span_type == rs.span_type
    assert child_span.events == rs.events
    assert grandchild_span.parent_id == child_span.span_id
    # exclude request ID attribute from comparison
    for k in rs.attributes.keys() - {SpanAttributeKey.REQUEST_ID}:
        assert child_span.attributes[k] == rs.attributes[k]


def test_add_trace_specific_target_span():
    span = start_span_no_context(name="parent")
    mlflow.add_trace(_SAMPLE_REMOTE_TRACE, target=span)
<<<<<<< HEAD
    span.end()
=======
    client.end_trace(span.trace_id)
>>>>>>> b7e35887

    trace = mlflow.get_trace(mlflow.get_last_active_trace_id())
    assert len(trace.data.spans) == 3
    parent_span, child_span, grandchild_span = trace.data.spans
    assert parent_span.span_id == span.span_id
    rs = Trace.from_dict(_SAMPLE_REMOTE_TRACE).data.spans[0]
    assert child_span.name == rs.name
    assert child_span.parent_id is parent_span.span_id
    assert grandchild_span.parent_id == child_span.span_id


def test_add_trace_merge_tags():
    client = TracingClient()

    # Start the parent trace and merge the above trace as a child
    with mlflow.start_span(name="parent") as span:
        client.set_trace_tag(span.trace_id, "vegetable", "carrot")
        client.set_trace_tag(span.trace_id, "food", "sushi")

        mlflow.add_trace(Trace.from_dict(_SAMPLE_REMOTE_TRACE))

    trace = mlflow.get_trace(mlflow.get_last_active_trace_id())
    custom_tags = {k: v for k, v in trace.info.tags.items() if not k.startswith("mlflow.")}
    assert custom_tags == {
        "fruit": "apple",
        "vegetable": "carrot",
        # Tag value from the parent trace should prevail
        "food": "sushi",
    }


def test_add_trace_raise_for_invalid_trace():
    with pytest.raises(MlflowException, match="Invalid trace object"):
        mlflow.add_trace(None)

    with pytest.raises(MlflowException, match="Failed to load a trace object"):
        mlflow.add_trace({"info": {}, "data": {}})

    in_progress_trace = Trace(
        info=TraceInfo(
            request_id="123",
            status=TraceStatus.IN_PROGRESS,
            experiment_id="0",
            timestamp_ms=0,
            execution_time_ms=0,
        ),
        data=TraceData(),
    )
    with pytest.raises(MlflowException, match="The trace must be ended"):
        mlflow.add_trace(in_progress_trace)

    trace = Trace.from_dict(_SAMPLE_REMOTE_TRACE)
    spans = trace.data.spans
    unordered_trace = Trace(info=trace.info, data=TraceData(spans=[spans[1], spans[0]]))
    with pytest.raises(MlflowException, match="Span with ID "):
        mlflow.add_trace(unordered_trace)


@skip_when_testing_trace_sdk
def test_add_trace_in_databricks_model_serving(mock_databricks_serving_with_tracing_env):
    from mlflow.pyfunc.context import Context, set_prediction_context

    # Mimic a remote service call that returns a trace as a part of the response
    def dummy_remote_call():
        return {"prediction": 1, "trace": _SAMPLE_REMOTE_TRACE}

    # The parent function that invokes the dummy remote service
    @mlflow.trace
    def predict():
        resp = dummy_remote_call()
        remote_trace = Trace.from_dict(resp["trace"])
        mlflow.add_trace(remote_trace)
        return resp["prediction"]

    db_request_id = "databricks-request-id"
    with set_prediction_context(Context(request_id=db_request_id)):
        predict()

    # Pop the trace to be written to the inference table
    trace = Trace.from_dict(pop_trace(request_id=db_request_id))

    assert trace.info.trace_id == db_request_id
    assert len(trace.data.spans) == 3
    assert all(span.trace_id == db_request_id for span in trace.data.spans)
    parent_span, child_span, grandchild_span = trace.data.spans
    assert child_span.parent_id == parent_span.span_id
    assert child_span._trace_id == parent_span._trace_id
    assert grandchild_span.parent_id == child_span.span_id
    assert grandchild_span._trace_id == parent_span._trace_id
    # Check if span information is correctly copied
    rs = Trace.from_dict(_SAMPLE_REMOTE_TRACE).data.spans[0]
    assert child_span.name == rs.name
    assert child_span.start_time_ns == rs.start_time_ns
    assert child_span.end_time_ns == rs.end_time_ns


@skip_when_testing_trace_sdk
def test_add_trace_logging_model_from_code():
    with mlflow.start_run():
        model_info = mlflow.pyfunc.log_model(
            "model",
            python_model="tests/tracing/sample_code/model_with_add_trace.py",
            input_example=[1, 2],
        )

    loaded_model = mlflow.pyfunc.load_model(model_info.model_uri)
    # Trace should not be logged while logging / loading
    assert mlflow.get_trace(mlflow.get_last_active_trace_id()) is None

    loaded_model.predict(1)
    trace = mlflow.get_trace(mlflow.get_last_active_trace_id())
    assert trace is not None
    assert len(trace.data.spans) == 2


@pytest.mark.parametrize(
    "inputs", [{"question": "Does mlflow support tracing?"}, "Does mlflow support tracing?", None]
)
@pytest.mark.parametrize("outputs", [{"answer": "Yes"}, "Yes", None])
@pytest.mark.parametrize(
    "intermediate_outputs",
    [
        {
            "retrieved_documents": ["mlflow documentation"],
            "system_prompt": ["answer the question with yes or no"],
        },
        None,
    ],
)
def test_log_trace_success(inputs, outputs, intermediate_outputs):
    start_time_ms = 1736144700
    execution_time_ms = 5129

    mlflow.log_trace(
        name="test",
        request=inputs,
        response=outputs,
        intermediate_outputs=intermediate_outputs,
        start_time_ms=start_time_ms,
        execution_time_ms=execution_time_ms,
    )

    trace = mlflow.get_trace(mlflow.get_last_active_trace_id())
    if inputs is not None:
        assert trace.data.request == json.dumps(inputs)
    else:
        assert trace.data.request is None
    if outputs is not None:
        assert trace.data.response == json.dumps(outputs)
    else:
        assert trace.data.response is None
    if intermediate_outputs is not None:
        assert trace.data.intermediate_outputs == intermediate_outputs
    spans = trace.data.spans
    assert len(spans) == 1
    root_span = spans[0]
    assert root_span.name == "test"
    assert root_span.start_time_ns == start_time_ms * 1000000
    assert root_span.end_time_ns == (start_time_ms + execution_time_ms) * 1000000<|MERGE_RESOLUTION|>--- conflicted
+++ resolved
@@ -196,13 +196,8 @@
     traces = get_traces()
     assert len(traces) == 1
     trace = traces[0]
-<<<<<<< HEAD
-    assert trace.info.request_id is not None
+    assert trace.info.trace_id is not None
     assert trace.info.experiment_id == _get_experiment_id()
-=======
-    assert trace.info.trace_id is not None
-    assert trace.info.experiment_id == "0"  # default experiment
->>>>>>> b7e35887
     assert trace.info.execution_time_ms >= 0.1 * 1e3  # at least 0.1 sec
     assert trace.info.status == SpanStatusCode.OK
     assert trace.info.request_metadata[TraceMetadataKey.INPUTS] == '{"x": 2, "y": 5}'
@@ -280,13 +275,8 @@
     traces = get_traces()
     assert len(traces) == 1
     trace = traces[0]
-<<<<<<< HEAD
-    assert trace.info.request_id is not None
+    assert trace.info.trace_id is not None
     assert trace.info.experiment_id == _get_experiment_id()
-=======
-    assert trace.info.trace_id is not None
-    assert trace.info.experiment_id == "0"  # default experiment
->>>>>>> b7e35887
     assert trace.info.execution_time_ms >= 0.1 * 1e3  # at least 0.1 sec
     assert trace.info.status == SpanStatusCode.OK
     metadata = trace.info.request_metadata
@@ -664,13 +654,8 @@
     traces = get_traces()
     assert len(traces) == 1
     trace = traces[0]
-<<<<<<< HEAD
-    assert trace.info.request_id is not None
+    assert trace.info.trace_id is not None
     assert trace.info.experiment_id == _get_experiment_id()
-=======
-    assert trace.info.trace_id is not None
-    assert trace.info.experiment_id == "0"  # default experiment
->>>>>>> b7e35887
     assert trace.info.execution_time_ms >= 0.1 * 1e3  # at least 0.1 sec
     assert trace.info.status == TraceStatus.OK
     assert trace.info.request_metadata[TraceMetadataKey.INPUTS] == '{"x": 1, "y": 2}'
@@ -727,12 +712,7 @@
                 child_span = start_span_no_context(
                     name="child_span_1",
                     span_type=SpanType.LLM,
-<<<<<<< HEAD
                     parent_span=root_span,
-=======
-                    trace_id=root_span.trace_id,
-                    parent_id=root_span.span_id,
->>>>>>> b7e35887
                 )
                 child_span.set_inputs(z)
 
@@ -755,13 +735,8 @@
     traces = get_traces()
     assert len(traces) == 1
     trace = traces[0]
-<<<<<<< HEAD
-    assert trace.info.request_id is not None
+    assert trace.info.trace_id is not None
     assert trace.info.experiment_id == _get_experiment_id()
-=======
-    assert trace.info.trace_id is not None
-    assert trace.info.experiment_id == "0"  # default experiment
->>>>>>> b7e35887
     assert trace.info.execution_time_ms >= 0.1 * 1e3  # at least 0.1 sec
     assert trace.info.status == TraceStatus.OK
     assert trace.info.request_metadata[TraceMetadataKey.INPUTS] == '{"x": 1, "y": 2}'
@@ -1166,13 +1141,8 @@
     def _create_trace(name, tags=None):
         with mlflow.start_span(name=name) as span:
             for k, v in (tags or {}).items():
-<<<<<<< HEAD
-                TracingClient().set_trace_tag(request_id=span.request_id, key=k, value=v)
+                TracingClient().set_trace_tag(trace_id=span.request_id, key=k, value=v)
         return span.request_id
-=======
-                mlflow.MlflowClient().set_trace_tag(trace_id=span.trace_id, key=k, value=v)
-        return span.trace_id
->>>>>>> b7e35887
 
     def _get_names(traces):
         tags = traces["tags"].tolist()
@@ -1238,11 +1208,7 @@
 
     # Mutation of the copy should not affect the original trace logged in the backend
     trace.info.status = TraceStatus.ERROR
-<<<<<<< HEAD
-    original_trace = mlflow.get_trace(trace.info.request_id)
-=======
-    original_trace = mlflow.MlflowClient().get_trace(trace.info.trace_id)
->>>>>>> b7e35887
+    original_trace = mlflow.get_trace(trace.info.trace_id)
     assert original_trace.info.status == TraceStatus.OK
 
 
@@ -1308,11 +1274,7 @@
     with mlflow.start_span() as span:
         span.set_inputs({"japanese": "あ", "emoji": "👍"})
 
-<<<<<<< HEAD
-    trace = mlflow.get_trace(span.request_id)
-=======
-    trace = mlflow.MlflowClient().get_trace(span.trace_id)
->>>>>>> b7e35887
+    trace = mlflow.get_trace(span.trace_id)
     span = trace.data.spans[0]
     assert span.inputs == {"japanese": "あ", "emoji": "👍"}
 
@@ -1496,11 +1458,7 @@
 def test_add_trace_specific_target_span():
     span = start_span_no_context(name="parent")
     mlflow.add_trace(_SAMPLE_REMOTE_TRACE, target=span)
-<<<<<<< HEAD
     span.end()
-=======
-    client.end_trace(span.trace_id)
->>>>>>> b7e35887
 
     trace = mlflow.get_trace(mlflow.get_last_active_trace_id())
     assert len(trace.data.spans) == 3
