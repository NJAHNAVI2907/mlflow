--- conflicted
+++ resolved
@@ -19,9 +19,7 @@
 kaleido
 # The latest flask version requires werkzeug>=2.2.0
 werkzeug>=2.2.0
-<<<<<<< HEAD
-hyperopt
-=======
 # Required by mlflow.keras / mlflow.pytorch tests.
 transformers
->>>>>>> 277e88bc
+# Required by tuning tests
+hyperopt